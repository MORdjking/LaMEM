<<<<<<< HEAD

# PLEASE DON'T USE TABS ANYWERE EXCEPT THE FIRST CHARACTERS IN A ROW (LOOKS UGLY)

#===============================================================================
# Scaling
#===============================================================================

    units = geo

    unit_temperature = 1.0
    unit_length      = 1e3
    unit_viscosity   = 1e18
    unit_stress      = 1e6
    unit_density     = 1e3

# units = none - input & output is non-dimensional
# units = si   - input & output is in SI units
# units = geo  - input & output is in SI units, except:
#
#    time        - Myr
#    length      - km
#    velocity    - cm/yr
#    stress      - MPa
#    heat_flux   - mW/m^2
#    Temperature - C
#
# NOTE:
#
# * characteristic values must ALWAYS be provided in SI units
# * material parameters must ALWAYS be provided in SI units
# * in all dimensional cases (si & geo) angles are measured in degrees
#   angular velocities are measured in degrees per unit time
# * number of primary units is one more than usual
#   Newton's 2nd law can be violated for quasi-static problems
#   If density is not provided, Newton's 2nd law is enforced

#===============================================================================
# Time stepping parameters
#===============================================================================

    time_end  = 1.0   # simulation end time
    dt        = 0.05  # time step
    dt_min    = 0.01  # minimum time step (declare divergence if lower value is attempted)
    dt_max    = 0.2   # maximum time step
    dt_out    = 0.2   # output step (output at least at fixed time intervals)
    inc_dt    = 0.1   # time step increment per time step (fraction of unit)
    CFL       = 0.5   # CFL (Courant-Friedrichs-Lewy) criterion
    CFLMAX    = 0.8   # CFL criterion for elasticity
    nstep_max = 50    # maximum allowed number of steps (lower bound: time_end/dt_max)
    nstep_out = 1     # save output every n steps
    nstep_ini = 5     # save output for n initial steps
    nstep_rdb = 5     # save restart database every n steps
    time_tol  = 1e-8  # relative tolerance for time comparisons

#===============================================================================
# Grid & discretization parameters
#===============================================================================

# relative geometry tolerance for grid manipuations (default 1e-6)

    gtol = 1e-6

# Number of processes
# If not provided, calculated internally
# If all values are provided they must be a factorization of number MPI processes
# Use this if you really know what you are doing (this is fine tuning)

    cpu_x = 1
    cpu_y = 1
    cpu_z = 1

# Number of segments (default is 1)
# Use this if you have variable grid spacing with more than one segment

    nseg_x = 1
    nseg_y = 1
    nseg_z = 1

# Number of cells for all segments

    nel_x = 32
    nel_y = 32
    nel_z = 32

# Coordinates of all segments (including start and end points)

    coord_x = 0.0 1.0
    coord_y = 0.0 1.0
    coord_z = 0.0 1.0

# Bias ratios for all segments (default is 1.0 - uniform grid)
# Bias ratio is the size in the END divided by the size in the BEGINNING
# It is LESS than unit for DECREASING cell size
# It is MORE than unit for INCREASING cell size

    bias_x = 1.0
    bias_y = 1.0
    bias_z = 1.0

# EXAMPLE:
# segment 1: [0, 0.7),  10 cells, decreasing spacing  (sz.end/ sz.beg = 0.3)
# segment 2: [0.7 0.8), 4 cells,  uniform spacing
# segment 3: [0.8 1.0], 2 cells,  increasing spacing  (sz.end/ sz.beg = 3.0)

#   nseg_x  = 3
#   nel_x   = 10 4 2
#   coord_x = 0.0 0.7 0.8 1.0
#   bias_x  = 0.3 1.0 3.0

#===============================================================================
# Free surface
#===============================================================================

    surf_use           = 1                # free surface activation flag
    surf_corr_phase    = 1                # air phase ratio correction flag (due to surface position)
    surf_level         = 0.5              # initial level
    surf_air_phase     = 0                # phase ID of sticky air layer
    surf_max_angle     = 45.0             # maximum angle with horizon (smoothed if larger)
    surf_topo_file     = ./input/topo.dat # initial topography file (redundant)
    
    erosion_model      = 2                # erosion model [0-none (default), 1-infinitely fast, 2-prescribed rate with given level]
    er_num_phases      = 3                # number of erosion phases
    er_time_delims     = 0.5   2.5        # erosion time delimiters (one less than number)
    er_rates           = 0.2 0.1 0.2      # constant erosion rates in different time periods
    er_levels          = 1   2   1        # levels above which we apply constant erosion rates in different time periods

    sediment_model     = 1                # sedimentation model [0-none (dafault), 1-prescribed rate with given level, 2-cont. margin]
    sed_num_layers     = 3                # number of sediment layers
    sed_time_delims    = 0.5   2.5        # sediment layers time delimiters (one less than number)
    sed_rates          = 0.3 0.2 0.3      # sediment rates in different time periods
    sed_levels         = -5  -2  -2       # levels below which we apply constant sediment rates in different time periods 
    sed_phases         = 1   2   3        # sediment layers phase numbers in different time periods

    marginO            = 0.0 0.0          # lateral coordinates of continental margin - origin
    marginE            = 10.0 10.0        # lateral coordinates of continental margin - 2nd point
    hUp                = 1.5              # up dip thickness of sediment cover (onshore)
    hDown              = 0.1              # down dip thickness of sediment cover (off shore)
    dTrans             = 1.0              # half of transition zone

#===============================================================================
# Boundary conditions
#===============================================================================

# Default conditions on all the boundaries:
# * (mechanical): free-slip with zero normal velocity
# * (thermal)   : zero heat flux

# Background strain rate parameters

    exx_num_periods  = 3                 # number intervals of constant strain rate (x-axis)
    exx_time_delims  = 0.1 5.0           # time delimiters (one less than number of intervals, not required for one interval)
    exx_strain_rates = 1e-15 2e-15 1e-15 # strain rates for each interval

    eyy_num_periods  = 2                 # ... same for y-axis
    eyy_time_delims  = 1.0
    eyy_strain_rates = 1e-15 2e-15

    exy_num_periods  = 2                 # same for simple shear components in x/y direction
    exy_time_delims  = 1.0
    exy_strain_rates = 1e-15 2e-15

    exz_num_periods  = 2                 # same for simple shear components in x/z direction
    exz_time_delims  = 1.0
    exz_strain_rates = 1e-15 2e-15

    eyz_num_periods  = 2                 # same for simple shear components in y/z direction
    eyz_time_delims  = 1.0
    eyz_strain_rates = 1e-15 2e-15

    bg_ref_point     = 0.0 0.0 0.0       # background strain rate reference point (fixed)

# Bezier blocks (single entry per block)
    <BCBlockStart>
        npath =  2                                 # Number of path points of Bezier curve (path-points only!)
        theta =  0.0 5.0                           # Orientation angles at path points (counter-clockwise positive)
        time  =  1.0 2.0                           # Times at path points
        path  =  0.0 0.0 0.0 10.0                  # Path points x-y coordinates
        npoly =  4                                 # Number of polygon vertices
        poly  =  0.0 0.0 0.1 0.0 0.1 0.1 0.0 0.1   # Polygon x-y coordinates at initial time
        bot   =  0.0                               # Polygon bottom coordinate
        top   =  0.1                               # Polygon top coordinate
    <BCBlockEnd>

# Internal velocity box(es)

    VelBox_num      =   2                       # The number of internal velocity boxes active
    VelBox_cenX     =   1.0  2.0                # X-coordinate of center of box
    VelBox_cenY     =   1.0  2.0                # Y-coordinate of center of box
    VelBox_cenZ     =   1.0  2.0                # Z-coordinate of center of box
    VelBox_widthX   =   1.0  1.0                # Width of box in x-direction
    VelBox_widthY   =   2.0  2.0                # Width of box in y-direction
    VelBox_widthZ   =   0.1  0.1                # Width of box in z-direction
    VelBox_Vx       =   1.0 -2.0                # Vx velocity of box (employ NaN if you don't want to constrain it)
    VelBox_Vy       =   NaN  NaN                # Vy velocity of box 
    VelBox_Vz       =   NaN  NaN                # Vz velocity of box 
    VelBox_Advect   =   0    0                  # Advect the box with the flow?     
    
# Inflow velocity boundary condition

    bvel_face                 =         Left                         # Face identifier  (Left; Right; Front; Back; CompensatingInflow)
    bvel_face_out             =         1                            # do we have outflow @ opposite boundary?
    bvel_bot                  =        -20.0                         # bottom coordinate of inflow window
    bvel_top                  =        -10.0                         # top coordinate of inflow window
    bvel_velin                =         1.0                          # inflow velocity
    bvel_velout               =         0.0                          # outflow velocity (if not specified, computed from mass balance)
    bvel_relax_d              =         100                          # distance over which velocity is reduced
    bvel_velbot               =         0   	                     # bottom inflow velocity for use with bvel_face=CompensatingInflow
    bvel_veltop               =         0                            # top inflow velocity for use with bvel_face=CompensatingInflow
    bvel_temperature_inflow   =        Fixed_thermal_age             # Thermal age of the plate is constant
                              =        Constant_T_inflow             # Temperature of the inflow material is constant everywhere
    bvel_thermal_age          =        10                            # In dimensional unit. If the user specify this value, he needs to specify the temperature of the mantle and top as well
    bvel_temperature_mantle   =        1400                          # In dimensional unit. Temperature of the mantle
    bvel_temperature_top      =        20                            # In dimensional unit. temperature of the top
    bvel_temperature_constant =        100                           # Constant temperature inflow. 
    bvel_num_phase            =        3                             # Imposes a stratigraphy of phase injected in the inflow boundary [if undefined, it uses the phase close to the boundary]
    bvel_phase                =        3 2 1 0                       # phase number of inflow material [if undefined, it uses the phase close to the boundary] from bottom to top
    bvel_phase_interval       =       -120 -100 -10 0                # Depth interval of injection of the phase (the interval is defined by num_phase+1 coordinates)
                                       
# Free surface top boundary flag

    open_top_bound = 1

# Permeable lower boundary flag    
    open_bot_bound = 0
    permeable_phase_inflow = 1 # Phase of the inflow material from the bottom (The temperature of the inflow phase it is the same of the bottom boundary)

    
# No-slip boundary flag mask (left right front back bottom top)

    noslip = 0 0 1 1 0 0

# fixed phase (no-flow condition)

    fix_phase = 1

# fixed cells (no-flow condition)
    
    fix_cell = 1
    
# fixed cells input file (extension is .xxxxxxxx.dat)

    fix_cell_file = ./bc/cdb 
    
# temperature on the top & bottom boundaries [usually constant]

    temp_top                =   0.0
    temp_bot                =   1300.0                              # if only one value is given, it is assumed to be constant with time

    temp_bot_num_periods    =   2                                   # How many periods with different temp_bot do we have? 
    temp_bot_time_delim     =   1.2                                 # At which time do we switch from one to the next period?


# temperature initial guess flag
# linear profile between temp_top and temp_bot
    init_temp = 1;

# Optional plume inflow @ bottom boundary
    Plume_InflowBoundary    =   1           # have a plume-like inflow boundary @ bottom
    Plume_Type              =   Inflow_Type          # Inflow_type or Pressure_type (circular)	
                            =   Permeable_Type       # Combine the open bot boundary with the plume boundary condition (the option herein listed overwrite open_bot, so do not activate) 	
    Plume_Dimension         =   2D          # 2D or 3D (circular)		
    Plume_Phase             =   4           # phase of plume
    Plume_Depth             =   1885        # depth of provenience of the plume (i.e. how far from the bottom of the model the plume source is) 
    Plume_Mantle_Phase      =   1           # Astenosphere phase (if the inflow occurs outside the plume radius)
    Plume_Temperature       =   1600        # temperature of inflow plume
    Plume_Inflow_Velocity   =   15          # Inflow velocity	(not required if Pressure_Type)
    Plume_VelocityType      =   Gaussian    # Gaussian or Poiseuille; [note that Gaussian (default) is smoother & often works better (not required if Pressure_Type) 			
    Plume_Center            =   0 50        # [X,Y] of center  (2nd only in case of 3D plume)
    Plume_Radius            =   100         # Width/Radius of plume
    Plume_Phase_Mantle      =   1			# Inflow phase. If the velocity happens to be positive in the domain, the inflow material has a constant phase and the temperature of the bottom 

# Pressure on the top & bottom boundaries

    pres_top = 0.0
    pres_bot = 10.0;

# pressure initial guess flag
# linear profile between pres_top and pres_bot in the unconstrained cells

    init_pres = 1

#===============================================================================
# Solution parameters & controls
#===============================================================================

    gravity         = 0.0 0.0 -10.0  # gravity vector
    FSSA            = 1.0            # free surface stabilization parameter [0 - 1]
    shear_heat_eff  = 1.0            # shear heating efficiency parameter   [0 - 1]
    Adiabatic_Heat  = 0.0            # Adiabatic Heating activaction flag and efficiency. [0.0 - 1.0] (e.g. 0.5 means that only 50% of the potential adiabatic heating affects the energy equation)   
    act_temp_diff   = 1              # temperature diffusion activation flag
    act_therm_exp   = 1              # thermal expansion activation flag
    act_steady_temp = 1              # steady-state temperature initial guess activation flag
    steady_temp_t   = 0.0            # time for (quasi-)steady-state temperature initial guess
    nstep_steady    = 1              # number of steps for (quasi-)steady-state temperature initial guess (default = 1)
    act_heat_rech   = 1              # recharge heat in anomalous bodies after (quasi-)steady-state temperature initial guess (=2: recharge after every diffusion step of initial guess)
    init_lith_pres  = 1              # initial pressure with lithostatic pressure (stabilizes compressible setups in the first steps)
    init_guess      = 1              # initial guess flag
    p_litho_visc    = 1              # use lithostatic pressure for creep laws
    p_litho_plast   = 1              # use lithostatic pressure for plasticity
    p_lim_plast     = 1              # limit pressure at first iteration for plasticity
    p_shift 		= 0              # constant [MPa] added to the total pressure field, before evaluating plasticity (e.g., when the domain is located @ some depth within the crust)  	
    act_p_shift     = 1              # pressure shift activation flag (enforce zero pressure on average in the top cell layer); note: this overwrites p_shift above!
    
    eta_min         = 1e18           # viscosity lower bound [Pas]
    eta_max         = 1e25           # viscosity upper limit [Pas]
    eta_ref         = 1e20           # reference viscosity (initial guess) [Pas]
    T_ref           = 20.0           # reference temperature [C]
    RUGC            = 8.31           # universal gas constant (required only for non-dimensional setups)
    min_cohes       = 2e7            # cohesion lower bound  [Pa]
    min_fric        = 5.0            # friction lower bound  [degree]
    tau_ult         = 1e9            # ultimate yield stress [Pa]
    rho_fluid       = 1e3            # fluid density for depth-dependent density model
    gw_level_type   = top            # ground water level type for pore pressure computation (see below)
    gw_level        = 10.0           # ground water level at the free surface (if defined)
    biot            = 0.7            # Biot pressure parameter
    get_permea      = 1              # effective permeability computation activation flag
    rescal          = 1              # stencil rescaling flag (for internal constraints, for example while computing permeability)
    mfmax           = 0.1            # maximum melt fraction affecting viscosity reduction
    lmaxit          = 25             # maximum number of local rheology iterations 
    lrtol           = 1e-6           # local rheology iterations relative tolerance
    act_dike        = 1              # dike activation flag (additonal term in divergence)
    useTk           = 1              # switch to use T-dependent conductivity, 0: not active
    dikeHeat        = 1		 # switch to use Behn & Ito heat source in the dike
    Compute_velocity_gradient = 1    # compute the velocity gradient tensor 1: active, 0: not active. If active, it automatically activates the output in the .pvd file
    
# Groundwater level type specification:

# gw_level_type = none  # don't compute pore pressure (default)
# gw_level_type = top   # GW level is top of the domain
# gw_level_type = surf  # GW level is free surface average level (surface must be enabled)
# gw_level_type = level # GW level is fixed (gw_level parameter must be specified)

#===============================================================================
# Solver options
#===============================================================================
    SolverType 			=	direct 		# solver [direct or multigrid]
    DirectSolver 		=	mumps		# mumps/superlu_dist/pastix/umfpack  (requires these external PETSc packages to be installed!)	
    DirectPenalty 		=	1e4			# penalty parameter [employed if we use a direct solver]
    MGLevels 			=	3			# number of MG levels [default=3]
    MGSweeps 			=	10			# number of MG smoothening steps per level [default=10]
    MGSmoother 			=	chebyshev 	# type of smoothener used [chebyshev or jacobi]
    MGJacobiDamp 		=	0.5			# Dampening parameter [only employed for Jacobi smoothener; default=0.6]
    MGCoarseSolver 		=	direct 		# coarse grid solver [direct/mumps/superlu_dist or redundant - more options specifiable through the command-line options -crs_ksp_type & -crs_pc_type]
    MGRedundantNum 		=	4			# How many times do we copy the coarse grid? [only employed for redundant solver; default is 4]
    MGRedundantSolver	= 	mumps		# The coarse grid solver for each of the redundant solves [only employed for redundant; options are mumps/superlu_dist with default superlu_dist]
    
#===============================================================================
# Model setup & advection
#===============================================================================
    msetup          = geom              # setup type
    nmark_x         = 2                 # markers per cell in x-direction
    nmark_y         = 2                 # ...                 y-direction
    nmark_z         = 2                 # ...                 z-direction
    rand_noise      = 1                 # random noise flag
    rand_noiseGP    = 1                 # random noise flag, subsequently applied to geometric primitives
    bg_phase        = 1                 # background phase ID
    save_mark       = 1                 # save marker to disk flag
    mark_load_file  = ./markers/mdb     # marker input file (extension is .xxxxxxxx.dat)
    mark_save_file  = ./markers/mdb     # marker output file (extension is .xxxxxxxx.dat)
    poly_file       = ./input/poly.dat  # polygon geometry file    (redundant)
    temp_file       = ./input/temp.dat  # initial temperature file (redundant)
    advect          = basic             # advection scheme
    interp          = stag              # velocity interpolation scheme
    stagp_a         = 0.7               # STAG_P velocity interpolation parameter
    mark_ctrl       = none              # marker control type
    nmark_lim       = 10 100            # min/max number per cell (marker control)
    nmark_avd       = 3 3 3             # x-y-z AVD refinement factors (avd marker control)
    nmark_sub       = 1                 # max number of same phase markers per subcell (subgrid marker control)

# Advection types:

#	advect = none  # no advection (no markers)
#	advect = basic # basic (Euler classic implementation)
#	advect = euler # Euler explicit in time
#	advect = rk2   # Runge-Kutta 2nd order in space

# Velocity interpolation types (only for euler & rk2):

#	interp = stag   # trilinear interpolation from FDSTAG points
#	interp = minmod # MINMOD interpolation to nodes, trilinear interpolation to markers + correction
#	interp = stagp  # STAG_P empirical approach (T. Gerya)

# Setup type specification:

#	msetup = geom     # default input (phases are assigned from geometric primitives)
#	msetup = files    # MATLAB input (requires mark_load_path and mark_load_name parameters)
#	msetup = polygons # geomIO input (requires poly_file parameter)

# Marker control type specification:

#	mark_ctrl = none    # no marker control
#	mark_ctrl = basic   # AVD for cells + corner insertion
#	mark_ctrl = avd     # pure AVD for all control volumes
#	mark_ctrl = subgrid # simple marker control enforced over fine scale grid

# Geometric primitives:

    <SphereStart>
        phase       = 1
        radius      = 1.5
        center      = 1.0 2.0 3.0
        Temperature = constant # optional: Temperature of the sphere. possibilities: [constant]
        cstTemp     = 1000     # required in case of [constant]: temperature value [in Celcius in case of GEO units]
    <SphereEnd>

    <EllipsoidStart>
        phase       = 1
        axes        = 2.0 1.5 1.0  # semi-axes of ellipsoid in x, y and z
        center      = 1.0 2.0 3.0
        Temperature = constant     # optional: Temperature of the sphere. possibilities: [constant]
        cstTemp     = 1000         # required in case of [constant]: temperature value [in Celcius in case of GEO units]
    <EllipsoidEnd>

    <BoxStart>
        phase       = 1
        bounds      = 1.0 2.0 1.0 2.0 1.0 2.0 # box bound coordinates: left, right, front, back, bottom, top
        Temperature = linear  # optional: Temperature structure. possibilities: [constant, linear, halfspace]
        cstTemp     = 1000    # required in case of [constant]: temperature value [in Celcius in case of GEO units]
        topTemp     = 0       # required in case of [linear,halfspace]: temperature @ top [in Celcius in case of GEO units]
        botTemp     = 1300    # required in case of [linear,halfspace]: temperature @ bottom [in Celcius in case of GEO units]
        thermalAge  = 70      # required in case of [halfspace]: thermal age of lithosphere [in Myrs if GEO units are used]
    <BoxEnd>

    <RidgeSegStart>
        phase       = 1
        bounds      = 1.0 2.0 1.0 2.0 1.0 2.0   # box bound coordinates: left, right, front, back, bottom, top [top is seafloor]
        ridgeseg_x  = 1.5 1.5                   # coordinate order: left, right [can be different for oblique ridge]
        ridgeseg_y  = 1.0 2.0                   # coordinate order: front, back [needs to be the same as the front and back of bounds]
        topTemp     = 0                         # required: temperature @ top [in Celcius in case of GEO units]
        botTemp     = 1300                      # required: temperature @ bottom [in Celcius in case of GEO units]
        Temperature = halfspace_age             # initial temperature structure [ridge must be set to halfspace_age --> setTemp=4]
        age0        = 0.001                     # minimum age of seafloor at ridge [in Myr in case of GEO units]
        maxAge      = 60                        # [optional] parameter that indicates the maximum thermal age of a plate 
        v_spread    = 1                         # [optional] parameter that indicates the spreading velocity of the plate; if not defined it uses bvel_velin specified above
    <RidgeSegEnd>

    <HexStart>
        phase = 1
        coord = 0.25 0.25 0.25   0.5 0.2 0.2   0.6 0.7 0.25   0.3 0.5 0.3   0.2 0.3 0.75   0.6 0.15 0.75   0.5 0.6 0.80   0.2 0.4 0.75
        # x-y-z coordinates for each of 8 nodes (24 parameters)
        # (counter)-clockwise for an arbitrary face, followed by the opposite face
    <HexEnd>

    <LayerStart>
        phase       = 1
        top         = 5.0
        bottom      = 3.0
        cosine      = 0         # optional: add a cosine perturbation on top of the interface (if 1)
        wavelength  = 1         # required if cosine: wavelength in x-direction
        amplitude   = 0.1       # required if cosine: amplitude of perturbation         
        Temperature = halfspace # optional: Temperature structure. possibilities: [constant, linear, halfspace]
        cstTemp     = 1000      # required in case of [constant]: temperature value [in Celcius in case of GEO units]
        topTemp     = 0         # required in case of [linear,halfspace]: temperature @ top [in Celcius in case of GEO units]
        botTemp     = 1300      # required in case of [linear,halfspace]: temperature @ bottom [in Celcius in case of GEO units]
        thermalAge  = 70        # required in case of [halfspace]: thermal age of lithosphere [in Myrs if GEO units are used]
    <LayerEnd>

    <CylinderStart>
        phase       = 1
        radius      = 1.5
        base        = 1.0 2.0 3.0
        cap         = 3.0 5.0 7.0
        Temperature = constant # optional: Temperature of the cylinder. possibilities: [constant]
        cstTemp     = 1000     # required in case of [constant]: temperature value [in Celcius in case of GEO units]
    <CylinderEnd>


#===========================================================================
# Passive Tracers 
#===========================================================================
    Passive_Tracer              = 1                               # Activate passive tracers?
    PassiveTracer_Box           =  -600 600 -1 1 -300 -50         # Dimensions of Box in which we disttribute passive tracers  
    PassiveTracer_Resolution    =  100 1 100                      # The number of passive tracers in every direction
    PassiveTracer_ActiveType    =  Always                  		  # Under which condition are they activated? []  
    PassiveTracer_ActiveValue   =  0.1                            # When this value is exceeded the tracers are being activated 
    
    # Passive Tracer activation type specification:

        #	PassiveTracer_ActiveType = Always               # always actve
        #	PassiveTracer_ActiveType = Melt_Fraction        
        #	PassiveTracer_ActiveType = Temperature         
        #	PassiveTracer_ActiveType = Pressure             
        #	PassiveTracer_ActiveType = Time                
    
    
#===============================================================================
# Output
#===============================================================================

# Grid output options (output is always active)

    out_file_name       = output # output file name
    out_pvd             = 1      # activate writing .pvd file
    out_phase           = 1
    out_density         = 1
    out_visc_total      = 1
    out_visc_creep      = 1
    out_velocity        = 1
    out_pressure        = 1
    out_tot_press       = 1
    out_eff_press       = 1
    out_over_press      = 1
    out_litho_press     = 1
    out_pore_press      = 1
    out_temperature     = 1
    out_dev_stress      = 1
    out_j2_dev_stress   = 1
    out_strain_rate     = 1
    out_j2_strain_rate  = 1
    out_shmax           = 1
    out_ehmax           = 1
    out_yield           = 1
    out_rel_dif_rate    = 1
    out_rel_dis_rate    = 1
    out_rel_prl_rate    = 1
    out_plast_strain    = 1
    out_plast_dissip    = 1
    out_tot_displ       = 1
    out_moment_res      = 1
    out_cont_res        = 1
    out_energ_res       = 1
    out_melt_fraction   = 1
    out_fluid_density   = 1
    out_conductivity    = 1
    out_vel_gr_tensor   = 1 
# Phase aggregate output paramter
# Phase ratios of listed phases are summed up and output as a scalar vector
# Phase aggregate can consist of a single phase

    <PhaseAggStart>
        name     = crust  # phase aggregate output vector name
        numPhase = 3      # number of phases to aggregate
        phaseID  = 1 5 15 # list of phase IDs to aggregate
    <PhaseAggEnd>

# Free surface output options (can be activated only if surface tracking is enabled)

    out_surf            = 1 # activate surface output
    out_surf_pvd        = 1 # activate writing .pvd file
    out_surf_velocity   = 1
    out_surf_topography = 1
    out_surf_amplitude  = 1

# Marker output options (requires activation)

    out_mark     = 1 # activate marker output
    out_mark_pvd = 1 # activate writing .pvd file

# AVD phase viewer output options (requires activation)

    out_avd     = 1 # activate AVD phase output
    out_avd_pvd = 1 # activate writing .pvd file
    out_avd_ref = 3 # AVD grid refinement factor
    
# Passive Tracers viewer output option (if the Passive Tracers are active, 
# X,Y,Z, P, T & ID are automatically activated) 
    out_ptr              = 1    # activate  
    out_ptr_ID           = 1    # ID of the passive tracers
    out_ptr_phase        = 1    # phase of the passive tracers
    out_ptr_Pressure     = 1    # interpolated pressure
    out_ptr_Temperature  = 1    # temperature
    out_ptr_MeltFraction = 1    # melt fraction computed using P-T of the marker 
    out_ptr_Active       = 1    # option that highlight the marker that are currently active
    out_ptr_Grid_Mf      = 1    # option that allow to store the melt fraction seen within the cell 



#===============================================================================
# Material phase parameters
#===============================================================================

# Define softening laws (maximum 10)

    <SofteningStart>
        ID          =   0       # softening law ID
        APS1        =   0.1     # begin of softening APS
        APS2        =   1.0     # end of softening APS
        A           =   0.7     # reduction ratio
        Lm          =   0.2     # material length scale (in selected units, e.g. km in geo)
        healTau     =   1e-3    # healing parameter [Myr]  
    <SofteningEnd>
    
# Define Phase Transition laws (maximum 10)
    
    <PhaseTransitionStart>
        ID                      =   0         #     Phase_transition law ID
        Type                    =   Constant  #     [Constant, Clapeyron]: Constant - the phase transition occurs only at a fixed value of the parameter
        Parameter_transition    =   T         #     [T = Temperature, P = Pressure, Depth = z-coord, X=x-coord, Y=y-coord, APS = accumulated plastic strain, MeltFraction, t = time] parameter that triggers the phase transition
        ConstantValue           =   1200      #     Value of the parameter [unit of T,P,z, APS]
        number_phases           =   1         #     The number of involved phases [default=1]
        PhaseAbove              =   1         #     Above the chosen value the phase is 1, below it, the value is PhaseBelow
        PhaseBelow              =   3         #       
        PhaseDirection          =   BothWays  #     [BothWays=default; BelowToAbove; AboveToBelow] Direction in which transition works
        ResetParam              =   APS       #     [APS] Parameter to reset on particles below PT or within box
    <PhaseTransitionEnd>

    <PhaseTransitionStart>
        ID                      =   1                           # Phase_transition law ID
        Type                    =   Clapeyron                   # Use the pressure retrieved by the clapeyron linear equation to trigger the phase transition
        Name_Clapeyron          =   Mantle_Transition_660km     # predefined profiles; see SetClapeyron_Eq in phase_transition.cpp for options 
        number_phases           =   3
        PhaseAbove              =   4 5 7
        PhaseBelow              =   1 2 3
    <PhaseTransitionEnd>

    # Box-like region with T-condition
    <PhaseTransitionStart>
        ID                      =   2                               # Phase_transition law ID
        Type                    =   Box                             # A box-like region
        PTBox_Bounds            =   200 400 -100 100 -1000 -500     # box bound coordinates: [left, right, front, back, bottom, top]
        BoxVicinity 			=	1								# 1: only check particles in the vicinity of the box boundaries (*2 in all directions)
        
        number_phases           =   1
        PhaseInside             =   7                               # Phase within the box  [use -1 if you don't want to change the phase inside the box]
        PhaseOutside            =   -1                              # Phase outside the box [use -1 if you don't want to change the phase outside the box. If combined with OutsideToInside, all phases that come in are set to PhaseInside]
        PhaseDirection          =   BothWays                        # [BothWays=default; OutsideToInside; InsideToOutside]

        PTBox_TempType          =   linear                          # Temperature condition witin the box [none, constant, linear, halfspace]
        PTBox_topTemp           =   20                              # Temp @ top of box [for linear & halfspace]
        PTBox_botTemp           =   1300                            # Temp @ bottom of box [for linear & halfspace]
        
        PTBox_thermalAge        =   100                             # Thermal age, usually in geo-units [Myrs] [only in case of halfspace]
        PTBox_cstTemp          	=   1200                            # Temp within box [only for constant T]
    <PhaseTransitionEnd>

# Box-like region with T-condition: same as above but material particles are turned into air particle if they are above the free surface
# and the phase box in the air part is not re-set after the solve
    <PhaseTransitionStart>
        ID                      =   2                               # Phase_transition law ID
        Type                    =   NotInAirBox                     # A box-like region
        PTBox_Bounds            =   200 400 -100 100 -1000 -500     # box bound coordinates: [left, right, front, back, bottom, top]
        number_phases           =   1
        PhaseInside             =   7                               # Phase within the box  [use -1 if you don't want to change the phase inside the box]
        PhaseOutside            =   3                               # Phase outside the box [use -1 if you don't want to change the phase outside the box]
        PhaseDirection          =   BothWays                        # [BothWays=default; OutsideToInside; InsideToOutside]

        PTBox_TempType          =   linear                          # Temperature condition witin the box [none, constant, linear, halfspace]
        PTBox_topTemp           =   20                              # Temp @ top of box [for linear & halfspace]
        PTBox_botTemp           =   1300                            # Temp @ bottom of box [for linear & halfspace]

        PTBox_thermalAge        =   100                             # Thermal age, usually in geo-units [Myrs] [only in case of halfspace]
        PTBox_cstTemp           =   1200                            # Temp within box [only for constant T]

        v_box                   =   0.2                             # [optional] only for NotInAirBox, velocity with which box moves in cm/yr  
        t0_box                  =   0.002                           # [optional] beginning time of movemen in Myr
        t1_box                  =   0.1                             # [optional] end time of movement in Myr
    <PhaseTransitionEnd>

# Define properties for the dike (additional source term/RHS in the continuity equation):
# Define the associated phase, the amount of magma-accommodated extension on the front (Mf) and on the back (Mb) of the box and set its ID

	<DikeStart>
		ID = 0
		Mf = 0.6           # value for dike/magma- accommodated extension, between 0 and 1, in the back of the box, for phase dike
		Mc = 0.7  	   # value for dike/magma- accommodated extension, between 0 and 1, in the center of the box, for phase dike
		Mb = 0.8           # value for dike/magma- accommodated extension, between 0 and 1, in the front of the box, for phase dike
		y_Mc = 20 	   # coordinate for Mc, this is in y direction for ridges/ dikes that are along y (later extended to be possile in any direicteio by adding x_Mc and z_Mc)		
		PhaseID = 0
		PhaseTransID = 0   # phase transition ID that is associated with this particular dike
	<DikeEnd>

	<DikeStart>
		ID = 1
                Mf = 0.5
                Mb = 0.5
		PhaseID = 3
		PhaseTransID = 3   # phase transition ID that is associated with this particular dike
        <DikeEnd>

# Define material properties for all phases (maximum 32)
# By default all rheological mechanisms are deactivated
# List only active parameters in the material data block

    <MaterialStart>
        ID        = 0
        rho       = 1e2
        eta       = 1e18
    <MaterialEnd>

    <MaterialStart>
        ID         = 1      # material phase ID
        Name       = Slab   # description of the phase
        visID      = 10     # material ID for phase visualization (default is ID)
        diff_prof  = Dry_Olivine_diff_creep-Hirth_Kohlstedt_2003 # DIFFUSION creep profile
        disl_prof  = Granite-Tirel_et_al_2008                    # DISLOCATION creep profile
        peir_prof  = Olivine_Peierls-Kameyama_1999               # PEIERLS creep profile
        rho        = 3e3    # reference density
        rho_n      = 0.5    # depth-dependent density model parameter
        rho_c      = 1e-4   # depth-dependent density model parameter
        beta       = 1e-11  # pressure-dependent density model parameter
        G          = 4e10   # shear modulus
        Kb         = 6e10   # bulk modulus
        E          = 6e10   # Young's modulus
        nu         = 0.25   # Poisson's ratio
        Kp         = 5.0    # pressure dependence parameter
        eta        = 1e23   # NEWTONIAN viscosity
        Bd         = 1.5e9  # DIFFUSION creep pre-exponential constant
        Ed         = 375e3  # activation energy
        Vd         = 5e-6   # activation volume
        eta0       = 1e23   # POWER LAW reference viscosity
        e0         = 1e-15  # reference strain rate
        Bn         = 2.5e4  # DISLOCATION creep pre-exponential constant
        En         = 532e3  # activation energy
        Vn         = 17e-6  # activation volume
        n          = 3.5    # power law exponent
        Bp         = 5.7e11 # PEIERLS creep pre-exponential constant
        Ep         = 5.4e5  # activation energy
        Vp         = 0.0    # activation volume
        taup       = 8.5e9  # scaling stress
        gamma      = 0.1    # approximation parameter
        q          = 2.0    # stress-dependence parameter
        ch         = 2e7    # cohesion
        fr         = 30.0   # friction angle
        eta_st     = 1e19   # stabilization viscosity (default is eta_min)
        rp         = 0.7    # pore-pressure ratio
        chSoftID   = 0      # friction softening law ID
        frSoftID   = 0      # cohesion softening law ID
        healID     = 0	    # healing ID, points to healTau in Softening
        alpha      = 3e-5   # thermal expansivity
        Cp         = 1.2e3  # specific heat (capacity), J⋅K−1⋅kg−1
        k          = 2.5    # thermal conductivity
        A          = 1e-9   # radiogenic heat production
        T          = 100.0  # optional temperature to set within the phase
        Latent_hx  = 5e5    # optional, used for dike heating, J/kg
        T_liq      = 1300   # optional, used for dike heating, liquidus temperature of material, celsius
        T_sol      = 1000   # optional, used for dike heating, solidus temperature of material, celsius  
        T_Nu       = 600    # default value for thermal conductivity boundary
        nu_k       = 5      # optional parameter, Nusselt number for use with conductivity
        rho_ph     = TestPD # name of the phase diagram you want to use (still needs rho to be defined for the initial guess of pressure)
        rho_ph_dir =        # in case the phase diagram has a different path provide the path (without the name of the actual PD) here
        mfc        = 0.0    # melt fraction viscosity correction factor (positive scalar)
    <MaterialEnd>

#===============================================================================
# Adjoint gradients (and inversion) options (ALL OPTIONAL - defaults are applied)
#===============================================================================
    
    # General
    Adjoint_mode                        =   AdjointGradients        # options: [None; AdjointGradients, GradientDescent; GenericInversion]
    Adjoint_ObservationPoints           =   1                       # options: [1=several points; 2=whole domain; 3=surface]
    Adjoint_AdvectPoint                 =   0                       # 1=advect points with flow?
    Adjoint_ObjectiveFunctionDef        =   1                       # options: [1-defined by hand;]
    Adjoint_GradientCalculation         =   Solution                # options [CostFunction= w.r.t. Cost function (e.g,);  Solution= w.r.t. Solution ]
    Adjoint_FieldSensitivity            =   0                       # calculate Field-based =1 (aka. geodynamic sensity kernels), or Phase Based [=0]
    Adjoint_ScaleCostFunction           =   None                    # Scale cost function: [None=no; Mean=average values; Var=variance]
    Adjoint_PrintScalingLaws            =   1                       # Output scaling laws?
    Adjoint_ScalingLawFilename          =   ScalingLaw_Test.dat     
    Adjoint_ReferenceDensity            =   2800                    # Reference density 
    Adjoint_DII_ref                     =   1e-15                   # Reference strain rate (needed for sensitivity kernels & powerlaw viscosity)
    
    // Some general Adjoint Gradient parameters:
    Inversion_EmployTAO                 =   1                       # 0=build-in gradient descent methods; 1=TAO solvers
    Inversion_rtol                      =   1e-7                    # relative tolerance of misfit function to stop
    Inversion_maxit                     =   200                     # max. number of iterations	
    Inversion_maxit_linesearch          =   100                     # max. number of line searches
    Inversion_ApplyBounds               =   0                       # 0=no, 1=apply bounds
    Inversion_factor_linesearch         =   1.1                     # factor in the line search that multiplies current line search parameter if GD update was successful (increases convergence speed)
    Inversion_maxfac                    =   5                       # limit on the factor (only used without tao)
    Inversion_facB                      =   0.4                     # backtrack factor that multiplies current line search parameter if GD update was not successful
    Inversion_Scale_Grad                =   1                       # Magnitude of initial parameter update (factor_initial = Scale_Grad/Grad)

    <AdjointParameterStart>
        Type            =   AllMaterialParameters                   # All parameters indicated in file	
        ExcludePhase    =   eta[1]                                  # This excludes "eta" of phase 1 
    <AdjointParameterEnd>

    <AdjointParameterStart>
        ID              =   0                                       # phase of the parameter
        Type            =   n                                       # can be any of the material parameters
        InitGuess       =   2e0                                     # initial guess value
        LowerBound      =   0.1                                     # lower boundary (for inversion)
        UpperBound      =   3                                       # upper boundary
        FD_gradient     =   1                                       # Compute gradient by finite differences? dG/dp = (G(p+eps*p)-G(p))/eps
        FD_eps          =   1e-5                                    # epsilon 
        log10           =   0                                       # Employ logarithm of value?
    <AdjointParameterEnd>

    <AdjointObservationPointStart>
        Coordinate          =   0.5 0.5 0.5	                        # coordinates    
        Parameter           =   Vz				                    # options: [Vx, Vy, Vz] (Velocities), [PSD] (principal stress directions in degree), [Exx,Eyy,Ezz,Exz,Exy,Eyz] (strain rates)
        Value               =   -0.04248                            # values
    <AdjointObservationPointEnd>
    

#===============================================================================
# PETSc options
#===============================================================================

<PetscOptionsStart>

# SNES

    -snes_npicard 3
    -snes_monitor
    -snes_atol 1e-12
    -snes_rtol 1e-6
    -snes_stol 1e-6
    -snes_max_it 25
    -snes_max_funcs 50000
    -snes_type ksponly

    -res_log

# Switch Picard -> Newton	
    -snes_PicardSwitchToNewton_rtol 1e-2   # relative tolerance to switch to Newton (1e-2)
    -snes_NewtonSwitchToPicard_it  	20     # number of Newton iterations after which we switch back to Picard


# Jacobian solver

#   -js_ksp_type fgmres
#   -js_ksp_max_it 1000
#   -js_ksp_converged_reason
     -js_ksp_monitor
    -js_ksp_rtol 1e-6

# Preconditioner

#   -pcmat_type block
#   -pcmat_pgamma 1e3
#   -jp_type bf
#   -bf_vs_type user
#   -vs_ksp_type preonly
#   -vs_pc_type lu
#   -vs_pc_factor_mat_solver_package mumps

#   -pcmat_type block
#   -pcmat_no_dev_proj
#   -jp_type bf
#   -bf_vs_type mg
#   -vs_ksp_type preonly

    -pcmat_type mono
    -jp_type mg

#   -gmg_pc_view
#   -gmg_dump
    -gmg_pc_type mg
    -gmg_pc_mg_levels 4
    -gmg_pc_mg_galerkin
    -gmg_pc_mg_type multiplicative
    -gmg_pc_mg_cycle_type v

    -gmg_mg_levels_ksp_type richardson
    -gmg_mg_levels_ksp_richardson_scale 0.5
    -gmg_mg_levels_ksp_max_it 20
    -gmg_mg_levels_pc_type jacobi

    -crs_ksp_type preonly
    -crs_pc_type lu
    -crs_pc_factor_mat_solver_package mumps

    -objects_dump

<PetscOptionsEnd>
#===============================================================================
=======

# PLEASE DON'T USE TABS ANYWERE EXCEPT THE FIRST CHARACTERS IN A ROW (LOOKS UGLY)

#===============================================================================
# Scaling
#===============================================================================

    units = geo

    unit_temperature = 1.0
    unit_length      = 1e3
    unit_viscosity   = 1e18
    unit_stress      = 1e6
    unit_density     = 1e3

# units = none - input & output is non-dimensional
# units = si   - input & output is in SI units
# units = geo  - input & output is in SI units, except:
#
#    time        - Myr
#    length      - km
#    velocity    - cm/yr
#    stress      - MPa
#    heat_flux   - mW/m^2
#    Temperature - C
#
# NOTE:
#
# * characteristic values must ALWAYS be provided in SI units
# * material parameters must ALWAYS be provided in SI units
# * in all dimensional cases (si & geo) angles are measured in degrees
#   angular velocities are measured in degrees per unit time
# * number of primary units is one more than usual
#   Newton's 2nd law can be violated for quasi-static problems
#   If density is not provided, Newton's 2nd law is enforced

#===============================================================================
# Time stepping parameters
#===============================================================================

    time_end  = 1.0   # simulation end time
    dt        = 0.05  # time step
    dt_min    = 0.01  # minimum time step (declare divergence if lower value is attempted)
    dt_max    = 0.2   # maximum time step
    dt_out    = 0.2   # output step (output at least at fixed time intervals)
    inc_dt    = 0.1   # time step increment per time step (fraction of unit)
    CFL       = 0.5   # CFL (Courant-Friedrichs-Lewy) criterion
    CFLMAX    = 0.8   # CFL criterion for elasticity
    nstep_max = 50    # maximum allowed number of steps (lower bound: time_end/dt_max)
    nstep_out = 1     # save output every n steps
    nstep_ini = 5     # save output for n initial steps
    nstep_rdb = 5     # save restart database every n steps
    time_tol  = 1e-8  # relative tolerance for time comparisons

#===============================================================================
# Grid & discretization parameters
#===============================================================================

# relative geometry tolerance for grid manipuations (default 1e-6)

    gtol = 1e-6

# Number of processes
# If not provided, calculated internally
# If all values are provided they must be a factorization of number MPI processes
# Use this if you really know what you are doing (this is fine tuning)

    cpu_x = 1
    cpu_y = 1
    cpu_z = 1

# Number of segments (default is 1)
# Use this if you have variable grid spacing with more than one segment

    nseg_x = 1
    nseg_y = 1
    nseg_z = 1

# Number of cells for all segments

    nel_x = 32
    nel_y = 32
    nel_z = 32

# Coordinates of all segments (including start and end points)

    coord_x = 0.0 1.0
    coord_y = 0.0 1.0
    coord_z = 0.0 1.0

# Bias ratios for all segments (default is 1.0 - uniform grid)
# Bias ratio is the size in the END divided by the size in the BEGINNING
# It is LESS than unit for DECREASING cell size
# It is MORE than unit for INCREASING cell size

    bias_x = 1.0
    bias_y = 1.0
    bias_z = 1.0
    
# Periodic grid topology flags (currently only affects marker advection)
# WARNING! only compatible wtih advect = basic

	periodic_x = 1
	periodic_y = 1
	periodic_z = 1
	

# EXAMPLE:
# segment 1: [0, 0.7),  10 cells, decreasing spacing  (sz.end/ sz.beg = 0.3)
# segment 2: [0.7 0.8), 4 cells,  uniform spacing
# segment 3: [0.8 1.0], 2 cells,  increasing spacing  (sz.end/ sz.beg = 3.0)

#   nseg_x  = 3
#   nel_x   = 10 4 2
#   coord_x = 0.0 0.7 0.8 1.0
#   bias_x  = 0.3 1.0 3.0

#===============================================================================
# Free surface
#===============================================================================

    surf_use           = 1                # free surface activation flag
    surf_corr_phase    = 1                # air phase ratio correction flag (due to surface position)
    surf_level         = 0.5              # initial level
    surf_air_phase     = 0                # phase ID of sticky air layer
    surf_max_angle     = 45.0             # maximum angle with horizon (smoothed if larger)
    surf_topo_file     = ./input/topo.dat # initial topography file (redundant)
    
    erosion_model      = 2                # erosion model [0-none (default), 1-infinitely fast, 2-prescribed rate with given level]
    er_num_phases      = 3                # number of erosion phases
    er_time_delims     = 0.5   2.5        # erosion time delimiters (one less than number)
    er_rates           = 0.2 0.1 0.2      # constant erosion rates in different time periods
    er_levels          = 1   2   1        # levels above which we apply constant erosion rates in different time periods

    sediment_model     = 1                # sedimentation model [0-none (dafault), 1-prescribed rate with given level, 2-cont. margin]
    sed_num_layers     = 3                # number of sediment layers
    sed_time_delims    = 0.5   2.5        # sediment layers time delimiters (one less than number)
    sed_rates          = 0.3 0.2 0.3      # sediment rates in different time periods
    sed_levels         = -5  -2  -2       # levels below which we apply constant sediment rates in different time periods 
    sed_phases         = 1   2   3        # sediment layers phase numbers in different time periods

    marginO            = 0.0 0.0          # lateral coordinates of continental margin - origin
    marginE            = 10.0 10.0        # lateral coordinates of continental margin - 2nd point
    hUp                = 1.5              # up dip thickness of sediment cover (onshore)
    hDown              = 0.1              # down dip thickness of sediment cover (off shore)
    dTrans             = 1.0              # half of transition zone

#===============================================================================
# Boundary conditions
#===============================================================================

# Default conditions on all the boundaries:
# * (mechanical): free-slip with zero normal velocity
# * (thermal)   : zero heat flux

# Background strain rate parameters

    exx_num_periods  = 3                 # number intervals of constant strain rate (x-axis)
    exx_time_delims  = 0.1 5.0           # time delimiters (one less than number of intervals, not required for one interval)
    exx_strain_rates = 1e-15 2e-15 1e-15 # strain rates for each interval

    eyy_num_periods  = 2                 # ... same for y-axis
    eyy_time_delims  = 1.0
    eyy_strain_rates = 1e-15 2e-15

    exy_num_periods  = 2                 # same for simple shear components in x/y direction
    exy_time_delims  = 1.0
    exy_strain_rates = 1e-15 2e-15

    exz_num_periods  = 2                 # same for simple shear components in x/z direction
    exz_time_delims  = 1.0
    exz_strain_rates = 1e-15 2e-15

    eyz_num_periods  = 2                 # same for simple shear components in y/z direction
    eyz_time_delims  = 1.0
    eyz_strain_rates = 1e-15 2e-15

    bg_ref_point     = 0.0 0.0 0.0       # background strain rate reference point (fixed)

# Bezier blocks (single entry per block)
    <BCBlockStart>
        npath =  2                                 # Number of path points of Bezier curve (path-points only!)
        theta =  0.0 5.0                           # Orientation angles at path points (counter-clockwise positive)
        time  =  1.0 2.0                           # Times at path points
        path  =  0.0 0.0 0.0 10.0                  # Path points x-y coordinates
        npoly =  4                                 # Number of polygon vertices
        poly  =  0.0 0.0 0.1 0.0 0.1 0.1 0.0 0.1   # Polygon x-y coordinates at initial time
        bot   =  0.0                               # Polygon bottom coordinate
        top   =  0.1                               # Polygon top coordinate
    <BCBlockEnd>

# Internal velocity box(es)
    <VelBoxStart>
    	cenX     =   1.0  # X-coordinate of center of box
    	cenY     =   1.0  # Y-coordinate of center of box
    	cenZ     =   1.0  # Z-coordinate of center of box
   		widthX   =   1.0  # Width of box in x-direction
    	widthY   =   2.0  # Width of box in y-direction
    	widthZ   =   0.1  # Width of box in z-direction
    	vx       =   1.0  # Vx velocity of box (default is unconstrained)
    	vy       =   0.0  # Vy velocity of box (default is unconstrained)
    	vz       =   0.0  # Vz velocity of box (default is unconstrained) 
    	advect   =   0    # box advection flag
    <VelBoxEnd> 
    
# Inflow velocity boundary condition

    bvel_face                 =         Left                         # Face identifier  (Left; Right; Front; Back; CompensatingInflow)
    bvel_face_out             =         1                            # do we have outflow @ opposite boundary?
    bvel_bot                  =        -20.0                         # bottom coordinate of inflow window
    bvel_top                  =        -10.0                         # top coordinate of inflow window
    bvel_velin                =         1.0                          # inflow velocity
    bvel_velout               =         0.0                          # outflow velocity (if not specified, computed from mass balance)
    bvel_relax_d              =         100                          # distance over which velocity is reduced
    bvel_velbot               =         0   	                     # bottom inflow velocity for use with bvel_face=CompensatingInflow
    bvel_veltop               =         0                            # top inflow velocity for use with bvel_face=CompensatingInflow
    bvel_temperature_inflow   =        Fixed_thermal_age             # Thermal age of the plate is constant
                              =        Constant_T_inflow             # Temperature of the inflow material is constant everywhere
    bvel_thermal_age          =        10                            # In dimensional unit. If the user specify this value, he needs to specify the temperature of the mantle and top as well
    bvel_temperature_mantle   =        1400                          # In dimensional unit. Temperature of the mantle
    bvel_temperature_top      =        20                            # In dimensional unit. temperature of the top
    bvel_temperature_constant =        100                           # Constant temperature inflow. 
    bvel_num_phase            =        3                             # Imposes a stratigraphy of phase injected in the inflow boundary [if undefined, it uses the phase close to the boundary]
    bvel_phase                =        3 2 1 0                       # phase number of inflow material [if undefined, it uses the phase close to the boundary] from bottom to top
    bvel_phase_interval       =       -120 -100 -10 0                # Depth interval of injection of the phase (the interval is defined by num_phase+1 coordinates)
                                       
# Free surface top boundary flag

    open_top_bound = 1

# Permeable lower boundary flag    
    open_bot_bound = 0
    permeable_phase_inflow = 1 # Phase of the inflow material from the bottom (The temperature of the inflow phase it is the same of the bottom boundary)

    
# No-slip boundary flag mask (left right front back bottom top)

    noslip = 0 0 1 1 0 0

# fixed phase (no-flow condition)

    fix_phase = 1

# fixed cells (no-flow condition)
    
    fix_cell = 1
    
# fixed cells input file (extension is .xxxxxxxx.dat)

    fix_cell_file = ./bc/cdb 
    
# temperature on the top & bottom boundaries [usually constant]

    temp_top                =   0.0
    temp_bot                =   1300.0                              # if only one value is given, it is assumed to be constant with time

    temp_bot_num_periods    =   2                                   # How many periods with different temp_bot do we have? 
    temp_bot_time_delim     =   1.2                                 # At which time do we switch from one to the next period?


# temperature initial guess flag
# linear profile between temp_top and temp_bot
    init_temp = 1;

# Optional plume inflow @ bottom boundary
    Plume_InflowBoundary    =   1           # have a plume-like inflow boundary @ bottom
    Plume_Type              =   Inflow_Type          # Inflow_type or Pressure_type (circular)	
                            =   Permeable_Type       # Combine the open bot boundary with the plume boundary condition (the option herein listed overwrite open_bot, so do not activate) 	
    Plume_Dimension         =   2D          # 2D or 3D (circular)		
    Plume_Phase             =   4           # phase of plume
    Plume_Depth             =   1885        # depth of provenience of the plume (i.e. how far from the bottom of the model the plume source is) 
    Plume_Mantle_Phase      =   1           # Astenosphere phase (if the inflow occurs outside the plume radius)
    Plume_Temperature       =   1600        # temperature of inflow plume
    Plume_Inflow_Velocity   =   15          # Inflow velocity	(not required if Pressure_Type)
    Plume_VelocityType      =   Gaussian    # Gaussian or Poiseuille; [note that Gaussian (default) is smoother & often works better (not required if Pressure_Type) 			
    Plume_Center            =   0 50        # [X,Y] of center  (2nd only in case of 3D plume)
    Plume_Radius            =   100         # Width/Radius of plume
    Plume_Phase_Mantle      =   1			# Inflow phase. If the velocity happens to be positive in the domain, the inflow material has a constant phase and the temperature of the bottom 

# Pressure on the top & bottom boundaries

    pres_top = 0.0
    pres_bot = 10.0;

# pressure initial guess flag
# linear profile between pres_top and pres_bot in the unconstrained cells

    init_pres = 1

#===============================================================================
# Solution parameters & controls
#===============================================================================

    gravity         = 0.0 0.0 -10.0  # gravity vector
    FSSA            = 1.0            # free surface stabilization parameter [0 - 1]
    shear_heat_eff  = 1.0            # shear heating efficiency parameter   [0 - 1]
    Adiabatic_Heat  = 0.0            # Adiabatic Heating activaction flag and efficiency. [0.0 - 1.0] (e.g. 0.5 means that only 50% of the potential adiabatic heating affects the energy equation)   
    act_temp_diff   = 1              # temperature diffusion activation flag
    act_therm_exp   = 1              # thermal expansion activation flag
    act_steady_temp = 1              # steady-state temperature initial guess activation flag
    steady_temp_t   = 0.0            # time for (quasi-)steady-state temperature initial guess
    nstep_steady    = 1              # number of steps for (quasi-)steady-state temperature initial guess (default = 1)
    act_heat_rech   = 1              # recharge heat in anomalous bodies after (quasi-)steady-state temperature initial guess (=2: recharge after every diffusion step of initial guess)
    init_lith_pres  = 1              # initial pressure with lithostatic pressure (stabilizes compressible setups in the first steps)
    init_guess      = 1              # initial guess flag
    p_litho_visc    = 1              # use lithostatic pressure for creep laws
    p_litho_plast   = 1              # use lithostatic pressure for plasticity
    p_lim_plast     = 1              # limit pressure at first iteration for plasticity
    p_shift 		= 0              # constant [MPa] added to the total pressure field, before evaluating plasticity (e.g., when the domain is located @ some depth within the crust)  	
    act_p_shift     = 1              # pressure shift activation flag (enforce zero pressure on average in the top cell layer); note: this overwrites p_shift above!
    
    eta_min         = 1e18           # viscosity lower bound [Pas]
    eta_max         = 1e25           # viscosity upper limit [Pas]
    eta_ref         = 1e20           # reference viscosity (initial guess) [Pas]
    T_ref           = 20.0           # reference temperature [C]
    RUGC            = 8.31           # universal gas constant (required only for non-dimensional setups)
    min_cohes       = 2e7            # cohesion lower bound  [Pa]
    min_fric        = 5.0            # friction lower bound  [degree]
    tau_ult         = 1e9            # ultimate yield stress [Pa]
    rho_fluid       = 1e3            # fluid density for depth-dependent density model
    gw_level_type   = top            # ground water level type for pore pressure computation (see below)
    gw_level        = 10.0           # ground water level at the free surface (if defined)
    biot            = 0.7            # Biot pressure parameter
    get_permea      = 1              # effective permeability computation activation flag
    rescal          = 1              # stencil rescaling flag (for internal constraints, for example while computing permeability)
    mfmax           = 0.1            # maximum melt fraction affecting viscosity reduction
    lmaxit          = 25             # maximum number of local rheology iterations 
    lrtol           = 1e-6           # local rheology iterations relative tolerance
    act_dike        = 1              # dike activation flag (additonal term in divergence)
    useTk           = 1              # switch to use T-dependent conductivity, 0: not active
    dikeHeat        = 1		 # switch to use Behn & Ito heat source in the dike
    Compute_velocity_gradient = 1    # compute the velocity gradient tensor 1: active, 0: not active. If active, it automatically activates the output in the .pvd file
    
# Groundwater level type specification:

# gw_level_type = none  # don't compute pore pressure (default)
# gw_level_type = top   # GW level is top of the domain
# gw_level_type = surf  # GW level is free surface average level (surface must be enabled)
# gw_level_type = level # GW level is fixed (gw_level parameter must be specified)

#===============================================================================
# Solver options
#===============================================================================
    SolverType 			=	direct 		# solver [direct or multigrid]
    DirectSolver 		=	mumps		# mumps/superlu_dist/pastix/umfpack  (requires these external PETSc packages to be installed!)	
    DirectPenalty 		=	1e4			# penalty parameter [employed if we use a direct solver]
    MGLevels 			=	3			# number of MG levels [default=3]
    MGSweeps 			=	10			# number of MG smoothening steps per level [default=10]
    MGSmoother 			=	chebyshev 	# type of smoothener used [chebyshev or jacobi]
    MGJacobiDamp 		=	0.5			# Dampening parameter [only employed for Jacobi smoothener; default=0.6]
    MGCoarseSolver 		=	direct 		# coarse grid solver [direct/mumps/superlu_dist or redundant - more options specifiable through the command-line options -crs_ksp_type & -crs_pc_type]
    MGRedundantNum 		=	4			# How many times do we copy the coarse grid? [only employed for redundant solver; default is 4]
    MGRedundantSolver	= 	mumps		# The coarse grid solver for each of the redundant solves [only employed for redundant; options are mumps/superlu_dist with default superlu_dist]
    
#===============================================================================
# Model setup & advection
#===============================================================================
    msetup          = geom              # setup type
    nmark_x         = 2                 # markers per cell in x-direction
    nmark_y         = 2                 # ...                 y-direction
    nmark_z         = 2                 # ...                 z-direction
    rand_noise      = 1                 # random noise flag
    rand_noiseGP    = 1                 # random noise flag, subsequently applied to geometric primitives
    bg_phase        = 1                 # background phase ID
    save_mark       = 1                 # save marker to disk flag
    mark_load_file  = ./markers/mdb     # marker input file (extension is .xxxxxxxx.dat)
    mark_save_file  = ./markers/mdb     # marker output file (extension is .xxxxxxxx.dat)
    poly_file       = ./input/poly.dat  # polygon geometry file    (redundant)
    temp_file       = ./input/temp.dat  # initial temperature file (redundant)
    advect          = basic             # advection scheme
    interp          = stag              # velocity interpolation scheme
    stagp_a         = 0.7               # STAG_P velocity interpolation parameter
    mark_ctrl       = none              # marker control type
    nmark_lim       = 10 100            # min/max number per cell (marker control)
    nmark_avd       = 3 3 3             # x-y-z AVD refinement factors (avd marker control)
    nmark_sub       = 1                 # max number of same phase markers per subcell (subgrid marker control)

# Advection types:

#	advect = none  # no advection (no markers)
#	advect = basic # basic (Euler classic implementation)
#	advect = euler # Euler explicit in time
#	advect = rk2   # Runge-Kutta 2nd order in space

# Velocity interpolation types (only for euler & rk2):

#	interp = stag   # trilinear interpolation from FDSTAG points
#	interp = minmod # MINMOD interpolation to nodes, trilinear interpolation to markers + correction
#	interp = stagp  # STAG_P empirical approach (T. Gerya)

# Setup type specification:

#	msetup = geom     # default input (phases are assigned from geometric primitives)
#	msetup = files    # MATLAB input (requires mark_load_path and mark_load_name parameters)
#	msetup = polygons # geomIO input (requires poly_file parameter)

# Marker control type specification:

#	mark_ctrl = none    # no marker control
#	mark_ctrl = basic   # AVD for cells + corner insertion
#	mark_ctrl = avd     # pure AVD for all control volumes
#	mark_ctrl = subgrid # simple marker control enforced over fine scale grid

# Geometric primitives:

    <SphereStart>
        phase       = 1
        radius      = 1.5
        center      = 1.0 2.0 3.0
        Temperature = constant # optional: Temperature of the sphere. possibilities: [constant]
        cstTemp     = 1000     # required in case of [constant]: temperature value [in Celcius in case of GEO units]
    <SphereEnd>

    <EllipsoidStart>
        phase       = 1
        axes        = 2.0 1.5 1.0  # semi-axes of ellipsoid in x, y and z
        center      = 1.0 2.0 3.0
        Temperature = constant     # optional: Temperature of the sphere. possibilities: [constant]
        cstTemp     = 1000         # required in case of [constant]: temperature value [in Celcius in case of GEO units]
    <EllipsoidEnd>

    <BoxStart>
        phase       = 1
        bounds      = 1.0 2.0 1.0 2.0 1.0 2.0 # box bound coordinates: left, right, front, back, bottom, top
        Temperature = linear  # optional: Temperature structure. possibilities: [constant, linear, halfspace]
        cstTemp     = 1000    # required in case of [constant]: temperature value [in Celcius in case of GEO units]
        topTemp     = 0       # required in case of [linear,halfspace]: temperature @ top [in Celcius in case of GEO units]
        botTemp     = 1300    # required in case of [linear,halfspace]: temperature @ bottom [in Celcius in case of GEO units]
        thermalAge  = 70      # required in case of [halfspace]: thermal age of lithosphere [in Myrs if GEO units are used]
    <BoxEnd>

    <RidgeSegStart>
        phase       = 1
        bounds      = 1.0 2.0 1.0 2.0 1.0 2.0   # box bound coordinates: left, right, front, back, bottom, top [top is seafloor]
        ridgeseg_x  = 1.5 1.5                   # coordinate order: left, right [can be different for oblique ridge]
        ridgeseg_y  = 1.0 2.0                   # coordinate order: front, back [needs to be the same as the front and back of bounds]
        topTemp     = 0                         # required: temperature @ top [in Celcius in case of GEO units]
        botTemp     = 1300                      # required: temperature @ bottom [in Celcius in case of GEO units]
        Temperature = halfspace_age             # initial temperature structure [ridge must be set to halfspace_age --> setTemp=4]
        age0        = 0.001                     # minimum age of seafloor at ridge [in Myr in case of GEO units]
        maxAge      = 60                        # [optional] parameter that indicates the maximum thermal age of a plate 
        v_spread    = 1                         # [optional] parameter that indicates the spreading velocity of the plate; if not defined it uses bvel_velin specified above
    <RidgeSegEnd>

    <HexStart>
        phase = 1
        coord = 0.25 0.25 0.25   0.5 0.2 0.2   0.6 0.7 0.25   0.3 0.5 0.3   0.2 0.3 0.75   0.6 0.15 0.75   0.5 0.6 0.80   0.2 0.4 0.75
        # x-y-z coordinates for each of 8 nodes (24 parameters)
        # (counter)-clockwise for an arbitrary face, followed by the opposite face
    <HexEnd>

    <LayerStart>
        phase       = 1
        top         = 5.0
        bottom      = 3.0
        cosine      = 0         # optional: add a cosine perturbation on top of the interface (if 1)
        wavelength  = 1         # required if cosine: wavelength in x-direction
        amplitude   = 0.1       # required if cosine: amplitude of perturbation         
        Temperature = halfspace # optional: Temperature structure. possibilities: [constant, linear, halfspace]
        cstTemp     = 1000      # required in case of [constant]: temperature value [in Celcius in case of GEO units]
        topTemp     = 0         # required in case of [linear,halfspace]: temperature @ top [in Celcius in case of GEO units]
        botTemp     = 1300      # required in case of [linear,halfspace]: temperature @ bottom [in Celcius in case of GEO units]
        thermalAge  = 70        # required in case of [halfspace]: thermal age of lithosphere [in Myrs if GEO units are used]
    <LayerEnd>

    <CylinderStart>
        phase       = 1
        radius      = 1.5
        base        = 1.0 2.0 3.0
        cap         = 3.0 5.0 7.0
        Temperature = constant # optional: Temperature of the cylinder. possibilities: [constant]
        cstTemp     = 1000     # required in case of [constant]: temperature value [in Celcius in case of GEO units]
    <CylinderEnd>


#===========================================================================
# Passive Tracers 
#===========================================================================
    Passive_Tracer              = 1                               # Activate passive tracers?
    PassiveTracer_Box           =  -600 600 -1 1 -300 -50         # Dimensions of Box in which we disttribute passive tracers  
    PassiveTracer_Resolution    =  100 1 100                      # The number of passive tracers in every direction
    PassiveTracer_ActiveType    =  Always                  		  # Under which condition are they activated? []  
    PassiveTracer_ActiveValue   =  0.1                            # When this value is exceeded the tracers are being activated 
    
    # Passive Tracer activation type specification:

        #	PassiveTracer_ActiveType = Always               # always actve
        #	PassiveTracer_ActiveType = Melt_Fraction        
        #	PassiveTracer_ActiveType = Temperature         
        #	PassiveTracer_ActiveType = Pressure             
        #	PassiveTracer_ActiveType = Time                
    
    
#===============================================================================
# Output
#===============================================================================

# Grid output options (output is always active)

    out_file_name       = output # output file name
    out_pvd             = 1      # activate writing .pvd file
    out_phase           = 1
    out_density         = 1
    out_visc_total      = 1
    out_visc_creep      = 1
    out_velocity        = 1
    out_pressure        = 1
    out_tot_press       = 1
    out_eff_press       = 1
    out_over_press      = 1
    out_litho_press     = 1
    out_pore_press      = 1
    out_temperature     = 1
    out_dev_stress      = 1
    out_j2_dev_stress   = 1
    out_strain_rate     = 1
    out_j2_strain_rate  = 1
    out_shmax           = 1
    out_ehmax           = 1
    out_yield           = 1
    out_rel_dif_rate    = 1     # relative proportion of diffusion creep strainrate
    out_rel_dis_rate    = 1     # relative proportion of dislocation creep strainrate
    out_rel_prl_rate    = 1     # relative proportion of peierls creep strainrate
    out_rel_pl_rate     = 1     # relative proportion of plastic strainrate
    out_plast_strain    = 1     # accumulated plastic strain
    out_plast_dissip    = 1     # plastic dissipation
    out_tot_displ       = 1
    out_moment_res      = 1
    out_cont_res        = 1
    out_energ_res       = 1
    out_melt_fraction   = 1
    out_fluid_density   = 1
    out_conductivity    = 1
    out_vel_gr_tensor   = 1 
# Phase aggregate output paramter
# Phase ratios of listed phases are summed up and output as a scalar vector
# Phase aggregate can consist of a single phase

    <PhaseAggStart>
        name     = crust  # phase aggregate output vector name
        numPhase = 3      # number of phases to aggregate
        phaseID  = 1 5 15 # list of phase IDs to aggregate
    <PhaseAggEnd>

# Free surface output options (can be activated only if surface tracking is enabled)

    out_surf            = 1 # activate surface output
    out_surf_pvd        = 1 # activate writing .pvd file
    out_surf_velocity   = 1
    out_surf_topography = 1
    out_surf_amplitude  = 1

# Marker output options (requires activation)

    out_mark     = 1 # activate marker output
    out_mark_pvd = 1 # activate writing .pvd file

# AVD phase viewer output options (requires activation)

    out_avd     = 1 # activate AVD phase output
    out_avd_pvd = 1 # activate writing .pvd file
    out_avd_ref = 3 # AVD grid refinement factor
    
# Passive Tracers viewer output option (if the Passive Tracers are active, 
# X,Y,Z, P, T & ID are automatically activated) 
    out_ptr              = 1    # activate  
    out_ptr_ID           = 1    # ID of the passive tracers
    out_ptr_phase        = 1    # phase of the passive tracers
    out_ptr_Pressure     = 1    # interpolated pressure
    out_ptr_Temperature  = 1    # temperature
    out_ptr_MeltFraction = 1    # melt fraction computed using P-T of the marker 
    out_ptr_Active       = 1    # option that highlight the marker that are currently active
    out_ptr_Grid_Mf      = 1    # option that allow to store the melt fraction seen within the cell 



#===============================================================================
# Material phase parameters
#===============================================================================

# Define softening laws (maximum 10)

    <SofteningStart>
        ID          =   0       # softening law ID
        APS1        =   0.1     # begin of softening APS
        APS2        =   1.0     # end of softening APS
        A           =   0.7     # reduction ratio
        Lm          =   0.2     # material length scale (in selected units, e.g. km in geo)
        healTau     =   1e-3    # healing parameter [Myr]  
    <SofteningEnd>
    
# Define Phase Transition laws (maximum 10)
    
    <PhaseTransitionStart>
        ID                      =   0         #     Phase_transition law ID
        Type                    =   Constant  #     [Constant, Clapeyron]: Constant - the phase transition occurs only at a fixed value of the parameter
        Parameter_transition    =   T         #     [T = Temperature, P = Pressure, Depth = z-coord, X=x-coord, Y=y-coord, APS = accumulated plastic strain, MeltFraction, t = time] parameter that triggers the phase transition
        ConstantValue           =   1200      #     Value of the parameter [unit of T,P,z, APS]
        number_phases           =   1         #     The number of involved phases [default=1]
        PhaseAbove              =   1         #     Above the chosen value the phase is 1, below it, the value is PhaseBelow
        PhaseBelow              =   3         #       
        PhaseDirection          =   BothWays  #     [BothWays=default; BelowToAbove; AboveToBelow] Direction in which transition works
        ResetParam              =   APS       #     [APS] Parameter to reset on particles below PT or within box
    <PhaseTransitionEnd>

    <PhaseTransitionStart>
        ID                      =   1                           # Phase_transition law ID
        Type                    =   Clapeyron                   # Use the pressure retrieved by the clapeyron linear equation to trigger the phase transition
        Name_Clapeyron          =   Mantle_Transition_660km     # predefined profiles; see SetClapeyron_Eq in phase_transition.cpp for options 
        number_phases           =   3
        PhaseAbove              =   4 5 7
        PhaseBelow              =   1 2 3
    <PhaseTransitionEnd>

    # Box-like region with T-condition
    <PhaseTransitionStart>
        ID                      =   2                               # Phase_transition law ID
        Type                    =   Box                             # A box-like region
        PTBox_Bounds            =   200 400 -100 100 -1000 -500     # box bound coordinates: [left, right, front, back, bottom, top]
        BoxVicinity 			=	1								# 1: only check particles in the vicinity of the box boundaries (*2 in all directions)
        
        number_phases           =   1
        PhaseInside             =   7                               # Phase within the box  [use -1 if you don't want to change the phase inside the box]
        PhaseOutside            =   -1                              # Phase outside the box [use -1 if you don't want to change the phase outside the box. If combined with OutsideToInside, all phases that come in are set to PhaseInside]
        PhaseDirection          =   BothWays                        # [BothWays=default; OutsideToInside; InsideToOutside]

        PTBox_TempType          =   linear                          # Temperature condition witin the box [none, constant, linear, halfspace]
        PTBox_topTemp           =   20                              # Temp @ top of box [for linear & halfspace]
        PTBox_botTemp           =   1300                            # Temp @ bottom of box [for linear & halfspace]
        
        PTBox_thermalAge        =   100                             # Thermal age, usually in geo-units [Myrs] [only in case of halfspace]
        PTBox_cstTemp          	=   1200                            # Temp within box [only for constant T]
    <PhaseTransitionEnd>

# Box-like region with T-condition: same as above but material particles are turned into air particle if they are above the free surface
# and the phase box in the air part is not re-set after the solve
    <PhaseTransitionStart>
        ID                      =   2                               # Phase_transition law ID
        Type                    =   NotInAirBox                     # A box-like region
        PTBox_Bounds            =   200 400 -100 100 -1000 -500     # box bound coordinates: [left, right, front, back, bottom, top]
        number_phases           =   1
        PhaseInside             =   7                               # Phase within the box  [use -1 if you don't want to change the phase inside the box]
        PhaseOutside            =   3                               # Phase outside the box [use -1 if you don't want to change the phase outside the box]
        PhaseDirection          =   BothWays                        # [BothWays=default; OutsideToInside; InsideToOutside]

        PTBox_TempType          =   linear                          # Temperature condition witin the box [none, constant, linear, halfspace]
        PTBox_topTemp           =   20                              # Temp @ top of box [for linear & halfspace]
        PTBox_botTemp           =   1300                            # Temp @ bottom of box [for linear & halfspace]

        PTBox_thermalAge        =   100                             # Thermal age, usually in geo-units [Myrs] [only in case of halfspace]
        PTBox_cstTemp           =   1200                            # Temp within box [only for constant T]

        v_box                   =   0.2                             # [optional] only for NotInAirBox, velocity with which box moves in cm/yr  
        t0_box                  =   0.002                           # [optional] beginning time of movemen in Myr
        t1_box                  =   0.1                             # [optional] end time of movement in Myr
    <PhaseTransitionEnd>

# Define properties for the dike (additional source term/RHS in the continuity equation):
# Define the associated phase, the amount of magma-accommodated extension on the front (Mf) and on the back (Mb) of the box and set its ID

    <DikeStart>
        ID = 0
        Mf = 0.5           # value for dike/magma- accommodated extension, between 0 and 1, in the back of the box, for phase dike
        Mb = 0.5           # value for dike/magma- accommodated extension, between 0 and 1, in the front of the box, for phase dike
        PhaseID = 0
    <DikeEnd>

    <DikeStart>
        ID = 1
        Mf = 0.7
        Mb = 0.7
        PhaseID = 3
    <DikeEnd>

# Define material properties for all phases (maximum 32)
# By default all rheological mechanisms are deactivated
# List only active parameters in the material data block

    <MaterialStart>
        ID        = 0
        rho       = 1e2
        eta       = 1e18
    <MaterialEnd>

    <MaterialStart>
        ID         = 1      # material phase ID
        Name       = Slab   # description of the phase
        visID      = 10     # material ID for phase visualization (default is ID)
        diff_prof  = Dry_Olivine_diff_creep-Hirth_Kohlstedt_2003 # DIFFUSION creep profile
        disl_prof  = Granite-Tirel_et_al_2008                    # DISLOCATION creep profile
        peir_prof  = Olivine_Peierls-Kameyama_1999               # PEIERLS creep profile
        rho        = 3e3    # reference density
        rho_n      = 0.5    # depth-dependent density model parameter
        rho_c      = 1e-4   # depth-dependent density model parameter
        beta       = 1e-11  # pressure-dependent density model parameter
        G          = 4e10   # shear modulus
        Kb         = 6e10   # bulk modulus
        E          = 6e10   # Young's modulus
        nu         = 0.25   # Poisson's ratio
        Kp         = 5.0    # pressure dependence parameter
        eta        = 1e23   # NEWTONIAN viscosity
        Bd         = 1.5e9  # DIFFUSION creep pre-exponential constant
        Ed         = 375e3  # activation energy
        Vd         = 5e-6   # activation volume
        eta0       = 1e23   # POWER LAW reference viscosity
        e0         = 1e-15  # reference strain rate
        Bn         = 2.5e4  # DISLOCATION creep pre-exponential constant
        En         = 532e3  # activation energy
        Vn         = 17e-6  # activation volume
        n          = 3.5    # power law exponent
        Bp         = 5.7e11 # PEIERLS creep pre-exponential constant
        Ep         = 5.4e5  # activation energy
        Vp         = 0.0    # activation volume
        taup       = 8.5e9  # scaling stress
        gamma      = 0.1    # approximation parameter
        q          = 2.0    # stress-dependence parameter
        ch         = 2e7    # cohesion
        fr         = 30.0   # friction angle
        eta_st     = 1e19   # stabilization viscosity (default is eta_min)
        rp         = 0.7    # pore-pressure ratio
        chSoftID   = 0      # friction softening law ID
        frSoftID   = 0      # cohesion softening law ID
        healID     = 0	    # healing ID, points to healTau in Softening
        alpha      = 3e-5   # thermal expansivity
        Cp         = 1.2e3  # specific heat (capacity), J⋅K−1⋅kg−1
        k          = 2.5    # thermal conductivity
        A          = 1e-9   # radiogenic heat production
        T          = 100.0  # optional temperature to set within the phase
        Latent_hx  = 5e5    # optional, used for dike heating, J/kg
        T_liq      = 1300   # optional, used for dike heating, liquidus temperature of material, celsius
        T_sol      = 1000   # optional, used for dike heating, solidus temperature of material, celsius  
        T_Nu       = 600    # default value for thermal conductivity boundary
        nu_k       = 5      # optional parameter, Nusselt number for use with conductivity
        rho_ph     = TestPD # name of the phase diagram you want to use (still needs rho to be defined for the initial guess of pressure)
        rho_ph_dir =        # in case the phase diagram has a different path provide the path (without the name of the actual PD) here
        mfc        = 0.0    # melt fraction viscosity correction factor (positive scalar)
    <MaterialEnd>

#===============================================================================
# Adjoint gradients (and inversion) options (ALL OPTIONAL - defaults are applied)
#===============================================================================
    
    # General
    Adjoint_mode                        =   AdjointGradients        # options: [None; AdjointGradients, GradientDescent; GenericInversion]
    Adjoint_ObservationPoints           =   1                       # options: [1=several points; 2=whole domain; 3=surface]
    Adjoint_AdvectPoint                 =   0                       # 1=advect points with flow?
    Adjoint_ObjectiveFunctionDef        =   1                       # options: [1-defined by hand;]
    Adjoint_GradientCalculation         =   Solution                # options [CostFunction= w.r.t. Cost function (e.g,);  Solution= w.r.t. Solution ]
    Adjoint_FieldSensitivity            =   0                       # calculate Field-based =1 (aka. geodynamic sensity kernels), or Phase Based [=0]
    Adjoint_ScaleCostFunction           =   None                    # Scale cost function: [None=no; Mean=average values; Var=variance]
    Adjoint_PrintScalingLaws            =   1                       # Output scaling laws?
    Adjoint_ScalingLawFilename          =   ScalingLaw_Test.dat     
    Adjoint_ReferenceDensity            =   2800                    # Reference density 
    Adjoint_DII_ref                     =   1e-15                   # Reference strain rate (needed for sensitivity kernels & powerlaw viscosity)
    
    // Some general Adjoint Gradient parameters:
    Inversion_EmployTAO                 =   1                       # 0=build-in gradient descent methods; 1=TAO solvers
    Inversion_rtol                      =   1e-7                    # relative tolerance of misfit function to stop
    Inversion_maxit                     =   200                     # max. number of iterations	
    Inversion_maxit_linesearch          =   100                     # max. number of line searches
    Inversion_ApplyBounds               =   0                       # 0=no, 1=apply bounds
    Inversion_factor_linesearch         =   1.1                     # factor in the line search that multiplies current line search parameter if GD update was successful (increases convergence speed)
    Inversion_maxfac                    =   5                       # limit on the factor (only used without tao)
    Inversion_facB                      =   0.4                     # backtrack factor that multiplies current line search parameter if GD update was not successful
    Inversion_Scale_Grad                =   1                       # Magnitude of initial parameter update (factor_initial = Scale_Grad/Grad)

    <AdjointParameterStart>
        Type            =   AllMaterialParameters                   # All parameters indicated in file	
        ExcludePhase    =   eta[1]                                  # This excludes "eta" of phase 1 
    <AdjointParameterEnd>

    <AdjointParameterStart>
        ID              =   0                                       # phase of the parameter
        Type            =   n                                       # can be any of the material parameters
        InitGuess       =   2e0                                     # initial guess value
        LowerBound      =   0.1                                     # lower boundary (for inversion)
        UpperBound      =   3                                       # upper boundary
        FD_gradient     =   1                                       # Compute gradient by finite differences? dG/dp = (G(p+eps*p)-G(p))/eps
        FD_eps          =   1e-5                                    # epsilon 
        log10           =   0                                       # Employ logarithm of value?
    <AdjointParameterEnd>

    <AdjointObservationPointStart>
        Coordinate          =   0.5 0.5 0.5	                        # coordinates    
        Parameter           =   Vz				                    # options: [Vx, Vy, Vz] (Velocities), [PSD] (principal stress directions in degree), [Exx,Eyy,Ezz,Exz,Exy,Eyz] (strain rates)
        Value               =   -0.04248                            # values
    <AdjointObservationPointEnd>
    

#===============================================================================
# PETSc options
#===============================================================================

<PetscOptionsStart>

# SNES

    -snes_npicard 3
    -snes_monitor
    -snes_atol 1e-12
    -snes_rtol 1e-6
    -snes_stol 1e-6
    -snes_max_it 25
    -snes_max_funcs 50000
    -snes_type ksponly

    -res_log

# Switch Picard -> Newton	
    -snes_PicardSwitchToNewton_rtol 1e-2   # relative tolerance to switch to Newton (1e-2)
    -snes_NewtonSwitchToPicard_it  	20     # number of Newton iterations after which we switch back to Picard


# Jacobian solver

#   -js_ksp_type fgmres
#   -js_ksp_max_it 1000
#   -js_ksp_converged_reason
     -js_ksp_monitor
    -js_ksp_rtol 1e-6

# Preconditioner

#   -pcmat_type block
#   -pcmat_pgamma 1e3
#   -jp_type bf
#   -bf_vs_type user
#   -vs_ksp_type preonly
#   -vs_pc_type lu
#   -vs_pc_factor_mat_solver_package mumps

#   -pcmat_type block
#   -pcmat_no_dev_proj
#   -jp_type bf
#   -bf_vs_type mg
#   -vs_ksp_type preonly

    -pcmat_type mono
    -jp_type mg

#   -gmg_pc_view
#   -gmg_dump
    -gmg_pc_type mg
    -gmg_pc_mg_levels 4
    -gmg_pc_mg_galerkin
    -gmg_pc_mg_type multiplicative
    -gmg_pc_mg_cycle_type v

    -gmg_mg_levels_ksp_type richardson
    -gmg_mg_levels_ksp_richardson_scale 0.5
    -gmg_mg_levels_ksp_max_it 20
    -gmg_mg_levels_pc_type jacobi

    -crs_ksp_type preonly
    -crs_pc_type lu
    -crs_pc_factor_mat_solver_package mumps

    -objects_dump

<PetscOptionsEnd>
#===============================================================================
>>>>>>> 8de10ba3
<|MERGE_RESOLUTION|>--- conflicted
+++ resolved
@@ -1,5 +1,3 @@
-<<<<<<< HEAD
-
 # PLEASE DON'T USE TABS ANYWERE EXCEPT THE FIRST CHARACTERS IN A ROW (LOOKS UGLY)
 
 #===============================================================================
@@ -97,6 +95,14 @@
     bias_x = 1.0
     bias_y = 1.0
     bias_z = 1.0
+    
+# Periodic grid topology flags (currently only affects marker advection)
+# WARNING! only compatible wtih advect = basic
+
+	periodic_x = 1
+	periodic_y = 1
+	periodic_z = 1
+	
 
 # EXAMPLE:
 # segment 1: [0, 0.7),  10 cells, decreasing spacing  (sz.end/ sz.beg = 0.3)
@@ -183,18 +189,18 @@
     <BCBlockEnd>
 
 # Internal velocity box(es)
-
-    VelBox_num      =   2                       # The number of internal velocity boxes active
-    VelBox_cenX     =   1.0  2.0                # X-coordinate of center of box
-    VelBox_cenY     =   1.0  2.0                # Y-coordinate of center of box
-    VelBox_cenZ     =   1.0  2.0                # Z-coordinate of center of box
-    VelBox_widthX   =   1.0  1.0                # Width of box in x-direction
-    VelBox_widthY   =   2.0  2.0                # Width of box in y-direction
-    VelBox_widthZ   =   0.1  0.1                # Width of box in z-direction
-    VelBox_Vx       =   1.0 -2.0                # Vx velocity of box (employ NaN if you don't want to constrain it)
-    VelBox_Vy       =   NaN  NaN                # Vy velocity of box 
-    VelBox_Vz       =   NaN  NaN                # Vz velocity of box 
-    VelBox_Advect   =   0    0                  # Advect the box with the flow?     
+    <VelBoxStart>
+    	cenX     =   1.0  # X-coordinate of center of box
+    	cenY     =   1.0  # Y-coordinate of center of box
+    	cenZ     =   1.0  # Z-coordinate of center of box
+   		widthX   =   1.0  # Width of box in x-direction
+    	widthY   =   2.0  # Width of box in y-direction
+    	widthZ   =   0.1  # Width of box in z-direction
+    	vx       =   1.0  # Vx velocity of box (default is unconstrained)
+    	vy       =   0.0  # Vy velocity of box (default is unconstrained)
+    	vz       =   0.0  # Vz velocity of box (default is unconstrained) 
+    	advect   =   0    # box advection flag
+    <VelBoxEnd> 
     
 # Inflow velocity boundary condition
 
@@ -511,11 +517,12 @@
     out_shmax           = 1
     out_ehmax           = 1
     out_yield           = 1
-    out_rel_dif_rate    = 1
-    out_rel_dis_rate    = 1
-    out_rel_prl_rate    = 1
-    out_plast_strain    = 1
-    out_plast_dissip    = 1
+    out_rel_dif_rate    = 1     # relative proportion of diffusion creep strainrate
+    out_rel_dis_rate    = 1     # relative proportion of dislocation creep strainrate
+    out_rel_prl_rate    = 1     # relative proportion of peierls creep strainrate
+    out_rel_pl_rate     = 1     # relative proportion of plastic strainrate
+    out_plast_strain    = 1     # accumulated plastic strain
+    out_plast_dissip    = 1     # plastic dissipation
     out_tot_displ       = 1
     out_moment_res      = 1
     out_cont_res        = 1
@@ -650,23 +657,19 @@
 # Define properties for the dike (additional source term/RHS in the continuity equation):
 # Define the associated phase, the amount of magma-accommodated extension on the front (Mf) and on the back (Mb) of the box and set its ID
 
-	<DikeStart>
-		ID = 0
-		Mf = 0.6           # value for dike/magma- accommodated extension, between 0 and 1, in the back of the box, for phase dike
-		Mc = 0.7  	   # value for dike/magma- accommodated extension, between 0 and 1, in the center of the box, for phase dike
-		Mb = 0.8           # value for dike/magma- accommodated extension, between 0 and 1, in the front of the box, for phase dike
-		y_Mc = 20 	   # coordinate for Mc, this is in y direction for ridges/ dikes that are along y (later extended to be possile in any direicteio by adding x_Mc and z_Mc)		
-		PhaseID = 0
-		PhaseTransID = 0   # phase transition ID that is associated with this particular dike
-	<DikeEnd>
-
-	<DikeStart>
-		ID = 1
-                Mf = 0.5
-                Mb = 0.5
-		PhaseID = 3
-		PhaseTransID = 3   # phase transition ID that is associated with this particular dike
-        <DikeEnd>
+    <DikeStart>
+        ID = 0
+        Mf = 0.5           # value for dike/magma- accommodated extension, between 0 and 1, in the back of the box, for phase dike
+        Mb = 0.5           # value for dike/magma- accommodated extension, between 0 and 1, in the front of the box, for phase dike
+        PhaseID = 0
+    <DikeEnd>
+
+    <DikeStart>
+        ID = 1
+        Mf = 0.7
+        Mb = 0.7
+        PhaseID = 3
+    <DikeEnd>
 
 # Define material properties for all phases (maximum 32)
 # By default all rheological mechanisms are deactivated
@@ -854,867 +857,4 @@
     -objects_dump
 
 <PetscOptionsEnd>
-#===============================================================================
-=======
-
-# PLEASE DON'T USE TABS ANYWERE EXCEPT THE FIRST CHARACTERS IN A ROW (LOOKS UGLY)
-
-#===============================================================================
-# Scaling
-#===============================================================================
-
-    units = geo
-
-    unit_temperature = 1.0
-    unit_length      = 1e3
-    unit_viscosity   = 1e18
-    unit_stress      = 1e6
-    unit_density     = 1e3
-
-# units = none - input & output is non-dimensional
-# units = si   - input & output is in SI units
-# units = geo  - input & output is in SI units, except:
-#
-#    time        - Myr
-#    length      - km
-#    velocity    - cm/yr
-#    stress      - MPa
-#    heat_flux   - mW/m^2
-#    Temperature - C
-#
-# NOTE:
-#
-# * characteristic values must ALWAYS be provided in SI units
-# * material parameters must ALWAYS be provided in SI units
-# * in all dimensional cases (si & geo) angles are measured in degrees
-#   angular velocities are measured in degrees per unit time
-# * number of primary units is one more than usual
-#   Newton's 2nd law can be violated for quasi-static problems
-#   If density is not provided, Newton's 2nd law is enforced
-
-#===============================================================================
-# Time stepping parameters
-#===============================================================================
-
-    time_end  = 1.0   # simulation end time
-    dt        = 0.05  # time step
-    dt_min    = 0.01  # minimum time step (declare divergence if lower value is attempted)
-    dt_max    = 0.2   # maximum time step
-    dt_out    = 0.2   # output step (output at least at fixed time intervals)
-    inc_dt    = 0.1   # time step increment per time step (fraction of unit)
-    CFL       = 0.5   # CFL (Courant-Friedrichs-Lewy) criterion
-    CFLMAX    = 0.8   # CFL criterion for elasticity
-    nstep_max = 50    # maximum allowed number of steps (lower bound: time_end/dt_max)
-    nstep_out = 1     # save output every n steps
-    nstep_ini = 5     # save output for n initial steps
-    nstep_rdb = 5     # save restart database every n steps
-    time_tol  = 1e-8  # relative tolerance for time comparisons
-
-#===============================================================================
-# Grid & discretization parameters
-#===============================================================================
-
-# relative geometry tolerance for grid manipuations (default 1e-6)
-
-    gtol = 1e-6
-
-# Number of processes
-# If not provided, calculated internally
-# If all values are provided they must be a factorization of number MPI processes
-# Use this if you really know what you are doing (this is fine tuning)
-
-    cpu_x = 1
-    cpu_y = 1
-    cpu_z = 1
-
-# Number of segments (default is 1)
-# Use this if you have variable grid spacing with more than one segment
-
-    nseg_x = 1
-    nseg_y = 1
-    nseg_z = 1
-
-# Number of cells for all segments
-
-    nel_x = 32
-    nel_y = 32
-    nel_z = 32
-
-# Coordinates of all segments (including start and end points)
-
-    coord_x = 0.0 1.0
-    coord_y = 0.0 1.0
-    coord_z = 0.0 1.0
-
-# Bias ratios for all segments (default is 1.0 - uniform grid)
-# Bias ratio is the size in the END divided by the size in the BEGINNING
-# It is LESS than unit for DECREASING cell size
-# It is MORE than unit for INCREASING cell size
-
-    bias_x = 1.0
-    bias_y = 1.0
-    bias_z = 1.0
-    
-# Periodic grid topology flags (currently only affects marker advection)
-# WARNING! only compatible wtih advect = basic
-
-	periodic_x = 1
-	periodic_y = 1
-	periodic_z = 1
-	
-
-# EXAMPLE:
-# segment 1: [0, 0.7),  10 cells, decreasing spacing  (sz.end/ sz.beg = 0.3)
-# segment 2: [0.7 0.8), 4 cells,  uniform spacing
-# segment 3: [0.8 1.0], 2 cells,  increasing spacing  (sz.end/ sz.beg = 3.0)
-
-#   nseg_x  = 3
-#   nel_x   = 10 4 2
-#   coord_x = 0.0 0.7 0.8 1.0
-#   bias_x  = 0.3 1.0 3.0
-
-#===============================================================================
-# Free surface
-#===============================================================================
-
-    surf_use           = 1                # free surface activation flag
-    surf_corr_phase    = 1                # air phase ratio correction flag (due to surface position)
-    surf_level         = 0.5              # initial level
-    surf_air_phase     = 0                # phase ID of sticky air layer
-    surf_max_angle     = 45.0             # maximum angle with horizon (smoothed if larger)
-    surf_topo_file     = ./input/topo.dat # initial topography file (redundant)
-    
-    erosion_model      = 2                # erosion model [0-none (default), 1-infinitely fast, 2-prescribed rate with given level]
-    er_num_phases      = 3                # number of erosion phases
-    er_time_delims     = 0.5   2.5        # erosion time delimiters (one less than number)
-    er_rates           = 0.2 0.1 0.2      # constant erosion rates in different time periods
-    er_levels          = 1   2   1        # levels above which we apply constant erosion rates in different time periods
-
-    sediment_model     = 1                # sedimentation model [0-none (dafault), 1-prescribed rate with given level, 2-cont. margin]
-    sed_num_layers     = 3                # number of sediment layers
-    sed_time_delims    = 0.5   2.5        # sediment layers time delimiters (one less than number)
-    sed_rates          = 0.3 0.2 0.3      # sediment rates in different time periods
-    sed_levels         = -5  -2  -2       # levels below which we apply constant sediment rates in different time periods 
-    sed_phases         = 1   2   3        # sediment layers phase numbers in different time periods
-
-    marginO            = 0.0 0.0          # lateral coordinates of continental margin - origin
-    marginE            = 10.0 10.0        # lateral coordinates of continental margin - 2nd point
-    hUp                = 1.5              # up dip thickness of sediment cover (onshore)
-    hDown              = 0.1              # down dip thickness of sediment cover (off shore)
-    dTrans             = 1.0              # half of transition zone
-
-#===============================================================================
-# Boundary conditions
-#===============================================================================
-
-# Default conditions on all the boundaries:
-# * (mechanical): free-slip with zero normal velocity
-# * (thermal)   : zero heat flux
-
-# Background strain rate parameters
-
-    exx_num_periods  = 3                 # number intervals of constant strain rate (x-axis)
-    exx_time_delims  = 0.1 5.0           # time delimiters (one less than number of intervals, not required for one interval)
-    exx_strain_rates = 1e-15 2e-15 1e-15 # strain rates for each interval
-
-    eyy_num_periods  = 2                 # ... same for y-axis
-    eyy_time_delims  = 1.0
-    eyy_strain_rates = 1e-15 2e-15
-
-    exy_num_periods  = 2                 # same for simple shear components in x/y direction
-    exy_time_delims  = 1.0
-    exy_strain_rates = 1e-15 2e-15
-
-    exz_num_periods  = 2                 # same for simple shear components in x/z direction
-    exz_time_delims  = 1.0
-    exz_strain_rates = 1e-15 2e-15
-
-    eyz_num_periods  = 2                 # same for simple shear components in y/z direction
-    eyz_time_delims  = 1.0
-    eyz_strain_rates = 1e-15 2e-15
-
-    bg_ref_point     = 0.0 0.0 0.0       # background strain rate reference point (fixed)
-
-# Bezier blocks (single entry per block)
-    <BCBlockStart>
-        npath =  2                                 # Number of path points of Bezier curve (path-points only!)
-        theta =  0.0 5.0                           # Orientation angles at path points (counter-clockwise positive)
-        time  =  1.0 2.0                           # Times at path points
-        path  =  0.0 0.0 0.0 10.0                  # Path points x-y coordinates
-        npoly =  4                                 # Number of polygon vertices
-        poly  =  0.0 0.0 0.1 0.0 0.1 0.1 0.0 0.1   # Polygon x-y coordinates at initial time
-        bot   =  0.0                               # Polygon bottom coordinate
-        top   =  0.1                               # Polygon top coordinate
-    <BCBlockEnd>
-
-# Internal velocity box(es)
-    <VelBoxStart>
-    	cenX     =   1.0  # X-coordinate of center of box
-    	cenY     =   1.0  # Y-coordinate of center of box
-    	cenZ     =   1.0  # Z-coordinate of center of box
-   		widthX   =   1.0  # Width of box in x-direction
-    	widthY   =   2.0  # Width of box in y-direction
-    	widthZ   =   0.1  # Width of box in z-direction
-    	vx       =   1.0  # Vx velocity of box (default is unconstrained)
-    	vy       =   0.0  # Vy velocity of box (default is unconstrained)
-    	vz       =   0.0  # Vz velocity of box (default is unconstrained) 
-    	advect   =   0    # box advection flag
-    <VelBoxEnd> 
-    
-# Inflow velocity boundary condition
-
-    bvel_face                 =         Left                         # Face identifier  (Left; Right; Front; Back; CompensatingInflow)
-    bvel_face_out             =         1                            # do we have outflow @ opposite boundary?
-    bvel_bot                  =        -20.0                         # bottom coordinate of inflow window
-    bvel_top                  =        -10.0                         # top coordinate of inflow window
-    bvel_velin                =         1.0                          # inflow velocity
-    bvel_velout               =         0.0                          # outflow velocity (if not specified, computed from mass balance)
-    bvel_relax_d              =         100                          # distance over which velocity is reduced
-    bvel_velbot               =         0   	                     # bottom inflow velocity for use with bvel_face=CompensatingInflow
-    bvel_veltop               =         0                            # top inflow velocity for use with bvel_face=CompensatingInflow
-    bvel_temperature_inflow   =        Fixed_thermal_age             # Thermal age of the plate is constant
-                              =        Constant_T_inflow             # Temperature of the inflow material is constant everywhere
-    bvel_thermal_age          =        10                            # In dimensional unit. If the user specify this value, he needs to specify the temperature of the mantle and top as well
-    bvel_temperature_mantle   =        1400                          # In dimensional unit. Temperature of the mantle
-    bvel_temperature_top      =        20                            # In dimensional unit. temperature of the top
-    bvel_temperature_constant =        100                           # Constant temperature inflow. 
-    bvel_num_phase            =        3                             # Imposes a stratigraphy of phase injected in the inflow boundary [if undefined, it uses the phase close to the boundary]
-    bvel_phase                =        3 2 1 0                       # phase number of inflow material [if undefined, it uses the phase close to the boundary] from bottom to top
-    bvel_phase_interval       =       -120 -100 -10 0                # Depth interval of injection of the phase (the interval is defined by num_phase+1 coordinates)
-                                       
-# Free surface top boundary flag
-
-    open_top_bound = 1
-
-# Permeable lower boundary flag    
-    open_bot_bound = 0
-    permeable_phase_inflow = 1 # Phase of the inflow material from the bottom (The temperature of the inflow phase it is the same of the bottom boundary)
-
-    
-# No-slip boundary flag mask (left right front back bottom top)
-
-    noslip = 0 0 1 1 0 0
-
-# fixed phase (no-flow condition)
-
-    fix_phase = 1
-
-# fixed cells (no-flow condition)
-    
-    fix_cell = 1
-    
-# fixed cells input file (extension is .xxxxxxxx.dat)
-
-    fix_cell_file = ./bc/cdb 
-    
-# temperature on the top & bottom boundaries [usually constant]
-
-    temp_top                =   0.0
-    temp_bot                =   1300.0                              # if only one value is given, it is assumed to be constant with time
-
-    temp_bot_num_periods    =   2                                   # How many periods with different temp_bot do we have? 
-    temp_bot_time_delim     =   1.2                                 # At which time do we switch from one to the next period?
-
-
-# temperature initial guess flag
-# linear profile between temp_top and temp_bot
-    init_temp = 1;
-
-# Optional plume inflow @ bottom boundary
-    Plume_InflowBoundary    =   1           # have a plume-like inflow boundary @ bottom
-    Plume_Type              =   Inflow_Type          # Inflow_type or Pressure_type (circular)	
-                            =   Permeable_Type       # Combine the open bot boundary with the plume boundary condition (the option herein listed overwrite open_bot, so do not activate) 	
-    Plume_Dimension         =   2D          # 2D or 3D (circular)		
-    Plume_Phase             =   4           # phase of plume
-    Plume_Depth             =   1885        # depth of provenience of the plume (i.e. how far from the bottom of the model the plume source is) 
-    Plume_Mantle_Phase      =   1           # Astenosphere phase (if the inflow occurs outside the plume radius)
-    Plume_Temperature       =   1600        # temperature of inflow plume
-    Plume_Inflow_Velocity   =   15          # Inflow velocity	(not required if Pressure_Type)
-    Plume_VelocityType      =   Gaussian    # Gaussian or Poiseuille; [note that Gaussian (default) is smoother & often works better (not required if Pressure_Type) 			
-    Plume_Center            =   0 50        # [X,Y] of center  (2nd only in case of 3D plume)
-    Plume_Radius            =   100         # Width/Radius of plume
-    Plume_Phase_Mantle      =   1			# Inflow phase. If the velocity happens to be positive in the domain, the inflow material has a constant phase and the temperature of the bottom 
-
-# Pressure on the top & bottom boundaries
-
-    pres_top = 0.0
-    pres_bot = 10.0;
-
-# pressure initial guess flag
-# linear profile between pres_top and pres_bot in the unconstrained cells
-
-    init_pres = 1
-
-#===============================================================================
-# Solution parameters & controls
-#===============================================================================
-
-    gravity         = 0.0 0.0 -10.0  # gravity vector
-    FSSA            = 1.0            # free surface stabilization parameter [0 - 1]
-    shear_heat_eff  = 1.0            # shear heating efficiency parameter   [0 - 1]
-    Adiabatic_Heat  = 0.0            # Adiabatic Heating activaction flag and efficiency. [0.0 - 1.0] (e.g. 0.5 means that only 50% of the potential adiabatic heating affects the energy equation)   
-    act_temp_diff   = 1              # temperature diffusion activation flag
-    act_therm_exp   = 1              # thermal expansion activation flag
-    act_steady_temp = 1              # steady-state temperature initial guess activation flag
-    steady_temp_t   = 0.0            # time for (quasi-)steady-state temperature initial guess
-    nstep_steady    = 1              # number of steps for (quasi-)steady-state temperature initial guess (default = 1)
-    act_heat_rech   = 1              # recharge heat in anomalous bodies after (quasi-)steady-state temperature initial guess (=2: recharge after every diffusion step of initial guess)
-    init_lith_pres  = 1              # initial pressure with lithostatic pressure (stabilizes compressible setups in the first steps)
-    init_guess      = 1              # initial guess flag
-    p_litho_visc    = 1              # use lithostatic pressure for creep laws
-    p_litho_plast   = 1              # use lithostatic pressure for plasticity
-    p_lim_plast     = 1              # limit pressure at first iteration for plasticity
-    p_shift 		= 0              # constant [MPa] added to the total pressure field, before evaluating plasticity (e.g., when the domain is located @ some depth within the crust)  	
-    act_p_shift     = 1              # pressure shift activation flag (enforce zero pressure on average in the top cell layer); note: this overwrites p_shift above!
-    
-    eta_min         = 1e18           # viscosity lower bound [Pas]
-    eta_max         = 1e25           # viscosity upper limit [Pas]
-    eta_ref         = 1e20           # reference viscosity (initial guess) [Pas]
-    T_ref           = 20.0           # reference temperature [C]
-    RUGC            = 8.31           # universal gas constant (required only for non-dimensional setups)
-    min_cohes       = 2e7            # cohesion lower bound  [Pa]
-    min_fric        = 5.0            # friction lower bound  [degree]
-    tau_ult         = 1e9            # ultimate yield stress [Pa]
-    rho_fluid       = 1e3            # fluid density for depth-dependent density model
-    gw_level_type   = top            # ground water level type for pore pressure computation (see below)
-    gw_level        = 10.0           # ground water level at the free surface (if defined)
-    biot            = 0.7            # Biot pressure parameter
-    get_permea      = 1              # effective permeability computation activation flag
-    rescal          = 1              # stencil rescaling flag (for internal constraints, for example while computing permeability)
-    mfmax           = 0.1            # maximum melt fraction affecting viscosity reduction
-    lmaxit          = 25             # maximum number of local rheology iterations 
-    lrtol           = 1e-6           # local rheology iterations relative tolerance
-    act_dike        = 1              # dike activation flag (additonal term in divergence)
-    useTk           = 1              # switch to use T-dependent conductivity, 0: not active
-    dikeHeat        = 1		 # switch to use Behn & Ito heat source in the dike
-    Compute_velocity_gradient = 1    # compute the velocity gradient tensor 1: active, 0: not active. If active, it automatically activates the output in the .pvd file
-    
-# Groundwater level type specification:
-
-# gw_level_type = none  # don't compute pore pressure (default)
-# gw_level_type = top   # GW level is top of the domain
-# gw_level_type = surf  # GW level is free surface average level (surface must be enabled)
-# gw_level_type = level # GW level is fixed (gw_level parameter must be specified)
-
-#===============================================================================
-# Solver options
-#===============================================================================
-    SolverType 			=	direct 		# solver [direct or multigrid]
-    DirectSolver 		=	mumps		# mumps/superlu_dist/pastix/umfpack  (requires these external PETSc packages to be installed!)	
-    DirectPenalty 		=	1e4			# penalty parameter [employed if we use a direct solver]
-    MGLevels 			=	3			# number of MG levels [default=3]
-    MGSweeps 			=	10			# number of MG smoothening steps per level [default=10]
-    MGSmoother 			=	chebyshev 	# type of smoothener used [chebyshev or jacobi]
-    MGJacobiDamp 		=	0.5			# Dampening parameter [only employed for Jacobi smoothener; default=0.6]
-    MGCoarseSolver 		=	direct 		# coarse grid solver [direct/mumps/superlu_dist or redundant - more options specifiable through the command-line options -crs_ksp_type & -crs_pc_type]
-    MGRedundantNum 		=	4			# How many times do we copy the coarse grid? [only employed for redundant solver; default is 4]
-    MGRedundantSolver	= 	mumps		# The coarse grid solver for each of the redundant solves [only employed for redundant; options are mumps/superlu_dist with default superlu_dist]
-    
-#===============================================================================
-# Model setup & advection
-#===============================================================================
-    msetup          = geom              # setup type
-    nmark_x         = 2                 # markers per cell in x-direction
-    nmark_y         = 2                 # ...                 y-direction
-    nmark_z         = 2                 # ...                 z-direction
-    rand_noise      = 1                 # random noise flag
-    rand_noiseGP    = 1                 # random noise flag, subsequently applied to geometric primitives
-    bg_phase        = 1                 # background phase ID
-    save_mark       = 1                 # save marker to disk flag
-    mark_load_file  = ./markers/mdb     # marker input file (extension is .xxxxxxxx.dat)
-    mark_save_file  = ./markers/mdb     # marker output file (extension is .xxxxxxxx.dat)
-    poly_file       = ./input/poly.dat  # polygon geometry file    (redundant)
-    temp_file       = ./input/temp.dat  # initial temperature file (redundant)
-    advect          = basic             # advection scheme
-    interp          = stag              # velocity interpolation scheme
-    stagp_a         = 0.7               # STAG_P velocity interpolation parameter
-    mark_ctrl       = none              # marker control type
-    nmark_lim       = 10 100            # min/max number per cell (marker control)
-    nmark_avd       = 3 3 3             # x-y-z AVD refinement factors (avd marker control)
-    nmark_sub       = 1                 # max number of same phase markers per subcell (subgrid marker control)
-
-# Advection types:
-
-#	advect = none  # no advection (no markers)
-#	advect = basic # basic (Euler classic implementation)
-#	advect = euler # Euler explicit in time
-#	advect = rk2   # Runge-Kutta 2nd order in space
-
-# Velocity interpolation types (only for euler & rk2):
-
-#	interp = stag   # trilinear interpolation from FDSTAG points
-#	interp = minmod # MINMOD interpolation to nodes, trilinear interpolation to markers + correction
-#	interp = stagp  # STAG_P empirical approach (T. Gerya)
-
-# Setup type specification:
-
-#	msetup = geom     # default input (phases are assigned from geometric primitives)
-#	msetup = files    # MATLAB input (requires mark_load_path and mark_load_name parameters)
-#	msetup = polygons # geomIO input (requires poly_file parameter)
-
-# Marker control type specification:
-
-#	mark_ctrl = none    # no marker control
-#	mark_ctrl = basic   # AVD for cells + corner insertion
-#	mark_ctrl = avd     # pure AVD for all control volumes
-#	mark_ctrl = subgrid # simple marker control enforced over fine scale grid
-
-# Geometric primitives:
-
-    <SphereStart>
-        phase       = 1
-        radius      = 1.5
-        center      = 1.0 2.0 3.0
-        Temperature = constant # optional: Temperature of the sphere. possibilities: [constant]
-        cstTemp     = 1000     # required in case of [constant]: temperature value [in Celcius in case of GEO units]
-    <SphereEnd>
-
-    <EllipsoidStart>
-        phase       = 1
-        axes        = 2.0 1.5 1.0  # semi-axes of ellipsoid in x, y and z
-        center      = 1.0 2.0 3.0
-        Temperature = constant     # optional: Temperature of the sphere. possibilities: [constant]
-        cstTemp     = 1000         # required in case of [constant]: temperature value [in Celcius in case of GEO units]
-    <EllipsoidEnd>
-
-    <BoxStart>
-        phase       = 1
-        bounds      = 1.0 2.0 1.0 2.0 1.0 2.0 # box bound coordinates: left, right, front, back, bottom, top
-        Temperature = linear  # optional: Temperature structure. possibilities: [constant, linear, halfspace]
-        cstTemp     = 1000    # required in case of [constant]: temperature value [in Celcius in case of GEO units]
-        topTemp     = 0       # required in case of [linear,halfspace]: temperature @ top [in Celcius in case of GEO units]
-        botTemp     = 1300    # required in case of [linear,halfspace]: temperature @ bottom [in Celcius in case of GEO units]
-        thermalAge  = 70      # required in case of [halfspace]: thermal age of lithosphere [in Myrs if GEO units are used]
-    <BoxEnd>
-
-    <RidgeSegStart>
-        phase       = 1
-        bounds      = 1.0 2.0 1.0 2.0 1.0 2.0   # box bound coordinates: left, right, front, back, bottom, top [top is seafloor]
-        ridgeseg_x  = 1.5 1.5                   # coordinate order: left, right [can be different for oblique ridge]
-        ridgeseg_y  = 1.0 2.0                   # coordinate order: front, back [needs to be the same as the front and back of bounds]
-        topTemp     = 0                         # required: temperature @ top [in Celcius in case of GEO units]
-        botTemp     = 1300                      # required: temperature @ bottom [in Celcius in case of GEO units]
-        Temperature = halfspace_age             # initial temperature structure [ridge must be set to halfspace_age --> setTemp=4]
-        age0        = 0.001                     # minimum age of seafloor at ridge [in Myr in case of GEO units]
-        maxAge      = 60                        # [optional] parameter that indicates the maximum thermal age of a plate 
-        v_spread    = 1                         # [optional] parameter that indicates the spreading velocity of the plate; if not defined it uses bvel_velin specified above
-    <RidgeSegEnd>
-
-    <HexStart>
-        phase = 1
-        coord = 0.25 0.25 0.25   0.5 0.2 0.2   0.6 0.7 0.25   0.3 0.5 0.3   0.2 0.3 0.75   0.6 0.15 0.75   0.5 0.6 0.80   0.2 0.4 0.75
-        # x-y-z coordinates for each of 8 nodes (24 parameters)
-        # (counter)-clockwise for an arbitrary face, followed by the opposite face
-    <HexEnd>
-
-    <LayerStart>
-        phase       = 1
-        top         = 5.0
-        bottom      = 3.0
-        cosine      = 0         # optional: add a cosine perturbation on top of the interface (if 1)
-        wavelength  = 1         # required if cosine: wavelength in x-direction
-        amplitude   = 0.1       # required if cosine: amplitude of perturbation         
-        Temperature = halfspace # optional: Temperature structure. possibilities: [constant, linear, halfspace]
-        cstTemp     = 1000      # required in case of [constant]: temperature value [in Celcius in case of GEO units]
-        topTemp     = 0         # required in case of [linear,halfspace]: temperature @ top [in Celcius in case of GEO units]
-        botTemp     = 1300      # required in case of [linear,halfspace]: temperature @ bottom [in Celcius in case of GEO units]
-        thermalAge  = 70        # required in case of [halfspace]: thermal age of lithosphere [in Myrs if GEO units are used]
-    <LayerEnd>
-
-    <CylinderStart>
-        phase       = 1
-        radius      = 1.5
-        base        = 1.0 2.0 3.0
-        cap         = 3.0 5.0 7.0
-        Temperature = constant # optional: Temperature of the cylinder. possibilities: [constant]
-        cstTemp     = 1000     # required in case of [constant]: temperature value [in Celcius in case of GEO units]
-    <CylinderEnd>
-
-
-#===========================================================================
-# Passive Tracers 
-#===========================================================================
-    Passive_Tracer              = 1                               # Activate passive tracers?
-    PassiveTracer_Box           =  -600 600 -1 1 -300 -50         # Dimensions of Box in which we disttribute passive tracers  
-    PassiveTracer_Resolution    =  100 1 100                      # The number of passive tracers in every direction
-    PassiveTracer_ActiveType    =  Always                  		  # Under which condition are they activated? []  
-    PassiveTracer_ActiveValue   =  0.1                            # When this value is exceeded the tracers are being activated 
-    
-    # Passive Tracer activation type specification:
-
-        #	PassiveTracer_ActiveType = Always               # always actve
-        #	PassiveTracer_ActiveType = Melt_Fraction        
-        #	PassiveTracer_ActiveType = Temperature         
-        #	PassiveTracer_ActiveType = Pressure             
-        #	PassiveTracer_ActiveType = Time                
-    
-    
-#===============================================================================
-# Output
-#===============================================================================
-
-# Grid output options (output is always active)
-
-    out_file_name       = output # output file name
-    out_pvd             = 1      # activate writing .pvd file
-    out_phase           = 1
-    out_density         = 1
-    out_visc_total      = 1
-    out_visc_creep      = 1
-    out_velocity        = 1
-    out_pressure        = 1
-    out_tot_press       = 1
-    out_eff_press       = 1
-    out_over_press      = 1
-    out_litho_press     = 1
-    out_pore_press      = 1
-    out_temperature     = 1
-    out_dev_stress      = 1
-    out_j2_dev_stress   = 1
-    out_strain_rate     = 1
-    out_j2_strain_rate  = 1
-    out_shmax           = 1
-    out_ehmax           = 1
-    out_yield           = 1
-    out_rel_dif_rate    = 1     # relative proportion of diffusion creep strainrate
-    out_rel_dis_rate    = 1     # relative proportion of dislocation creep strainrate
-    out_rel_prl_rate    = 1     # relative proportion of peierls creep strainrate
-    out_rel_pl_rate     = 1     # relative proportion of plastic strainrate
-    out_plast_strain    = 1     # accumulated plastic strain
-    out_plast_dissip    = 1     # plastic dissipation
-    out_tot_displ       = 1
-    out_moment_res      = 1
-    out_cont_res        = 1
-    out_energ_res       = 1
-    out_melt_fraction   = 1
-    out_fluid_density   = 1
-    out_conductivity    = 1
-    out_vel_gr_tensor   = 1 
-# Phase aggregate output paramter
-# Phase ratios of listed phases are summed up and output as a scalar vector
-# Phase aggregate can consist of a single phase
-
-    <PhaseAggStart>
-        name     = crust  # phase aggregate output vector name
-        numPhase = 3      # number of phases to aggregate
-        phaseID  = 1 5 15 # list of phase IDs to aggregate
-    <PhaseAggEnd>
-
-# Free surface output options (can be activated only if surface tracking is enabled)
-
-    out_surf            = 1 # activate surface output
-    out_surf_pvd        = 1 # activate writing .pvd file
-    out_surf_velocity   = 1
-    out_surf_topography = 1
-    out_surf_amplitude  = 1
-
-# Marker output options (requires activation)
-
-    out_mark     = 1 # activate marker output
-    out_mark_pvd = 1 # activate writing .pvd file
-
-# AVD phase viewer output options (requires activation)
-
-    out_avd     = 1 # activate AVD phase output
-    out_avd_pvd = 1 # activate writing .pvd file
-    out_avd_ref = 3 # AVD grid refinement factor
-    
-# Passive Tracers viewer output option (if the Passive Tracers are active, 
-# X,Y,Z, P, T & ID are automatically activated) 
-    out_ptr              = 1    # activate  
-    out_ptr_ID           = 1    # ID of the passive tracers
-    out_ptr_phase        = 1    # phase of the passive tracers
-    out_ptr_Pressure     = 1    # interpolated pressure
-    out_ptr_Temperature  = 1    # temperature
-    out_ptr_MeltFraction = 1    # melt fraction computed using P-T of the marker 
-    out_ptr_Active       = 1    # option that highlight the marker that are currently active
-    out_ptr_Grid_Mf      = 1    # option that allow to store the melt fraction seen within the cell 
-
-
-
-#===============================================================================
-# Material phase parameters
-#===============================================================================
-
-# Define softening laws (maximum 10)
-
-    <SofteningStart>
-        ID          =   0       # softening law ID
-        APS1        =   0.1     # begin of softening APS
-        APS2        =   1.0     # end of softening APS
-        A           =   0.7     # reduction ratio
-        Lm          =   0.2     # material length scale (in selected units, e.g. km in geo)
-        healTau     =   1e-3    # healing parameter [Myr]  
-    <SofteningEnd>
-    
-# Define Phase Transition laws (maximum 10)
-    
-    <PhaseTransitionStart>
-        ID                      =   0         #     Phase_transition law ID
-        Type                    =   Constant  #     [Constant, Clapeyron]: Constant - the phase transition occurs only at a fixed value of the parameter
-        Parameter_transition    =   T         #     [T = Temperature, P = Pressure, Depth = z-coord, X=x-coord, Y=y-coord, APS = accumulated plastic strain, MeltFraction, t = time] parameter that triggers the phase transition
-        ConstantValue           =   1200      #     Value of the parameter [unit of T,P,z, APS]
-        number_phases           =   1         #     The number of involved phases [default=1]
-        PhaseAbove              =   1         #     Above the chosen value the phase is 1, below it, the value is PhaseBelow
-        PhaseBelow              =   3         #       
-        PhaseDirection          =   BothWays  #     [BothWays=default; BelowToAbove; AboveToBelow] Direction in which transition works
-        ResetParam              =   APS       #     [APS] Parameter to reset on particles below PT or within box
-    <PhaseTransitionEnd>
-
-    <PhaseTransitionStart>
-        ID                      =   1                           # Phase_transition law ID
-        Type                    =   Clapeyron                   # Use the pressure retrieved by the clapeyron linear equation to trigger the phase transition
-        Name_Clapeyron          =   Mantle_Transition_660km     # predefined profiles; see SetClapeyron_Eq in phase_transition.cpp for options 
-        number_phases           =   3
-        PhaseAbove              =   4 5 7
-        PhaseBelow              =   1 2 3
-    <PhaseTransitionEnd>
-
-    # Box-like region with T-condition
-    <PhaseTransitionStart>
-        ID                      =   2                               # Phase_transition law ID
-        Type                    =   Box                             # A box-like region
-        PTBox_Bounds            =   200 400 -100 100 -1000 -500     # box bound coordinates: [left, right, front, back, bottom, top]
-        BoxVicinity 			=	1								# 1: only check particles in the vicinity of the box boundaries (*2 in all directions)
-        
-        number_phases           =   1
-        PhaseInside             =   7                               # Phase within the box  [use -1 if you don't want to change the phase inside the box]
-        PhaseOutside            =   -1                              # Phase outside the box [use -1 if you don't want to change the phase outside the box. If combined with OutsideToInside, all phases that come in are set to PhaseInside]
-        PhaseDirection          =   BothWays                        # [BothWays=default; OutsideToInside; InsideToOutside]
-
-        PTBox_TempType          =   linear                          # Temperature condition witin the box [none, constant, linear, halfspace]
-        PTBox_topTemp           =   20                              # Temp @ top of box [for linear & halfspace]
-        PTBox_botTemp           =   1300                            # Temp @ bottom of box [for linear & halfspace]
-        
-        PTBox_thermalAge        =   100                             # Thermal age, usually in geo-units [Myrs] [only in case of halfspace]
-        PTBox_cstTemp          	=   1200                            # Temp within box [only for constant T]
-    <PhaseTransitionEnd>
-
-# Box-like region with T-condition: same as above but material particles are turned into air particle if they are above the free surface
-# and the phase box in the air part is not re-set after the solve
-    <PhaseTransitionStart>
-        ID                      =   2                               # Phase_transition law ID
-        Type                    =   NotInAirBox                     # A box-like region
-        PTBox_Bounds            =   200 400 -100 100 -1000 -500     # box bound coordinates: [left, right, front, back, bottom, top]
-        number_phases           =   1
-        PhaseInside             =   7                               # Phase within the box  [use -1 if you don't want to change the phase inside the box]
-        PhaseOutside            =   3                               # Phase outside the box [use -1 if you don't want to change the phase outside the box]
-        PhaseDirection          =   BothWays                        # [BothWays=default; OutsideToInside; InsideToOutside]
-
-        PTBox_TempType          =   linear                          # Temperature condition witin the box [none, constant, linear, halfspace]
-        PTBox_topTemp           =   20                              # Temp @ top of box [for linear & halfspace]
-        PTBox_botTemp           =   1300                            # Temp @ bottom of box [for linear & halfspace]
-
-        PTBox_thermalAge        =   100                             # Thermal age, usually in geo-units [Myrs] [only in case of halfspace]
-        PTBox_cstTemp           =   1200                            # Temp within box [only for constant T]
-
-        v_box                   =   0.2                             # [optional] only for NotInAirBox, velocity with which box moves in cm/yr  
-        t0_box                  =   0.002                           # [optional] beginning time of movemen in Myr
-        t1_box                  =   0.1                             # [optional] end time of movement in Myr
-    <PhaseTransitionEnd>
-
-# Define properties for the dike (additional source term/RHS in the continuity equation):
-# Define the associated phase, the amount of magma-accommodated extension on the front (Mf) and on the back (Mb) of the box and set its ID
-
-    <DikeStart>
-        ID = 0
-        Mf = 0.5           # value for dike/magma- accommodated extension, between 0 and 1, in the back of the box, for phase dike
-        Mb = 0.5           # value for dike/magma- accommodated extension, between 0 and 1, in the front of the box, for phase dike
-        PhaseID = 0
-    <DikeEnd>
-
-    <DikeStart>
-        ID = 1
-        Mf = 0.7
-        Mb = 0.7
-        PhaseID = 3
-    <DikeEnd>
-
-# Define material properties for all phases (maximum 32)
-# By default all rheological mechanisms are deactivated
-# List only active parameters in the material data block
-
-    <MaterialStart>
-        ID        = 0
-        rho       = 1e2
-        eta       = 1e18
-    <MaterialEnd>
-
-    <MaterialStart>
-        ID         = 1      # material phase ID
-        Name       = Slab   # description of the phase
-        visID      = 10     # material ID for phase visualization (default is ID)
-        diff_prof  = Dry_Olivine_diff_creep-Hirth_Kohlstedt_2003 # DIFFUSION creep profile
-        disl_prof  = Granite-Tirel_et_al_2008                    # DISLOCATION creep profile
-        peir_prof  = Olivine_Peierls-Kameyama_1999               # PEIERLS creep profile
-        rho        = 3e3    # reference density
-        rho_n      = 0.5    # depth-dependent density model parameter
-        rho_c      = 1e-4   # depth-dependent density model parameter
-        beta       = 1e-11  # pressure-dependent density model parameter
-        G          = 4e10   # shear modulus
-        Kb         = 6e10   # bulk modulus
-        E          = 6e10   # Young's modulus
-        nu         = 0.25   # Poisson's ratio
-        Kp         = 5.0    # pressure dependence parameter
-        eta        = 1e23   # NEWTONIAN viscosity
-        Bd         = 1.5e9  # DIFFUSION creep pre-exponential constant
-        Ed         = 375e3  # activation energy
-        Vd         = 5e-6   # activation volume
-        eta0       = 1e23   # POWER LAW reference viscosity
-        e0         = 1e-15  # reference strain rate
-        Bn         = 2.5e4  # DISLOCATION creep pre-exponential constant
-        En         = 532e3  # activation energy
-        Vn         = 17e-6  # activation volume
-        n          = 3.5    # power law exponent
-        Bp         = 5.7e11 # PEIERLS creep pre-exponential constant
-        Ep         = 5.4e5  # activation energy
-        Vp         = 0.0    # activation volume
-        taup       = 8.5e9  # scaling stress
-        gamma      = 0.1    # approximation parameter
-        q          = 2.0    # stress-dependence parameter
-        ch         = 2e7    # cohesion
-        fr         = 30.0   # friction angle
-        eta_st     = 1e19   # stabilization viscosity (default is eta_min)
-        rp         = 0.7    # pore-pressure ratio
-        chSoftID   = 0      # friction softening law ID
-        frSoftID   = 0      # cohesion softening law ID
-        healID     = 0	    # healing ID, points to healTau in Softening
-        alpha      = 3e-5   # thermal expansivity
-        Cp         = 1.2e3  # specific heat (capacity), J⋅K−1⋅kg−1
-        k          = 2.5    # thermal conductivity
-        A          = 1e-9   # radiogenic heat production
-        T          = 100.0  # optional temperature to set within the phase
-        Latent_hx  = 5e5    # optional, used for dike heating, J/kg
-        T_liq      = 1300   # optional, used for dike heating, liquidus temperature of material, celsius
-        T_sol      = 1000   # optional, used for dike heating, solidus temperature of material, celsius  
-        T_Nu       = 600    # default value for thermal conductivity boundary
-        nu_k       = 5      # optional parameter, Nusselt number for use with conductivity
-        rho_ph     = TestPD # name of the phase diagram you want to use (still needs rho to be defined for the initial guess of pressure)
-        rho_ph_dir =        # in case the phase diagram has a different path provide the path (without the name of the actual PD) here
-        mfc        = 0.0    # melt fraction viscosity correction factor (positive scalar)
-    <MaterialEnd>
-
-#===============================================================================
-# Adjoint gradients (and inversion) options (ALL OPTIONAL - defaults are applied)
-#===============================================================================
-    
-    # General
-    Adjoint_mode                        =   AdjointGradients        # options: [None; AdjointGradients, GradientDescent; GenericInversion]
-    Adjoint_ObservationPoints           =   1                       # options: [1=several points; 2=whole domain; 3=surface]
-    Adjoint_AdvectPoint                 =   0                       # 1=advect points with flow?
-    Adjoint_ObjectiveFunctionDef        =   1                       # options: [1-defined by hand;]
-    Adjoint_GradientCalculation         =   Solution                # options [CostFunction= w.r.t. Cost function (e.g,);  Solution= w.r.t. Solution ]
-    Adjoint_FieldSensitivity            =   0                       # calculate Field-based =1 (aka. geodynamic sensity kernels), or Phase Based [=0]
-    Adjoint_ScaleCostFunction           =   None                    # Scale cost function: [None=no; Mean=average values; Var=variance]
-    Adjoint_PrintScalingLaws            =   1                       # Output scaling laws?
-    Adjoint_ScalingLawFilename          =   ScalingLaw_Test.dat     
-    Adjoint_ReferenceDensity            =   2800                    # Reference density 
-    Adjoint_DII_ref                     =   1e-15                   # Reference strain rate (needed for sensitivity kernels & powerlaw viscosity)
-    
-    // Some general Adjoint Gradient parameters:
-    Inversion_EmployTAO                 =   1                       # 0=build-in gradient descent methods; 1=TAO solvers
-    Inversion_rtol                      =   1e-7                    # relative tolerance of misfit function to stop
-    Inversion_maxit                     =   200                     # max. number of iterations	
-    Inversion_maxit_linesearch          =   100                     # max. number of line searches
-    Inversion_ApplyBounds               =   0                       # 0=no, 1=apply bounds
-    Inversion_factor_linesearch         =   1.1                     # factor in the line search that multiplies current line search parameter if GD update was successful (increases convergence speed)
-    Inversion_maxfac                    =   5                       # limit on the factor (only used without tao)
-    Inversion_facB                      =   0.4                     # backtrack factor that multiplies current line search parameter if GD update was not successful
-    Inversion_Scale_Grad                =   1                       # Magnitude of initial parameter update (factor_initial = Scale_Grad/Grad)
-
-    <AdjointParameterStart>
-        Type            =   AllMaterialParameters                   # All parameters indicated in file	
-        ExcludePhase    =   eta[1]                                  # This excludes "eta" of phase 1 
-    <AdjointParameterEnd>
-
-    <AdjointParameterStart>
-        ID              =   0                                       # phase of the parameter
-        Type            =   n                                       # can be any of the material parameters
-        InitGuess       =   2e0                                     # initial guess value
-        LowerBound      =   0.1                                     # lower boundary (for inversion)
-        UpperBound      =   3                                       # upper boundary
-        FD_gradient     =   1                                       # Compute gradient by finite differences? dG/dp = (G(p+eps*p)-G(p))/eps
-        FD_eps          =   1e-5                                    # epsilon 
-        log10           =   0                                       # Employ logarithm of value?
-    <AdjointParameterEnd>
-
-    <AdjointObservationPointStart>
-        Coordinate          =   0.5 0.5 0.5	                        # coordinates    
-        Parameter           =   Vz				                    # options: [Vx, Vy, Vz] (Velocities), [PSD] (principal stress directions in degree), [Exx,Eyy,Ezz,Exz,Exy,Eyz] (strain rates)
-        Value               =   -0.04248                            # values
-    <AdjointObservationPointEnd>
-    
-
-#===============================================================================
-# PETSc options
-#===============================================================================
-
-<PetscOptionsStart>
-
-# SNES
-
-    -snes_npicard 3
-    -snes_monitor
-    -snes_atol 1e-12
-    -snes_rtol 1e-6
-    -snes_stol 1e-6
-    -snes_max_it 25
-    -snes_max_funcs 50000
-    -snes_type ksponly
-
-    -res_log
-
-# Switch Picard -> Newton	
-    -snes_PicardSwitchToNewton_rtol 1e-2   # relative tolerance to switch to Newton (1e-2)
-    -snes_NewtonSwitchToPicard_it  	20     # number of Newton iterations after which we switch back to Picard
-
-
-# Jacobian solver
-
-#   -js_ksp_type fgmres
-#   -js_ksp_max_it 1000
-#   -js_ksp_converged_reason
-     -js_ksp_monitor
-    -js_ksp_rtol 1e-6
-
-# Preconditioner
-
-#   -pcmat_type block
-#   -pcmat_pgamma 1e3
-#   -jp_type bf
-#   -bf_vs_type user
-#   -vs_ksp_type preonly
-#   -vs_pc_type lu
-#   -vs_pc_factor_mat_solver_package mumps
-
-#   -pcmat_type block
-#   -pcmat_no_dev_proj
-#   -jp_type bf
-#   -bf_vs_type mg
-#   -vs_ksp_type preonly
-
-    -pcmat_type mono
-    -jp_type mg
-
-#   -gmg_pc_view
-#   -gmg_dump
-    -gmg_pc_type mg
-    -gmg_pc_mg_levels 4
-    -gmg_pc_mg_galerkin
-    -gmg_pc_mg_type multiplicative
-    -gmg_pc_mg_cycle_type v
-
-    -gmg_mg_levels_ksp_type richardson
-    -gmg_mg_levels_ksp_richardson_scale 0.5
-    -gmg_mg_levels_ksp_max_it 20
-    -gmg_mg_levels_pc_type jacobi
-
-    -crs_ksp_type preonly
-    -crs_pc_type lu
-    -crs_pc_factor_mat_solver_package mumps
-
-    -objects_dump
-
-<PetscOptionsEnd>
-#===============================================================================
->>>>>>> 8de10ba3
+#===============================================================================