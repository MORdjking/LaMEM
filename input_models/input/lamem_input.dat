
# PLEASE DON'T USE TABS ANYWERE EXCEPT THE FIRST CHARACTERS IN A ROW (LOOKS UGLY)

#===============================================================================
# Scaling
#===============================================================================

	units = geo

	unit_temperature = 1.0
	unit_length      = 1e3
	unit_viscosity   = 1e18
	unit_stress      = 1e6
	unit_density     = 1e3

# units = none - input & output is non-dimensional
# units = si   - input & output is in SI units
# units = geo  - input & output is in SI units, except:
#
#    time        - Myr
#    length      - km
#    velocity    - cm/yr
#    stress      - MPa
#    heat_flux   - mW/m^2
#    Temperature - C
#
# NOTE:
#
# * characteristic values must ALWAYS be provided in SI units
# * material parameters must ALWAYS be provided in SI units
# * in all dimensional cases (si & geo) angles are measured in degrees
#   angular velocities are measured in degrees per unit time
# * number of primary units is one more than usual
#   Newton's 2nd law can be violated for quasi-static problems
#   If density is not provided, Newton's 2nd law is enforced

#===============================================================================
# Time stepping parameters
#===============================================================================

	time_end  = 1.0   # simulation end time
	dt        = 0.05  # time step
	dt_min    = 0.01  # minimum time step (declare divergence if lower value is attempted)
	dt_max    = 0.2   # maximum time step
	dt_out    = 0.2   # output step (output at least at fixed time intervals)
	inc_dt    = 0.1   # time step increment per time step (fraction of unit)
	CFL       = 0.5   # CFL (Courant-Friedrichs-Lewy) criterion
	CFLMAX    = 0.8   # CFL criterion for elasticity
	nstep_max = 50    # maximum allowed number of steps (lower bound: time_end/dt_max)
	nstep_out = 1     # save output every n steps
	nstep_ini = 5     # save output for n initial steps
	nstep_rdb = 5     # save restart database every n steps
	time_tol  = 1e-8  # relative tolerance for time comparisons

#===============================================================================
# Grid & discretization parameters
#===============================================================================

# relative geometry tolerance for grid manipuations (default 1e-6)

	gtol = 1e-6

# Number of processes
# If not provided, calculated internally
# If all values are provided they must be a factorization of number MPI processes
# Use this if you really know what you are doing (this is fine tuning)

	cpu_x = 1
	cpu_y = 1
	cpu_z = 1

# Number of segments (default is 1)
# Use this if you have variable grid spacing with more than one segment

	nseg_x = 1
	nseg_y = 1
	nseg_z = 1

# Number of cells for all segments

	nel_x = 32
	nel_y = 32
	nel_z = 32

# Coordinates of all segments (including start and end points)

	coord_x = 0.0 1.0
	coord_y = 0.0 1.0
	coord_z = 0.0 1.0

# Bias ratios for all segments (default is 1.0 - uniform grid)
# Bias ratio is the size in the END divided by the size in the BEGINNING
# It is LESS than unit for DECREASING cell size
# It is MORE than unit for INCREASING cell size

	bias_x = 1.0
	bias_y = 1.0
	bias_z = 1.0

# EXAMPLE:
# segment 1: [0, 0.7),  10 cells, decreasing spacing  (sz.end/ sz.beg = 0.3)
# segment 2: [0.7 0.8), 4 cells,  uniform spacing
# segment 3: [0.8 1.0], 2 cells,  increasing spacing  (sz.end/ sz.beg = 3.0)

#	nseg_x  = 3
#	nel_x   = 10 4 2
#	coord_x = 0.0 0.7 0.8 1.0
#	bias_x  = 0.3 1.0 3.0

#===============================================================================
# Free surface
#===============================================================================

	surf_use           = 1                # free surface activation flag
	surf_corr_phase    = 1                # air phase ratio correction flag (due to surface position)
	surf_level         = 0.5              # initial level
	surf_air_phase     = 0                # phase ID of sticky air layer
	surf_max_angle     = 45.0             # maximum angle with horizon (smoothed if larger)
	surf_topo_file     = ./input/topo.dat # initial topography file (redundant)
	erosion_model      = 1                # erosion model [0-none (default), 1-infinitely fast]
	sediment_model     = 1                # sedimentation model [0-none (dafault), 1-prescribed rate, 2-cont. margin]
	sed_num_layers     = 3                # number of sediment layers
	sed_time_delims    = 0.5 2.5          # sediment layers time delimiters (one less than number)
	sed_rates          = 1e-3 1e-2 2-3    # sedimentation rates
	sed_phases         = 1 2 3            # sediment layers phase numbers
	marginO            = 0.0 0.0          # lateral coordinates of continental margin - origin
	marginE            = 10.0 10.0        # lateral coordinates of continental margin - 2nd point
	hUp                = 1.5              # up dip thickness of sediment cover (onshore)
	hDown              = 0.1              # down dip thickness of sediment cover (off shore)
	dTrans             = 1.0              # half of transition zone

#===============================================================================
# Boundary conditions
#===============================================================================

# Default conditions on all the boundaries:
# * (mechanical): free-slip with zero normal velocity
# * (thermal)   : zero heat flux

# Background strain rate parameters

	exx_num_periods  = 3                 # number intervals of constant strain rate (x-axis)
	exx_time_delims  = 0.1 5.0           # time delimiters (one less than number of intervals, not required for one interval)
	exx_strain_rates = 1e-15 2e-15 1e-15 # strain rates for each interval

	eyy_num_periods  = 2                 # ... same for y-axis
	eyy_time_delims  = 1.0
	eyy_strain_rates = 1e-15 2e-15

	bg_ref_point     = 0.0 0.0 0.0       # background strain rate reference point (fixed)
	
# Bezier blocks (single entry per block)

	<BCBlockStart>
		npath =  2                                 # Number of path points of Bezier curve (path-points only!)
		theta =  0.0 5.0                           # Orientation angles at path points (counter-clockwise positive)
		time  =  1.0 2.0                           # Times at path points
		path  =  0.0 0.0 0.0 10.0                  # Path points x-y coordinates
		npoly =  4                                 # Number of polygon vertices
		poly  =  0.0 0.0 0.1 0.0 0.1 0.1 0.0 0.1   # Polygon x-y coordinates at initial time
		bot   =  0.0                               # Polygon bottom coordinate
		top   =  0.1                               # Polygon top coordinate
	<BCBlockEnd>

# Dropping box

	dbox_num    =  1                        # number of boxes
	dbox_bounds =  0.0 1.0 0.0 1.0 0.0 1.0  # box bounds (left, right, front, back, bottom, top)
	dbox_zvel   = -1.0                      # vertical velocity

# Velocity boundary condition

	bvel_face   =  1     # face identifier  (1-left 2-right 3-front 4-back)
	bvel_phase  =  1     # phase number of inflow material
	bvel_bot    = -20.0  # bottom coordinate of inflow window
	bvel_top    = -10.0  # top coordinate of inflow window
	bvel_velin  =  1.0   # inflow velocity
	bvel_velout =  0.0   # outflow velocity (if not specified, computed from mass balance)
	
# Free surface top boundary flag

	open_top_bound = 1

# No-slip boundary flag mask (left right front back bottom top)

	noslip = 0 0 1 1 0 0

# fixed phase (no-flow condition)

	fix_phase = 1

# fixed cells (no-flow condition)
	
	fix_cell = 1
	
# fixed cells input file (extension is .xxxxxxxx.dat)

	fix_cell_file = ./bc/cdb 
	
# temperature on the top & bottom boundaries

	temp_top  = 0.0
	temp_bot  = 1300.0;

# temperature initial guess flag
# linear profile between temp_top and temp_bot
	init_temp = 1;

# Pressure on the top & bottom boundaries

	pres_top = 0.0
	pres_bot = 10.0;

# pressure initial guess flag
# linear profile between pres_top and pres_bot in the unconstrained cells

	init_pres = 1
	
#===============================================================================
# Solution parameters & controls
#===============================================================================

	gravity         = 0.0 0.0 -10.0  # gravity vector
	FSSA            = 1.0            # free surface stabilization parameter [0 - 1]
	shear_heat_eff  = 1.0            # shear heating efficiency parameter   [0 - 1]
	Adiabatic_Heat  = 0.0            # Adiabatic Heating activaction flag and efficiency. [0.0 - 1.0] (e.g. 0.5 means that only 50% of the potential adiabatic heating affects the energy equation)   
	act_temp_diff   = 1              # temperature diffusion activation flag
	act_therm_exp   = 1              # thermal expansion activation flag
	act_steady_temp = 1              # steady-state temperature initial guess activation flag
	steady_temp_t   = 0.0            # time for (quasi-)steady-state temperature initial guess
	nstep_steady    = 1              # number of steps for (quasi-)steady-state temperature initial guess (default = 1)
	init_lith_pres  = 1              # initial pressure with lithostatic pressure (stabilizes compressible setups in the first steps)
	init_guess      = 1              # initial guess flag
	p_litho_visc    = 1              # use lithostatic pressure for creep laws
	p_litho_plast   = 1              # use lithostatic pressure for plasticity
	p_lim_plast     = 1              # limit pressure at first iteration for plasticity
	eta_min         = 1e18           # viscosity lower bound
	eta_max         = 1e25           # viscosity upper limit
	eta_ref         = 1e20           # reference viscosity (initial guess)
	T_ref           = 20.0           # reference temperature
	RUGC            = 8.31           # universal gas constant (required only for non-dimensional setups)
	min_cohes       = 2e7            # cohesion lower bound
	min_fric        = 5.0            # friction lower bound
	tau_ult         = 1e9            # ultimate yield stress
	rho_fluid       = 1e3            # fluid density for depth-dependent density model
	gw_level_type   = top            # ground water level type for pore pressure computation (see below)
	gw_level        = 10.0           # ground water level at the free surface (if defined)
	biot            = 0.7            # Biot pressure parameer
	get_permea      = 1              # effective permeability computation activation flag
	rescal          = 1              # stensil rescaling flag (for internal constraints)
	mfmax           = 0.1            # maximum melt fraction affecting viscosity reduction
	lmaxit          = 25             # maximum number of local rheology iterations 
	lrtol           = 1e-6           # local rheology iterations relative tolerance
	

# Groundwater level type specification:

# gw_level_type = none  # don't compute pore pressure (default)
# gw_level_type = top   # GW level is top of the domain
# gw_level_type = surf  # GW level is free surface average level (surface must be enabled)
# gw_level_type = level # GW level is fixed (gw_level parameter must be specified)

#===============================================================================
# Solver options
#===============================================================================
	SolverType 			=	direct 		# solver [direct or multigrid]
	DirectSolver 		=	mumps		# mumps/superlu_dist/pastix	
	DirectPenalty 		=	1e4			# penalty parameter [employed if we use a direct solver]
	MGLevels 			=	3			# number of MG levels [default=3]
	MGSweeps 			=	10			# number of MG smoothening steps per level [default=10]
	MGSmoother 			=	chebyshev 	# type of smoothener used [chebyshev or jacobi]
	MGJacobiDamp 		=	0.5			# Dampening parameter [only employed for Jacobi smoothener; default=0.6]
	MGCoarseSolver 		=	direct 		# coarse grid solver [direct/mumps/superlu_dist or redundant - more options specifiable through the command-line options -crs_ksp_type & -crs_pc_type]
	MGRedundantNum 		=	4			# How many times do we copy the coarse grid? [only employed for redundant solver; default is 4]
	MGRedundantSolver	= 	mumps		# The coarse grid solver for each of the redundant solves [only employed for redundant; options are mumps/superlu_dist with default superlu_dist]
	
#===============================================================================
# Model setup & advection
#===============================================================================

	msetup          = geom              # setup type
	nmark_x         = 2                 # markers per cell in x-direction
	nmark_y         = 2                 # ...                 y-direction
	nmark_z         = 2                 # ...                 z-direction
	rand_noise      = 1                 # random noise flag
	rand_noiseGP    = 1                 # random noise flag, subsequently applied to geometric primitives
	bg_phase        = 1                 # background phase ID
	save_mark       = 1                 # save marker to disk flag
	mark_load_file  = ./markers/mdb     # marker input file (extension is .xxxxxxxx.dat)
	mark_save_file  = ./markers/mdb     # marker output file (extension is .xxxxxxxx.dat)
	poly_file       = ./input/poly.dat  # polygon geometry file    (redundant)
	temp_file       = ./input/temp.dat  # initial temperature file (redundant)
	advect          = basic             # advection scheme
	interp          = stag              # velocity interpolation scheme
	stagp_a         = 0.7               # STAG_P velocity interpolation parameter
	mark_ctrl       = none              # marker control type
	nmark_lim       = 10 100            # min/max number per cell (marker control)
	nmark_avd       = 3 3 3             # x-y-z AVD refinement factors (avd marker control)
	nmark_sub       = 1                 # max number of same phase markers per subcell (subgrid marker control)

# Advection types:

#	advect = none  # no advection (no markers)
#	advect = basic # basic (Euler classic implementation)
#	advect = euler # Euler explicit in time
#	advect = rk2   # Runge-Kutta 2nd order in space

# Velocity interpolation types (only for euler & rk2):

#	interp = stag   # trilinear interpolation from FDSTAG points
#	interp = minmod # MINMOD interpolation to nodes, trilinear interpolation to markers + correction
#	interp = stagp  # STAG_P empirical approach (T. Gerya)

# Setup type specification:

#	msetup = geom     # default input (phases are assigned from geometric primitives)
#	msetup = files    # MATLAB input (requires mark_load_path and mark_load_name parameters)
#	msetup = polygons # geomIO input (requires poly_file parameter)

# Marker control type specification:

#	mark_ctrl = none    # no marker control
#	mark_ctrl = basic   # AVD for cells + corner insertion
#	mark_ctrl = avd     # pure AVD for all control volumes
#	mark_ctrl = subgrid # simple marker control enforced over fine scale grid

# Geometric primitives:

	<SphereStart>
		phase       = 1
		radius      = 1.5
		center      = 1.0 2.0 3.0
		Temperature = constant # optional: Temperature of the sphere. possibilities: [constant]
		cstTemp     = 1000     # required in case of [constant]: temperature value [in Celcius in case of GEO units]

	<SphereEnd>

	<BoxStart>
		phase       = 1
		bounds      = 1.0 2.0 1.0 2.0 1.0 2.0 # box bound coordinates: left, right, front, back, bottom, top
		Temperature = linear  # optional: Temperature structure. possibilities: [constant, linear, halfspace]
		cstTemp     = 1000    # required in case of [constant]: temperature value [in Celcius in case of GEO units]
		topTemp     = 0       # required in case of [linear,halfspace]: temperature @ top [in Celcius in case of GEO units]
		botTemp     = 1300    # required in case of [linear,halfspace]: temperature @ bottom [in Celcius in case of GEO units]
		thermalAge  = 70      # required in case of [halfspace]: thermal age of lithosphere [in Myrs if GEO units are used]

	<BoxEnd>

	<HexStart>
		phase = 1
		coord = 0.25 0.25 0.25   0.5 0.2 0.2   0.6 0.7 0.25   0.3 0.5 0.3   0.2 0.3 0.75   0.6 0.15 0.75   0.5 0.6 0.80   0.2 0.4 0.75
		# x-y-z coordinates for each of 8 nodes (24 parameters)
		# (counter)-clockwise for an arbitrary face, followed by the opposite face
	<HexEnd>

	<LayerStart>
		phase       = 1
		top         = 5.0
		bottom      = 3.0
		Temperature = halfspace # optional: Temperature structure. possibilities: [constant, linear, halfspace]
		cstTemp     = 1000      # required in case of [constant]: temperature value [in Celcius in case of GEO units]
		topTemp     = 0         # required in case of [linear,halfspace]: temperature @ top [in Celcius in case of GEO units]
		botTemp     = 1300      # required in case of [linear,halfspace]: temperature @ bottom [in Celcius in case of GEO units]
		thermalAge  = 70        # required in case of [halfspace]: thermal age of lithosphere [in Myrs if GEO units are used]
	<LayerEnd>

	<CylinderStart>
		phase       = 1
		radius      = 1.5
		base        = 1.0 2.0 3.0
		cap         = 3.0 5.0 7.0
		Temperature = constant # optional: Temperature of the cylinder. possibilities: [constant]
		cstTemp     = 1000     # required in case of [constant]: temperature value [in Celcius in case of GEO units]
	<CylinderEnd>

#===============================================================================
# Output
#===============================================================================

# Grid output options (output is always active)

	out_file_name       = output # output file name
	out_pvd             = 1      # activate writing .pvd file
	out_phase           = 1
	out_density         = 1
	out_visc_total      = 1
	out_visc_creep      = 1
	out_velocity        = 1
	out_pressure        = 1
	out_eff_press       = 1
	out_over_press      = 1
	out_litho_press     = 1
	out_pore_press      = 1
	out_temperature     = 1
	out_dev_stress      = 1
	out_j2_dev_stress   = 1
	out_strain_rate     = 1
	out_j2_strain_rate  = 1
	out_shmax           = 1
	out_ehmax           = 1
	out_yield           = 1
	out_rel_dif_rate    = 1
	out_rel_dis_rate    = 1
	out_rel_prl_rate    = 1
	out_plast_strain    = 1
	out_plast_dissip    = 1
	out_tot_displ       = 1
	out_moment_res      = 1
	out_cont_res        = 1
	out_energ_res       = 1

# Phase aggregate output paramter
# Phase ratios of listed phases are summed up and output as a scalar vector
# Phase aggregate can consist of a single phase

	<PhaseAggStart>
		name     = crust  # phase aggregate output vector name
		numPhase = 3      # number of phases to aggregate
		phaseID  = 1 5 15 # list of phase IDs to aggregate
	<PhaseAggEnd>

# Free surface output options (can be activated only if surface tracking is enabled)

	out_surf            = 1 # activate surface output
	out_surf_pvd        = 1 # activate writing .pvd file
	out_surf_velocity   = 1
	out_surf_topography = 1
	out_surf_amplitude  = 1

# Marker output options (requires activation)

	out_mark     = 1 # activate marker output
	out_mark_pvd = 1 # activate writing .pvd file

# AVD phase viewer output options (requires activation)

	out_avd     = 1 # activate AVD phase output
	out_avd_pvd = 1 # activate writing .pvd file
	out_avd_ref = 3 # AVD grid refinement factor

#===============================================================================
# Material phase parameters
#===============================================================================

# Define softening laws (maximum 10)

	<SofteningStart>
		ID   = 0   # softening law ID
		APS1 = 0.1 # begin of softening APS
		APS2 = 1.0 # end of softening APS
		A    = 0.7 # reduction ratio
	<SofteningEnd>
	
	<PhTransStart>
		ID   = 0   # Phase_transition law ID
		Type = Claperyon
		neq  = 2
		gamma = -30 1.5
		P0    =  2e9 2e9
		T0    =  500 500
		Ph2Change= 2
	<PhTransEnd>
	<PhTransStart>
		ID   = 1   # Phase_transition law ID
		Type = Constant
		neq  = 1
		Temperature = -1 1200
		#or
		Pressure    = +1 2e9
		#or
		APS         = +1 0.5
		#or
		Depth       = +1 660e3 
		#or 
		Ph2Change= 3
	<PhTransEnd>

# Define material properties for all phases (maximum 32)
# By default all rheological mechanisms are deactivated
# List only active parameters in the material data block

	<MaterialStart>
		ID        = 0
		rho       = 1e2
		eta       = 1e18
	<MaterialEnd>

	<MaterialStart>
<<<<<<< HEAD
		ID        = 1      # material phase ID
		visID     = 10     # material ID for phase visualization (default is ID)
		diff_prof = Dry_Olivine_diff_creep-Hirth_Kohlstedt_2003 # DIFFUSION creep profile
		disl_prof = Granite-Tirel_et_al_2008                    # DISLOCATION creep profile
		peir_prof = Olivine_Peierls-Kameyama_1999               # PEIERLS creep profile
		rho       = 3e3    # reference density
		rho_n     = 0.5    # depth-dependent density model parameter
		rho_c     = 1e-4   # depth-dependent density model parameter
		beta      = 1e-11  # pressure-dependent density model parameter
		G         = 4e10   # shear modulus
		K         = 6e10   # bulk modulus
		E         = 6e10   # Young's modulus
		nu        = 0.25   # Poisson's ratio
		Kp        = 5.0    # pressure dependence parameter
		eta       = 1e23   # NEWTONIAN viscosity
		Bd        = 1.5e9  # DIFFUSION creep pre-exponential constant
		Ed        = 375e3  # activation energy
		Vd        = 5e-6   # activation volume
		eta0      = 1e23   # POWER LAW reference viscosity
		e0        = 1e-15  # reference strain rate
		Bn        = 2.5e4  # DISLOCATION creep pre-exponential constant
		En        = 532e3  # activation energy
		Vn        = 17e-6  # activation volume
		n         = 3.5    # power law exponent
		Bp        = 5.7e11 # PEIERLS creep pre-exponential constant
		Ep        = 5.4e5  # activation energy
		Vp        = 0.0    # activation volume
		taup      = 8.5e9  # scaling stress
		gamma     = 0.1    # approximation parameter
		q         = 2.0    # stress-dependence parameter
		ch        = 2e7    # cohesion
		fr        = 30.0   # friction angle
		rp        = 0.7    # pore-pressure ratio
		chSoftID  = 0      # friction softening law ID
		frSoftID  = 0      # cohesion softening law ID
		alpha     = 3e-5   # thermal expansivity
		Cp        = 1.2e3  # specific heat (capacity)
		k         = 2.5    # thermal conductivity
		A         = 1e-9   # radiogenic heat production
		T         = 100.0  # optional temperature to set within the phase
		rho_ph    = TestPD # name of the phase diagram you want to use (still needs rho to be defined for the initial guess of pressure)
		rho_ph_dir = 		#in case the phase diagram has a different path provide the path (without the name of the actual PD) here
		Ph_trs_id = 1 2 
=======
		ID         = 1      # material phase ID
		visID      = 10     # material ID for phase visualization (default is ID)
		diff_prof  = Dry_Olivine_diff_creep-Hirth_Kohlstedt_2003 # DIFFUSION creep profile
		disl_prof  = Granite-Tirel_et_al_2008                    # DISLOCATION creep profile
		peir_prof  = Olivine_Peierls-Kameyama_1999               # PEIERLS creep profile
		rho        = 3e3    # reference density
		rho_n      = 0.5    # depth-dependent density model parameter
		rho_c      = 1e-4   # depth-dependent density model parameter
		beta       = 1e-11  # pressure-dependent density model parameter
		G          = 4e10   # shear modulus
		K          = 6e10   # bulk modulus
		E          = 6e10   # Young's modulus
		nu         = 0.25   # Poisson's ratio
		Kp         = 5.0    # pressure dependence parameter
		eta        = 1e23   # NEWTONIAN viscosity
		Bd         = 1.5e9  # DIFFUSION creep pre-exponential constant
		Ed         = 375e3  # activation energy
		Vd         = 5e-6   # activation volume
		eta0       = 1e23   # POWER LAW reference viscosity
		e0         = 1e-15  # reference strain rate
		Bn         = 2.5e4  # DISLOCATION creep pre-exponential constant
		En         = 532e3  # activation energy
		Vn         = 17e-6  # activation volume
		n          = 3.5    # power law exponent
		Bp         = 5.7e11 # PEIERLS creep pre-exponential constant
		Ep         = 5.4e5  # activation energy
		Vp         = 0.0    # activation volume
		taup       = 8.5e9  # scaling stress
		gamma      = 0.1    # approximation parameter
		q          = 2.0    # stress-dependence parameter
		ch         = 2e7    # cohesion
		fr         = 30.0   # friction angle
		rp         = 0.7    # pore-pressure ratio
		chSoftID   = 0      # friction softening law ID
		frSoftID   = 0      # cohesion softening law ID
		alpha      = 3e-5   # thermal expansivity
		Cp         = 1.2e3  # specific heat (capacity)
		k          = 2.5    # thermal conductivity
		A          = 1e-9   # radiogenic heat production
		T          = 100.0  # optional temperature to set within the phase
		rho_ph     = TestPD # name of the phase diagram you want to use (still needs rho to be defined for the initial guess of pressure)
        rho_ph_dir =        # in case the phase diagram has a different path provide the path (without the name of the actual PD) here
		mfc        = 0.0    # melt fraction viscosity correction factor (positive scalar)
>>>>>>> 49845492
	<MaterialEnd>

#===============================================================================
# Adjoint gradients (and inversion) options (ALL OPTIONAL - defaults are applied)
#===============================================================================
    # General
    Inv_use        = 3      # 0 = forward run ; 1 = Neighbourhood algorithm (requires NAPlus) ; 2 = only compute adjoint gradients ; 3 = 'full' adjoint inversion with TAO ; 4 = assume this as a forward simulation and save the solution
    Inv_Ab         = 0      # Apply bounds?                                                                                                                                
    Inv_Ap         = 1      # 1 = several indices ; 2 = the whole domain ; 3 = surface                                                                                     
    Inv_reg        = 0      # 1 = tikhonov regularization of the cost function (TN) 2 = total variation regularization (TV)                                                  
    Inv_Adv        = 0      # 1 = advect the point                                                                                                                         
    Inv_OFdef      = 1      # Objective function defined by hand?                                                                                                          
    Inv_Tao        = 1      # Use TAO?                                                                                                                                     
    Inv_tol        = 1e-3   # tolerance for F/Fini after which code has converged                                                                                          
    Inv_factor1    = 1e-1   # factor to multiply the gradients (should be set such that the highest gradient scales around 1/100 of its parameter ; only used without tao) 
    Inv_factor2    = 1e-1   # factor that increases the convergence velocity (this value is added to itself after every succesful gradient descent ; only used without tao)
    Inv_maxfactor2 = 10     # limit on the factor (only used without tao)                                                                                                  
    
    # Parameters
    <InverseParStart>       
	   	Inv_ID  = 0         # Phase id of paramter
		Inv_Typ = rho0      # Parameter type (choose: rho0 rhon rhoc eta eta0 n En; and feel free to extend this list)
		Inv_Par = 2         # Parameter value
		Inv_Uba = 2         # Upper bound for parameter
		Inv_Lba = 2         # Lower bound for parameter
		Inv_Wei = 2         # Weight for the parameter if regularized
	<InverseParEnd>
	
	# Comparison indices
	<InverseIndStart>
		Inv_Ax = 9.98;      # x coordinate of comparison point
		Inv_Ay = 0.05;      # y coordinate of comparison point 
		Inv_Az = 0.68;      # z coordinate of comparison point
		Inv_Av = 3;         # Velocity component of comparison point (1 = Vx; 2 = Vy; 3 = Vz)
		Inv_Ae = 0.00005;   # Velcoity value if Ofdef = 1
	<InverseIndEnd>
	
	# Generally:
	# Handle tao object as optimization algorithm with tao_[*] in the Petsc_Options section. Have a look at available options: http://www.mcs.anl.gov/petsc/petsc-current/docs/manualpages/Tao/index.html

#===============================================================================
# PETSc options
#===============================================================================

<PetscOptionsStart>

# SNES

	-snes_npicard 3
	-snes_monitor
	-snes_atol 1e-12
	-snes_rtol 1e-6
	-snes_stol 1e-6
	-snes_max_it 25
	-snes_max_funcs 50000
	-snes_type ksponly

	-res_log

# Jacobian solver

#	-js_ksp_type fgmres
#	-js_ksp_max_it 1000
#	-js_ksp_converged_reason
 	-js_ksp_monitor
	-js_ksp_rtol 1e-6

# Preconditioner

#	-pcmat_type block
#	-pcmat_pgamma 1e3
#	-jp_type bf
#	-bf_vs_type user
#	-vs_ksp_type preonly
#	-vs_pc_type lu
#	-vs_pc_factor_mat_solver_package mumps

#	-pcmat_type block
#	-pcmat_no_dev_proj
#	-jp_type bf
#	-bf_vs_type mg
#	-vs_ksp_type preonly

	-pcmat_type mono
	-jp_type mg

#	-gmg_pc_view
#	-gmg_dump
	-gmg_pc_type mg
	-gmg_pc_mg_levels 4
	-gmg_pc_mg_galerkin
	-gmg_pc_mg_type multiplicative
	-gmg_pc_mg_cycle_type v

	-gmg_mg_levels_ksp_type richardson
	-gmg_mg_levels_ksp_richardson_scale 0.5
	-gmg_mg_levels_ksp_max_it 20
	-gmg_mg_levels_pc_type jacobi

	-crs_ksp_type preonly
	-crs_pc_type lu
	-crs_pc_factor_mat_solver_package mumps

	-objects_dump

<PetscOptionsEnd>

#===============================================================================
<|MERGE_RESOLUTION|>--- conflicted
+++ resolved
@@ -1,685 +1,641 @@
-
-# PLEASE DON'T USE TABS ANYWERE EXCEPT THE FIRST CHARACTERS IN A ROW (LOOKS UGLY)
-
-#===============================================================================
-# Scaling
-#===============================================================================
-
-	units = geo
-
-	unit_temperature = 1.0
-	unit_length      = 1e3
-	unit_viscosity   = 1e18
-	unit_stress      = 1e6
-	unit_density     = 1e3
-
-# units = none - input & output is non-dimensional
-# units = si   - input & output is in SI units
-# units = geo  - input & output is in SI units, except:
-#
-#    time        - Myr
-#    length      - km
-#    velocity    - cm/yr
-#    stress      - MPa
-#    heat_flux   - mW/m^2
-#    Temperature - C
-#
-# NOTE:
-#
-# * characteristic values must ALWAYS be provided in SI units
-# * material parameters must ALWAYS be provided in SI units
-# * in all dimensional cases (si & geo) angles are measured in degrees
-#   angular velocities are measured in degrees per unit time
-# * number of primary units is one more than usual
-#   Newton's 2nd law can be violated for quasi-static problems
-#   If density is not provided, Newton's 2nd law is enforced
-
-#===============================================================================
-# Time stepping parameters
-#===============================================================================
-
-	time_end  = 1.0   # simulation end time
-	dt        = 0.05  # time step
-	dt_min    = 0.01  # minimum time step (declare divergence if lower value is attempted)
-	dt_max    = 0.2   # maximum time step
-	dt_out    = 0.2   # output step (output at least at fixed time intervals)
-	inc_dt    = 0.1   # time step increment per time step (fraction of unit)
-	CFL       = 0.5   # CFL (Courant-Friedrichs-Lewy) criterion
-	CFLMAX    = 0.8   # CFL criterion for elasticity
-	nstep_max = 50    # maximum allowed number of steps (lower bound: time_end/dt_max)
-	nstep_out = 1     # save output every n steps
-	nstep_ini = 5     # save output for n initial steps
-	nstep_rdb = 5     # save restart database every n steps
-	time_tol  = 1e-8  # relative tolerance for time comparisons
-
-#===============================================================================
-# Grid & discretization parameters
-#===============================================================================
-
-# relative geometry tolerance for grid manipuations (default 1e-6)
-
-	gtol = 1e-6
-
-# Number of processes
-# If not provided, calculated internally
-# If all values are provided they must be a factorization of number MPI processes
-# Use this if you really know what you are doing (this is fine tuning)
-
-	cpu_x = 1
-	cpu_y = 1
-	cpu_z = 1
-
-# Number of segments (default is 1)
-# Use this if you have variable grid spacing with more than one segment
-
-	nseg_x = 1
-	nseg_y = 1
-	nseg_z = 1
-
-# Number of cells for all segments
-
-	nel_x = 32
-	nel_y = 32
-	nel_z = 32
-
-# Coordinates of all segments (including start and end points)
-
-	coord_x = 0.0 1.0
-	coord_y = 0.0 1.0
-	coord_z = 0.0 1.0
-
-# Bias ratios for all segments (default is 1.0 - uniform grid)
-# Bias ratio is the size in the END divided by the size in the BEGINNING
-# It is LESS than unit for DECREASING cell size
-# It is MORE than unit for INCREASING cell size
-
-	bias_x = 1.0
-	bias_y = 1.0
-	bias_z = 1.0
-
-# EXAMPLE:
-# segment 1: [0, 0.7),  10 cells, decreasing spacing  (sz.end/ sz.beg = 0.3)
-# segment 2: [0.7 0.8), 4 cells,  uniform spacing
-# segment 3: [0.8 1.0], 2 cells,  increasing spacing  (sz.end/ sz.beg = 3.0)
-
-#	nseg_x  = 3
-#	nel_x   = 10 4 2
-#	coord_x = 0.0 0.7 0.8 1.0
-#	bias_x  = 0.3 1.0 3.0
-
-#===============================================================================
-# Free surface
-#===============================================================================
-
-	surf_use           = 1                # free surface activation flag
-	surf_corr_phase    = 1                # air phase ratio correction flag (due to surface position)
-	surf_level         = 0.5              # initial level
-	surf_air_phase     = 0                # phase ID of sticky air layer
-	surf_max_angle     = 45.0             # maximum angle with horizon (smoothed if larger)
-	surf_topo_file     = ./input/topo.dat # initial topography file (redundant)
-	erosion_model      = 1                # erosion model [0-none (default), 1-infinitely fast]
-	sediment_model     = 1                # sedimentation model [0-none (dafault), 1-prescribed rate, 2-cont. margin]
-	sed_num_layers     = 3                # number of sediment layers
-	sed_time_delims    = 0.5 2.5          # sediment layers time delimiters (one less than number)
-	sed_rates          = 1e-3 1e-2 2-3    # sedimentation rates
-	sed_phases         = 1 2 3            # sediment layers phase numbers
-	marginO            = 0.0 0.0          # lateral coordinates of continental margin - origin
-	marginE            = 10.0 10.0        # lateral coordinates of continental margin - 2nd point
-	hUp                = 1.5              # up dip thickness of sediment cover (onshore)
-	hDown              = 0.1              # down dip thickness of sediment cover (off shore)
-	dTrans             = 1.0              # half of transition zone
-
-#===============================================================================
-# Boundary conditions
-#===============================================================================
-
-# Default conditions on all the boundaries:
-# * (mechanical): free-slip with zero normal velocity
-# * (thermal)   : zero heat flux
-
-# Background strain rate parameters
-
-	exx_num_periods  = 3                 # number intervals of constant strain rate (x-axis)
-	exx_time_delims  = 0.1 5.0           # time delimiters (one less than number of intervals, not required for one interval)
-	exx_strain_rates = 1e-15 2e-15 1e-15 # strain rates for each interval
-
-	eyy_num_periods  = 2                 # ... same for y-axis
-	eyy_time_delims  = 1.0
-	eyy_strain_rates = 1e-15 2e-15
-
-	bg_ref_point     = 0.0 0.0 0.0       # background strain rate reference point (fixed)
-	
-# Bezier blocks (single entry per block)
-
-	<BCBlockStart>
-		npath =  2                                 # Number of path points of Bezier curve (path-points only!)
-		theta =  0.0 5.0                           # Orientation angles at path points (counter-clockwise positive)
-		time  =  1.0 2.0                           # Times at path points
-		path  =  0.0 0.0 0.0 10.0                  # Path points x-y coordinates
-		npoly =  4                                 # Number of polygon vertices
-		poly  =  0.0 0.0 0.1 0.0 0.1 0.1 0.0 0.1   # Polygon x-y coordinates at initial time
-		bot   =  0.0                               # Polygon bottom coordinate
-		top   =  0.1                               # Polygon top coordinate
-	<BCBlockEnd>
-
-# Dropping box
-
-	dbox_num    =  1                        # number of boxes
-	dbox_bounds =  0.0 1.0 0.0 1.0 0.0 1.0  # box bounds (left, right, front, back, bottom, top)
-	dbox_zvel   = -1.0                      # vertical velocity
-
-# Velocity boundary condition
-
-	bvel_face   =  1     # face identifier  (1-left 2-right 3-front 4-back)
-	bvel_phase  =  1     # phase number of inflow material
-	bvel_bot    = -20.0  # bottom coordinate of inflow window
-	bvel_top    = -10.0  # top coordinate of inflow window
-	bvel_velin  =  1.0   # inflow velocity
-	bvel_velout =  0.0   # outflow velocity (if not specified, computed from mass balance)
-	
-# Free surface top boundary flag
-
-	open_top_bound = 1
-
-# No-slip boundary flag mask (left right front back bottom top)
-
-	noslip = 0 0 1 1 0 0
-
-# fixed phase (no-flow condition)
-
-	fix_phase = 1
-
-# fixed cells (no-flow condition)
-	
-	fix_cell = 1
-	
-# fixed cells input file (extension is .xxxxxxxx.dat)
-
-	fix_cell_file = ./bc/cdb 
-	
-# temperature on the top & bottom boundaries
-
-	temp_top  = 0.0
-	temp_bot  = 1300.0;
-
-# temperature initial guess flag
-# linear profile between temp_top and temp_bot
-	init_temp = 1;
-
-# Pressure on the top & bottom boundaries
-
-	pres_top = 0.0
-	pres_bot = 10.0;
-
-# pressure initial guess flag
-# linear profile between pres_top and pres_bot in the unconstrained cells
-
-	init_pres = 1
-	
-#===============================================================================
-# Solution parameters & controls
-#===============================================================================
-
-	gravity         = 0.0 0.0 -10.0  # gravity vector
-	FSSA            = 1.0            # free surface stabilization parameter [0 - 1]
-	shear_heat_eff  = 1.0            # shear heating efficiency parameter   [0 - 1]
-	Adiabatic_Heat  = 0.0            # Adiabatic Heating activaction flag and efficiency. [0.0 - 1.0] (e.g. 0.5 means that only 50% of the potential adiabatic heating affects the energy equation)   
-	act_temp_diff   = 1              # temperature diffusion activation flag
-	act_therm_exp   = 1              # thermal expansion activation flag
-	act_steady_temp = 1              # steady-state temperature initial guess activation flag
-	steady_temp_t   = 0.0            # time for (quasi-)steady-state temperature initial guess
-	nstep_steady    = 1              # number of steps for (quasi-)steady-state temperature initial guess (default = 1)
-	init_lith_pres  = 1              # initial pressure with lithostatic pressure (stabilizes compressible setups in the first steps)
-	init_guess      = 1              # initial guess flag
-	p_litho_visc    = 1              # use lithostatic pressure for creep laws
-	p_litho_plast   = 1              # use lithostatic pressure for plasticity
-	p_lim_plast     = 1              # limit pressure at first iteration for plasticity
-	eta_min         = 1e18           # viscosity lower bound
-	eta_max         = 1e25           # viscosity upper limit
-	eta_ref         = 1e20           # reference viscosity (initial guess)
-	T_ref           = 20.0           # reference temperature
-	RUGC            = 8.31           # universal gas constant (required only for non-dimensional setups)
-	min_cohes       = 2e7            # cohesion lower bound
-	min_fric        = 5.0            # friction lower bound
-	tau_ult         = 1e9            # ultimate yield stress
-	rho_fluid       = 1e3            # fluid density for depth-dependent density model
-	gw_level_type   = top            # ground water level type for pore pressure computation (see below)
-	gw_level        = 10.0           # ground water level at the free surface (if defined)
-	biot            = 0.7            # Biot pressure parameer
-	get_permea      = 1              # effective permeability computation activation flag
-	rescal          = 1              # stensil rescaling flag (for internal constraints)
-	mfmax           = 0.1            # maximum melt fraction affecting viscosity reduction
-	lmaxit          = 25             # maximum number of local rheology iterations 
-	lrtol           = 1e-6           # local rheology iterations relative tolerance
-	
-
-# Groundwater level type specification:
-
-# gw_level_type = none  # don't compute pore pressure (default)
-# gw_level_type = top   # GW level is top of the domain
-# gw_level_type = surf  # GW level is free surface average level (surface must be enabled)
-# gw_level_type = level # GW level is fixed (gw_level parameter must be specified)
-
-#===============================================================================
-# Solver options
-#===============================================================================
-	SolverType 			=	direct 		# solver [direct or multigrid]
-	DirectSolver 		=	mumps		# mumps/superlu_dist/pastix	
-	DirectPenalty 		=	1e4			# penalty parameter [employed if we use a direct solver]
-	MGLevels 			=	3			# number of MG levels [default=3]
-	MGSweeps 			=	10			# number of MG smoothening steps per level [default=10]
-	MGSmoother 			=	chebyshev 	# type of smoothener used [chebyshev or jacobi]
-	MGJacobiDamp 		=	0.5			# Dampening parameter [only employed for Jacobi smoothener; default=0.6]
-	MGCoarseSolver 		=	direct 		# coarse grid solver [direct/mumps/superlu_dist or redundant - more options specifiable through the command-line options -crs_ksp_type & -crs_pc_type]
-	MGRedundantNum 		=	4			# How many times do we copy the coarse grid? [only employed for redundant solver; default is 4]
-	MGRedundantSolver	= 	mumps		# The coarse grid solver for each of the redundant solves [only employed for redundant; options are mumps/superlu_dist with default superlu_dist]
-	
-#===============================================================================
-# Model setup & advection
-#===============================================================================
-
-	msetup          = geom              # setup type
-	nmark_x         = 2                 # markers per cell in x-direction
-	nmark_y         = 2                 # ...                 y-direction
-	nmark_z         = 2                 # ...                 z-direction
-	rand_noise      = 1                 # random noise flag
-	rand_noiseGP    = 1                 # random noise flag, subsequently applied to geometric primitives
-	bg_phase        = 1                 # background phase ID
-	save_mark       = 1                 # save marker to disk flag
-	mark_load_file  = ./markers/mdb     # marker input file (extension is .xxxxxxxx.dat)
-	mark_save_file  = ./markers/mdb     # marker output file (extension is .xxxxxxxx.dat)
-	poly_file       = ./input/poly.dat  # polygon geometry file    (redundant)
-	temp_file       = ./input/temp.dat  # initial temperature file (redundant)
-	advect          = basic             # advection scheme
-	interp          = stag              # velocity interpolation scheme
-	stagp_a         = 0.7               # STAG_P velocity interpolation parameter
-	mark_ctrl       = none              # marker control type
-	nmark_lim       = 10 100            # min/max number per cell (marker control)
-	nmark_avd       = 3 3 3             # x-y-z AVD refinement factors (avd marker control)
-	nmark_sub       = 1                 # max number of same phase markers per subcell (subgrid marker control)
-
-# Advection types:
-
-#	advect = none  # no advection (no markers)
-#	advect = basic # basic (Euler classic implementation)
-#	advect = euler # Euler explicit in time
-#	advect = rk2   # Runge-Kutta 2nd order in space
-
-# Velocity interpolation types (only for euler & rk2):
-
-#	interp = stag   # trilinear interpolation from FDSTAG points
-#	interp = minmod # MINMOD interpolation to nodes, trilinear interpolation to markers + correction
-#	interp = stagp  # STAG_P empirical approach (T. Gerya)
-
-# Setup type specification:
-
-#	msetup = geom     # default input (phases are assigned from geometric primitives)
-#	msetup = files    # MATLAB input (requires mark_load_path and mark_load_name parameters)
-#	msetup = polygons # geomIO input (requires poly_file parameter)
-
-# Marker control type specification:
-
-#	mark_ctrl = none    # no marker control
-#	mark_ctrl = basic   # AVD for cells + corner insertion
-#	mark_ctrl = avd     # pure AVD for all control volumes
-#	mark_ctrl = subgrid # simple marker control enforced over fine scale grid
-
-# Geometric primitives:
-
-	<SphereStart>
-		phase       = 1
-		radius      = 1.5
-		center      = 1.0 2.0 3.0
-		Temperature = constant # optional: Temperature of the sphere. possibilities: [constant]
-		cstTemp     = 1000     # required in case of [constant]: temperature value [in Celcius in case of GEO units]
-
-	<SphereEnd>
-
-	<BoxStart>
-		phase       = 1
-		bounds      = 1.0 2.0 1.0 2.0 1.0 2.0 # box bound coordinates: left, right, front, back, bottom, top
-		Temperature = linear  # optional: Temperature structure. possibilities: [constant, linear, halfspace]
-		cstTemp     = 1000    # required in case of [constant]: temperature value [in Celcius in case of GEO units]
-		topTemp     = 0       # required in case of [linear,halfspace]: temperature @ top [in Celcius in case of GEO units]
-		botTemp     = 1300    # required in case of [linear,halfspace]: temperature @ bottom [in Celcius in case of GEO units]
-		thermalAge  = 70      # required in case of [halfspace]: thermal age of lithosphere [in Myrs if GEO units are used]
-
-	<BoxEnd>
-
-	<HexStart>
-		phase = 1
-		coord = 0.25 0.25 0.25   0.5 0.2 0.2   0.6 0.7 0.25   0.3 0.5 0.3   0.2 0.3 0.75   0.6 0.15 0.75   0.5 0.6 0.80   0.2 0.4 0.75
-		# x-y-z coordinates for each of 8 nodes (24 parameters)
-		# (counter)-clockwise for an arbitrary face, followed by the opposite face
-	<HexEnd>
-
-	<LayerStart>
-		phase       = 1
-		top         = 5.0
-		bottom      = 3.0
-		Temperature = halfspace # optional: Temperature structure. possibilities: [constant, linear, halfspace]
-		cstTemp     = 1000      # required in case of [constant]: temperature value [in Celcius in case of GEO units]
-		topTemp     = 0         # required in case of [linear,halfspace]: temperature @ top [in Celcius in case of GEO units]
-		botTemp     = 1300      # required in case of [linear,halfspace]: temperature @ bottom [in Celcius in case of GEO units]
-		thermalAge  = 70        # required in case of [halfspace]: thermal age of lithosphere [in Myrs if GEO units are used]
-	<LayerEnd>
-
-	<CylinderStart>
-		phase       = 1
-		radius      = 1.5
-		base        = 1.0 2.0 3.0
-		cap         = 3.0 5.0 7.0
-		Temperature = constant # optional: Temperature of the cylinder. possibilities: [constant]
-		cstTemp     = 1000     # required in case of [constant]: temperature value [in Celcius in case of GEO units]
-	<CylinderEnd>
-
-#===============================================================================
-# Output
-#===============================================================================
-
-# Grid output options (output is always active)
-
-	out_file_name       = output # output file name
-	out_pvd             = 1      # activate writing .pvd file
-	out_phase           = 1
-	out_density         = 1
-	out_visc_total      = 1
-	out_visc_creep      = 1
-	out_velocity        = 1
-	out_pressure        = 1
-	out_eff_press       = 1
-	out_over_press      = 1
-	out_litho_press     = 1
-	out_pore_press      = 1
-	out_temperature     = 1
-	out_dev_stress      = 1
-	out_j2_dev_stress   = 1
-	out_strain_rate     = 1
-	out_j2_strain_rate  = 1
-	out_shmax           = 1
-	out_ehmax           = 1
-	out_yield           = 1
-	out_rel_dif_rate    = 1
-	out_rel_dis_rate    = 1
-	out_rel_prl_rate    = 1
-	out_plast_strain    = 1
-	out_plast_dissip    = 1
-	out_tot_displ       = 1
-	out_moment_res      = 1
-	out_cont_res        = 1
-	out_energ_res       = 1
-
-# Phase aggregate output paramter
-# Phase ratios of listed phases are summed up and output as a scalar vector
-# Phase aggregate can consist of a single phase
-
-	<PhaseAggStart>
-		name     = crust  # phase aggregate output vector name
-		numPhase = 3      # number of phases to aggregate
-		phaseID  = 1 5 15 # list of phase IDs to aggregate
-	<PhaseAggEnd>
-
-# Free surface output options (can be activated only if surface tracking is enabled)
-
-	out_surf            = 1 # activate surface output
-	out_surf_pvd        = 1 # activate writing .pvd file
-	out_surf_velocity   = 1
-	out_surf_topography = 1
-	out_surf_amplitude  = 1
-
-# Marker output options (requires activation)
-
-	out_mark     = 1 # activate marker output
-	out_mark_pvd = 1 # activate writing .pvd file
-
-# AVD phase viewer output options (requires activation)
-
-	out_avd     = 1 # activate AVD phase output
-	out_avd_pvd = 1 # activate writing .pvd file
-	out_avd_ref = 3 # AVD grid refinement factor
-
-#===============================================================================
-# Material phase parameters
-#===============================================================================
-
-# Define softening laws (maximum 10)
-
-	<SofteningStart>
-		ID   = 0   # softening law ID
-		APS1 = 0.1 # begin of softening APS
-		APS2 = 1.0 # end of softening APS
-		A    = 0.7 # reduction ratio
-	<SofteningEnd>
-	
-	<PhTransStart>
-		ID   = 0   # Phase_transition law ID
-		Type = Claperyon
-		neq  = 2
-		gamma = -30 1.5
-		P0    =  2e9 2e9
-		T0    =  500 500
-		Ph2Change= 2
-	<PhTransEnd>
-	<PhTransStart>
-		ID   = 1   # Phase_transition law ID
-		Type = Constant
-		neq  = 1
-		Temperature = -1 1200
-		#or
-		Pressure    = +1 2e9
-		#or
-		APS         = +1 0.5
-		#or
-		Depth       = +1 660e3 
-		#or 
-		Ph2Change= 3
-	<PhTransEnd>
-
-# Define material properties for all phases (maximum 32)
-# By default all rheological mechanisms are deactivated
-# List only active parameters in the material data block
-
-	<MaterialStart>
-		ID        = 0
-		rho       = 1e2
-		eta       = 1e18
-	<MaterialEnd>
-
-	<MaterialStart>
-<<<<<<< HEAD
-		ID        = 1      # material phase ID
-		visID     = 10     # material ID for phase visualization (default is ID)
-		diff_prof = Dry_Olivine_diff_creep-Hirth_Kohlstedt_2003 # DIFFUSION creep profile
-		disl_prof = Granite-Tirel_et_al_2008                    # DISLOCATION creep profile
-		peir_prof = Olivine_Peierls-Kameyama_1999               # PEIERLS creep profile
-		rho       = 3e3    # reference density
-		rho_n     = 0.5    # depth-dependent density model parameter
-		rho_c     = 1e-4   # depth-dependent density model parameter
-		beta      = 1e-11  # pressure-dependent density model parameter
-		G         = 4e10   # shear modulus
-		K         = 6e10   # bulk modulus
-		E         = 6e10   # Young's modulus
-		nu        = 0.25   # Poisson's ratio
-		Kp        = 5.0    # pressure dependence parameter
-		eta       = 1e23   # NEWTONIAN viscosity
-		Bd        = 1.5e9  # DIFFUSION creep pre-exponential constant
-		Ed        = 375e3  # activation energy
-		Vd        = 5e-6   # activation volume
-		eta0      = 1e23   # POWER LAW reference viscosity
-		e0        = 1e-15  # reference strain rate
-		Bn        = 2.5e4  # DISLOCATION creep pre-exponential constant
-		En        = 532e3  # activation energy
-		Vn        = 17e-6  # activation volume
-		n         = 3.5    # power law exponent
-		Bp        = 5.7e11 # PEIERLS creep pre-exponential constant
-		Ep        = 5.4e5  # activation energy
-		Vp        = 0.0    # activation volume
-		taup      = 8.5e9  # scaling stress
-		gamma     = 0.1    # approximation parameter
-		q         = 2.0    # stress-dependence parameter
-		ch        = 2e7    # cohesion
-		fr        = 30.0   # friction angle
-		rp        = 0.7    # pore-pressure ratio
-		chSoftID  = 0      # friction softening law ID
-		frSoftID  = 0      # cohesion softening law ID
-		alpha     = 3e-5   # thermal expansivity
-		Cp        = 1.2e3  # specific heat (capacity)
-		k         = 2.5    # thermal conductivity
-		A         = 1e-9   # radiogenic heat production
-		T         = 100.0  # optional temperature to set within the phase
-		rho_ph    = TestPD # name of the phase diagram you want to use (still needs rho to be defined for the initial guess of pressure)
-		rho_ph_dir = 		#in case the phase diagram has a different path provide the path (without the name of the actual PD) here
-		Ph_trs_id = 1 2 
-=======
-		ID         = 1      # material phase ID
-		visID      = 10     # material ID for phase visualization (default is ID)
-		diff_prof  = Dry_Olivine_diff_creep-Hirth_Kohlstedt_2003 # DIFFUSION creep profile
-		disl_prof  = Granite-Tirel_et_al_2008                    # DISLOCATION creep profile
-		peir_prof  = Olivine_Peierls-Kameyama_1999               # PEIERLS creep profile
-		rho        = 3e3    # reference density
-		rho_n      = 0.5    # depth-dependent density model parameter
-		rho_c      = 1e-4   # depth-dependent density model parameter
-		beta       = 1e-11  # pressure-dependent density model parameter
-		G          = 4e10   # shear modulus
-		K          = 6e10   # bulk modulus
-		E          = 6e10   # Young's modulus
-		nu         = 0.25   # Poisson's ratio
-		Kp         = 5.0    # pressure dependence parameter
-		eta        = 1e23   # NEWTONIAN viscosity
-		Bd         = 1.5e9  # DIFFUSION creep pre-exponential constant
-		Ed         = 375e3  # activation energy
-		Vd         = 5e-6   # activation volume
-		eta0       = 1e23   # POWER LAW reference viscosity
-		e0         = 1e-15  # reference strain rate
-		Bn         = 2.5e4  # DISLOCATION creep pre-exponential constant
-		En         = 532e3  # activation energy
-		Vn         = 17e-6  # activation volume
-		n          = 3.5    # power law exponent
-		Bp         = 5.7e11 # PEIERLS creep pre-exponential constant
-		Ep         = 5.4e5  # activation energy
-		Vp         = 0.0    # activation volume
-		taup       = 8.5e9  # scaling stress
-		gamma      = 0.1    # approximation parameter
-		q          = 2.0    # stress-dependence parameter
-		ch         = 2e7    # cohesion
-		fr         = 30.0   # friction angle
-		rp         = 0.7    # pore-pressure ratio
-		chSoftID   = 0      # friction softening law ID
-		frSoftID   = 0      # cohesion softening law ID
-		alpha      = 3e-5   # thermal expansivity
-		Cp         = 1.2e3  # specific heat (capacity)
-		k          = 2.5    # thermal conductivity
-		A          = 1e-9   # radiogenic heat production
-		T          = 100.0  # optional temperature to set within the phase
-		rho_ph     = TestPD # name of the phase diagram you want to use (still needs rho to be defined for the initial guess of pressure)
-        rho_ph_dir =        # in case the phase diagram has a different path provide the path (without the name of the actual PD) here
-		mfc        = 0.0    # melt fraction viscosity correction factor (positive scalar)
->>>>>>> 49845492
-	<MaterialEnd>
-
-#===============================================================================
-# Adjoint gradients (and inversion) options (ALL OPTIONAL - defaults are applied)
-#===============================================================================
-    # General
-    Inv_use        = 3      # 0 = forward run ; 1 = Neighbourhood algorithm (requires NAPlus) ; 2 = only compute adjoint gradients ; 3 = 'full' adjoint inversion with TAO ; 4 = assume this as a forward simulation and save the solution
-    Inv_Ab         = 0      # Apply bounds?                                                                                                                                
-    Inv_Ap         = 1      # 1 = several indices ; 2 = the whole domain ; 3 = surface                                                                                     
-    Inv_reg        = 0      # 1 = tikhonov regularization of the cost function (TN) 2 = total variation regularization (TV)                                                  
-    Inv_Adv        = 0      # 1 = advect the point                                                                                                                         
-    Inv_OFdef      = 1      # Objective function defined by hand?                                                                                                          
-    Inv_Tao        = 1      # Use TAO?                                                                                                                                     
-    Inv_tol        = 1e-3   # tolerance for F/Fini after which code has converged                                                                                          
-    Inv_factor1    = 1e-1   # factor to multiply the gradients (should be set such that the highest gradient scales around 1/100 of its parameter ; only used without tao) 
-    Inv_factor2    = 1e-1   # factor that increases the convergence velocity (this value is added to itself after every succesful gradient descent ; only used without tao)
-    Inv_maxfactor2 = 10     # limit on the factor (only used without tao)                                                                                                  
-    
-    # Parameters
-    <InverseParStart>       
-	   	Inv_ID  = 0         # Phase id of paramter
-		Inv_Typ = rho0      # Parameter type (choose: rho0 rhon rhoc eta eta0 n En; and feel free to extend this list)
-		Inv_Par = 2         # Parameter value
-		Inv_Uba = 2         # Upper bound for parameter
-		Inv_Lba = 2         # Lower bound for parameter
-		Inv_Wei = 2         # Weight for the parameter if regularized
-	<InverseParEnd>
-	
-	# Comparison indices
-	<InverseIndStart>
-		Inv_Ax = 9.98;      # x coordinate of comparison point
-		Inv_Ay = 0.05;      # y coordinate of comparison point 
-		Inv_Az = 0.68;      # z coordinate of comparison point
-		Inv_Av = 3;         # Velocity component of comparison point (1 = Vx; 2 = Vy; 3 = Vz)
-		Inv_Ae = 0.00005;   # Velcoity value if Ofdef = 1
-	<InverseIndEnd>
-	
-	# Generally:
-	# Handle tao object as optimization algorithm with tao_[*] in the Petsc_Options section. Have a look at available options: http://www.mcs.anl.gov/petsc/petsc-current/docs/manualpages/Tao/index.html
-
-#===============================================================================
-# PETSc options
-#===============================================================================
-
-<PetscOptionsStart>
-
-# SNES
-
-	-snes_npicard 3
-	-snes_monitor
-	-snes_atol 1e-12
-	-snes_rtol 1e-6
-	-snes_stol 1e-6
-	-snes_max_it 25
-	-snes_max_funcs 50000
-	-snes_type ksponly
-
-	-res_log
-
-# Jacobian solver
-
-#	-js_ksp_type fgmres
-#	-js_ksp_max_it 1000
-#	-js_ksp_converged_reason
- 	-js_ksp_monitor
-	-js_ksp_rtol 1e-6
-
-# Preconditioner
-
-#	-pcmat_type block
-#	-pcmat_pgamma 1e3
-#	-jp_type bf
-#	-bf_vs_type user
-#	-vs_ksp_type preonly
-#	-vs_pc_type lu
-#	-vs_pc_factor_mat_solver_package mumps
-
-#	-pcmat_type block
-#	-pcmat_no_dev_proj
-#	-jp_type bf
-#	-bf_vs_type mg
-#	-vs_ksp_type preonly
-
-	-pcmat_type mono
-	-jp_type mg
-
-#	-gmg_pc_view
-#	-gmg_dump
-	-gmg_pc_type mg
-	-gmg_pc_mg_levels 4
-	-gmg_pc_mg_galerkin
-	-gmg_pc_mg_type multiplicative
-	-gmg_pc_mg_cycle_type v
-
-	-gmg_mg_levels_ksp_type richardson
-	-gmg_mg_levels_ksp_richardson_scale 0.5
-	-gmg_mg_levels_ksp_max_it 20
-	-gmg_mg_levels_pc_type jacobi
-
-	-crs_ksp_type preonly
-	-crs_pc_type lu
-	-crs_pc_factor_mat_solver_package mumps
-
-	-objects_dump
-
-<PetscOptionsEnd>
-
-#===============================================================================
+
+# PLEASE DON'T USE TABS ANYWERE EXCEPT THE FIRST CHARACTERS IN A ROW (LOOKS UGLY)
+
+#===============================================================================
+# Scaling
+#===============================================================================
+
+	units = geo
+
+	unit_temperature = 1.0
+	unit_length      = 1e3
+	unit_viscosity   = 1e18
+	unit_stress      = 1e6
+	unit_density     = 1e3
+
+# units = none - input & output is non-dimensional
+# units = si   - input & output is in SI units
+# units = geo  - input & output is in SI units, except:
+#
+#    time        - Myr
+#    length      - km
+#    velocity    - cm/yr
+#    stress      - MPa
+#    heat_flux   - mW/m^2
+#    Temperature - C
+#
+# NOTE:
+#
+# * characteristic values must ALWAYS be provided in SI units
+# * material parameters must ALWAYS be provided in SI units
+# * in all dimensional cases (si & geo) angles are measured in degrees
+#   angular velocities are measured in degrees per unit time
+# * number of primary units is one more than usual
+#   Newton's 2nd law can be violated for quasi-static problems
+#   If density is not provided, Newton's 2nd law is enforced
+
+#===============================================================================
+# Time stepping parameters
+#===============================================================================
+
+	time_end  = 1.0   # simulation end time
+	dt        = 0.05  # time step
+	dt_min    = 0.01  # minimum time step (declare divergence if lower value is attempted)
+	dt_max    = 0.2   # maximum time step
+	dt_out    = 0.2   # output step (output at least at fixed time intervals)
+	inc_dt    = 0.1   # time step increment per time step (fraction of unit)
+	CFL       = 0.5   # CFL (Courant-Friedrichs-Lewy) criterion
+	CFLMAX    = 0.8   # CFL criterion for elasticity
+	nstep_max = 50    # maximum allowed number of steps (lower bound: time_end/dt_max)
+	nstep_out = 1     # save output every n steps
+	nstep_ini = 5     # save output for n initial steps
+	nstep_rdb = 5     # save restart database every n steps
+	time_tol  = 1e-8  # relative tolerance for time comparisons
+
+#===============================================================================
+# Grid & discretization parameters
+#===============================================================================
+
+# relative geometry tolerance for grid manipuations (default 1e-6)
+
+	gtol = 1e-6
+
+# Number of processes
+# If not provided, calculated internally
+# If all values are provided they must be a factorization of number MPI processes
+# Use this if you really know what you are doing (this is fine tuning)
+
+	cpu_x = 1
+	cpu_y = 1
+	cpu_z = 1
+
+# Number of segments (default is 1)
+# Use this if you have variable grid spacing with more than one segment
+
+	nseg_x = 1
+	nseg_y = 1
+	nseg_z = 1
+
+# Number of cells for all segments
+
+	nel_x = 32
+	nel_y = 32
+	nel_z = 32
+
+# Coordinates of all segments (including start and end points)
+
+	coord_x = 0.0 1.0
+	coord_y = 0.0 1.0
+	coord_z = 0.0 1.0
+
+# Bias ratios for all segments (default is 1.0 - uniform grid)
+# Bias ratio is the size in the END divided by the size in the BEGINNING
+# It is LESS than unit for DECREASING cell size
+# It is MORE than unit for INCREASING cell size
+
+	bias_x = 1.0
+	bias_y = 1.0
+	bias_z = 1.0
+
+# EXAMPLE:
+# segment 1: [0, 0.7),  10 cells, decreasing spacing  (sz.end/ sz.beg = 0.3)
+# segment 2: [0.7 0.8), 4 cells,  uniform spacing
+# segment 3: [0.8 1.0], 2 cells,  increasing spacing  (sz.end/ sz.beg = 3.0)
+
+#	nseg_x  = 3
+#	nel_x   = 10 4 2
+#	coord_x = 0.0 0.7 0.8 1.0
+#	bias_x  = 0.3 1.0 3.0
+
+#===============================================================================
+# Free surface
+#===============================================================================
+
+	surf_use           = 1                # free surface activation flag
+	surf_corr_phase    = 1                # air phase ratio correction flag (due to surface position)
+	surf_level         = 0.5              # initial level
+	surf_air_phase     = 0                # phase ID of sticky air layer
+	surf_max_angle     = 45.0             # maximum angle with horizon (smoothed if larger)
+	surf_topo_file     = ./input/topo.dat # initial topography file (redundant)
+	erosion_model      = 1                # erosion model [0-none (default), 1-infinitely fast]
+	sediment_model     = 1                # sedimentation model [0-none (dafault), 1-prescribed rate, 2-cont. margin]
+	sed_num_layers     = 3                # number of sediment layers
+	sed_time_delims    = 0.5 2.5          # sediment layers time delimiters (one less than number)
+	sed_rates          = 1e-3 1e-2 2-3    # sedimentation rates
+	sed_phases         = 1 2 3            # sediment layers phase numbers
+	marginO            = 0.0 0.0          # lateral coordinates of continental margin - origin
+	marginE            = 10.0 10.0        # lateral coordinates of continental margin - 2nd point
+	hUp                = 1.5              # up dip thickness of sediment cover (onshore)
+	hDown              = 0.1              # down dip thickness of sediment cover (off shore)
+	dTrans             = 1.0              # half of transition zone
+
+#===============================================================================
+# Boundary conditions
+#===============================================================================
+
+# Default conditions on all the boundaries:
+# * (mechanical): free-slip with zero normal velocity
+# * (thermal)   : zero heat flux
+
+# Background strain rate parameters
+
+	exx_num_periods  = 3                 # number intervals of constant strain rate (x-axis)
+	exx_time_delims  = 0.1 5.0           # time delimiters (one less than number of intervals, not required for one interval)
+	exx_strain_rates = 1e-15 2e-15 1e-15 # strain rates for each interval
+
+	eyy_num_periods  = 2                 # ... same for y-axis
+	eyy_time_delims  = 1.0
+	eyy_strain_rates = 1e-15 2e-15
+
+	bg_ref_point     = 0.0 0.0 0.0       # background strain rate reference point (fixed)
+	
+# Bezier blocks (single entry per block)
+
+	<BCBlockStart>
+		npath =  2                                 # Number of path points of Bezier curve (path-points only!)
+		theta =  0.0 5.0                           # Orientation angles at path points (counter-clockwise positive)
+		time  =  1.0 2.0                           # Times at path points
+		path  =  0.0 0.0 0.0 10.0                  # Path points x-y coordinates
+		npoly =  4                                 # Number of polygon vertices
+		poly  =  0.0 0.0 0.1 0.0 0.1 0.1 0.0 0.1   # Polygon x-y coordinates at initial time
+		bot   =  0.0                               # Polygon bottom coordinate
+		top   =  0.1                               # Polygon top coordinate
+	<BCBlockEnd>
+
+# Dropping box
+
+	dbox_num    =  1                        # number of boxes
+	dbox_bounds =  0.0 1.0 0.0 1.0 0.0 1.0  # box bounds (left, right, front, back, bottom, top)
+	dbox_zvel   = -1.0                      # vertical velocity
+
+# Velocity boundary condition
+
+	bvel_face   =  1     # face identifier  (1-left 2-right 3-front 4-back)
+	bvel_phase  =  1     # phase number of inflow material
+	bvel_bot    = -20.0  # bottom coordinate of inflow window
+	bvel_top    = -10.0  # top coordinate of inflow window
+	bvel_velin  =  1.0   # inflow velocity
+	bvel_velout =  0.0   # outflow velocity (if not specified, computed from mass balance)
+	
+# Free surface top boundary flag
+
+	open_top_bound = 1
+
+# No-slip boundary flag mask (left right front back bottom top)
+
+	noslip = 0 0 1 1 0 0
+
+# fixed phase (no-flow condition)
+
+	fix_phase = 1
+
+# fixed cells (no-flow condition)
+	
+	fix_cell = 1
+	
+# fixed cells input file (extension is .xxxxxxxx.dat)
+
+	fix_cell_file = ./bc/cdb 
+	
+# temperature on the top & bottom boundaries
+
+	temp_top  = 0.0
+	temp_bot  = 1300.0;
+
+# temperature initial guess flag
+# linear profile between temp_top and temp_bot
+	init_temp = 1;
+
+# Pressure on the top & bottom boundaries
+
+	pres_top = 0.0
+	pres_bot = 10.0;
+
+# pressure initial guess flag
+# linear profile between pres_top and pres_bot in the unconstrained cells
+
+	init_pres = 1
+	
+#===============================================================================
+# Solution parameters & controls
+#===============================================================================
+
+	gravity         = 0.0 0.0 -10.0  # gravity vector
+	FSSA            = 1.0            # free surface stabilization parameter [0 - 1]
+	shear_heat_eff  = 1.0            # shear heating efficiency parameter   [0 - 1]
+	Adiabatic_Heat  = 0.0            # Adiabatic Heating activaction flag and efficiency. [0.0 - 1.0] (e.g. 0.5 means that only 50% of the potential adiabatic heating affects the energy equation)   
+	act_temp_diff   = 1              # temperature diffusion activation flag
+	act_therm_exp   = 1              # thermal expansion activation flag
+	act_steady_temp = 1              # steady-state temperature initial guess activation flag
+	steady_temp_t   = 0.0            # time for (quasi-)steady-state temperature initial guess
+	nstep_steady    = 1              # number of steps for (quasi-)steady-state temperature initial guess (default = 1)
+	init_lith_pres  = 1              # initial pressure with lithostatic pressure (stabilizes compressible setups in the first steps)
+	init_guess      = 1              # initial guess flag
+	p_litho_visc    = 1              # use lithostatic pressure for creep laws
+	p_litho_plast   = 1              # use lithostatic pressure for plasticity
+	p_lim_plast     = 1              # limit pressure at first iteration for plasticity
+	eta_min         = 1e18           # viscosity lower bound
+	eta_max         = 1e25           # viscosity upper limit
+	eta_ref         = 1e20           # reference viscosity (initial guess)
+	T_ref           = 20.0           # reference temperature
+	RUGC            = 8.31           # universal gas constant (required only for non-dimensional setups)
+	min_cohes       = 2e7            # cohesion lower bound
+	min_fric        = 5.0            # friction lower bound
+	tau_ult         = 1e9            # ultimate yield stress
+	rho_fluid       = 1e3            # fluid density for depth-dependent density model
+	gw_level_type   = top            # ground water level type for pore pressure computation (see below)
+	gw_level        = 10.0           # ground water level at the free surface (if defined)
+	biot            = 0.7            # Biot pressure parameer
+	get_permea      = 1              # effective permeability computation activation flag
+	rescal          = 1              # stensil rescaling flag (for internal constraints)
+	mfmax           = 0.1            # maximum melt fraction affecting viscosity reduction
+	lmaxit          = 25             # maximum number of local rheology iterations 
+	lrtol           = 1e-6           # local rheology iterations relative tolerance
+	
+
+# Groundwater level type specification:
+
+# gw_level_type = none  # don't compute pore pressure (default)
+# gw_level_type = top   # GW level is top of the domain
+# gw_level_type = surf  # GW level is free surface average level (surface must be enabled)
+# gw_level_type = level # GW level is fixed (gw_level parameter must be specified)
+
+#===============================================================================
+# Solver options
+#===============================================================================
+	SolverType 			=	direct 		# solver [direct or multigrid]
+	DirectSolver 		=	mumps		# mumps/superlu_dist/pastix	
+	DirectPenalty 		=	1e4			# penalty parameter [employed if we use a direct solver]
+	MGLevels 			=	3			# number of MG levels [default=3]
+	MGSweeps 			=	10			# number of MG smoothening steps per level [default=10]
+	MGSmoother 			=	chebyshev 	# type of smoothener used [chebyshev or jacobi]
+	MGJacobiDamp 		=	0.5			# Dampening parameter [only employed for Jacobi smoothener; default=0.6]
+	MGCoarseSolver 		=	direct 		# coarse grid solver [direct/mumps/superlu_dist or redundant - more options specifiable through the command-line options -crs_ksp_type & -crs_pc_type]
+	MGRedundantNum 		=	4			# How many times do we copy the coarse grid? [only employed for redundant solver; default is 4]
+	MGRedundantSolver	= 	mumps		# The coarse grid solver for each of the redundant solves [only employed for redundant; options are mumps/superlu_dist with default superlu_dist]
+	
+#===============================================================================
+# Model setup & advection
+#===============================================================================
+
+	msetup          = geom              # setup type
+	nmark_x         = 2                 # markers per cell in x-direction
+	nmark_y         = 2                 # ...                 y-direction
+	nmark_z         = 2                 # ...                 z-direction
+	rand_noise      = 1                 # random noise flag
+	rand_noiseGP    = 1                 # random noise flag, subsequently applied to geometric primitives
+	bg_phase        = 1                 # background phase ID
+	save_mark       = 1                 # save marker to disk flag
+	mark_load_file  = ./markers/mdb     # marker input file (extension is .xxxxxxxx.dat)
+	mark_save_file  = ./markers/mdb     # marker output file (extension is .xxxxxxxx.dat)
+	poly_file       = ./input/poly.dat  # polygon geometry file    (redundant)
+	temp_file       = ./input/temp.dat  # initial temperature file (redundant)
+	advect          = basic             # advection scheme
+	interp          = stag              # velocity interpolation scheme
+	stagp_a         = 0.7               # STAG_P velocity interpolation parameter
+	mark_ctrl       = none              # marker control type
+	nmark_lim       = 10 100            # min/max number per cell (marker control)
+	nmark_avd       = 3 3 3             # x-y-z AVD refinement factors (avd marker control)
+	nmark_sub       = 1                 # max number of same phase markers per subcell (subgrid marker control)
+
+# Advection types:
+
+#	advect = none  # no advection (no markers)
+#	advect = basic # basic (Euler classic implementation)
+#	advect = euler # Euler explicit in time
+#	advect = rk2   # Runge-Kutta 2nd order in space
+
+# Velocity interpolation types (only for euler & rk2):
+
+#	interp = stag   # trilinear interpolation from FDSTAG points
+#	interp = minmod # MINMOD interpolation to nodes, trilinear interpolation to markers + correction
+#	interp = stagp  # STAG_P empirical approach (T. Gerya)
+
+# Setup type specification:
+
+#	msetup = geom     # default input (phases are assigned from geometric primitives)
+#	msetup = files    # MATLAB input (requires mark_load_path and mark_load_name parameters)
+#	msetup = polygons # geomIO input (requires poly_file parameter)
+
+# Marker control type specification:
+
+#	mark_ctrl = none    # no marker control
+#	mark_ctrl = basic   # AVD for cells + corner insertion
+#	mark_ctrl = avd     # pure AVD for all control volumes
+#	mark_ctrl = subgrid # simple marker control enforced over fine scale grid
+
+# Geometric primitives:
+
+	<SphereStart>
+		phase       = 1
+		radius      = 1.5
+		center      = 1.0 2.0 3.0
+		Temperature = constant # optional: Temperature of the sphere. possibilities: [constant]
+		cstTemp     = 1000     # required in case of [constant]: temperature value [in Celcius in case of GEO units]
+
+	<SphereEnd>
+
+	<BoxStart>
+		phase       = 1
+		bounds      = 1.0 2.0 1.0 2.0 1.0 2.0 # box bound coordinates: left, right, front, back, bottom, top
+		Temperature = linear  # optional: Temperature structure. possibilities: [constant, linear, halfspace]
+		cstTemp     = 1000    # required in case of [constant]: temperature value [in Celcius in case of GEO units]
+		topTemp     = 0       # required in case of [linear,halfspace]: temperature @ top [in Celcius in case of GEO units]
+		botTemp     = 1300    # required in case of [linear,halfspace]: temperature @ bottom [in Celcius in case of GEO units]
+		thermalAge  = 70      # required in case of [halfspace]: thermal age of lithosphere [in Myrs if GEO units are used]
+
+	<BoxEnd>
+
+	<HexStart>
+		phase = 1
+		coord = 0.25 0.25 0.25   0.5 0.2 0.2   0.6 0.7 0.25   0.3 0.5 0.3   0.2 0.3 0.75   0.6 0.15 0.75   0.5 0.6 0.80   0.2 0.4 0.75
+		# x-y-z coordinates for each of 8 nodes (24 parameters)
+		# (counter)-clockwise for an arbitrary face, followed by the opposite face
+	<HexEnd>
+
+	<LayerStart>
+		phase       = 1
+		top         = 5.0
+		bottom      = 3.0
+		Temperature = halfspace # optional: Temperature structure. possibilities: [constant, linear, halfspace]
+		cstTemp     = 1000      # required in case of [constant]: temperature value [in Celcius in case of GEO units]
+		topTemp     = 0         # required in case of [linear,halfspace]: temperature @ top [in Celcius in case of GEO units]
+		botTemp     = 1300      # required in case of [linear,halfspace]: temperature @ bottom [in Celcius in case of GEO units]
+		thermalAge  = 70        # required in case of [halfspace]: thermal age of lithosphere [in Myrs if GEO units are used]
+	<LayerEnd>
+
+	<CylinderStart>
+		phase       = 1
+		radius      = 1.5
+		base        = 1.0 2.0 3.0
+		cap         = 3.0 5.0 7.0
+		Temperature = constant # optional: Temperature of the cylinder. possibilities: [constant]
+		cstTemp     = 1000     # required in case of [constant]: temperature value [in Celcius in case of GEO units]
+	<CylinderEnd>
+
+#===============================================================================
+# Output
+#===============================================================================
+
+# Grid output options (output is always active)
+
+	out_file_name       = output # output file name
+	out_pvd             = 1      # activate writing .pvd file
+	out_phase           = 1
+	out_density         = 1
+	out_visc_total      = 1
+	out_visc_creep      = 1
+	out_velocity        = 1
+	out_pressure        = 1
+	out_eff_press       = 1
+	out_over_press      = 1
+	out_litho_press     = 1
+	out_pore_press      = 1
+	out_temperature     = 1
+	out_dev_stress      = 1
+	out_j2_dev_stress   = 1
+	out_strain_rate     = 1
+	out_j2_strain_rate  = 1
+	out_shmax           = 1
+	out_ehmax           = 1
+	out_yield           = 1
+	out_rel_dif_rate    = 1
+	out_rel_dis_rate    = 1
+	out_rel_prl_rate    = 1
+	out_plast_strain    = 1
+	out_plast_dissip    = 1
+	out_tot_displ       = 1
+	out_moment_res      = 1
+	out_cont_res        = 1
+	out_energ_res       = 1
+
+# Phase aggregate output paramter
+# Phase ratios of listed phases are summed up and output as a scalar vector
+# Phase aggregate can consist of a single phase
+
+	<PhaseAggStart>
+		name     = crust  # phase aggregate output vector name
+		numPhase = 3      # number of phases to aggregate
+		phaseID  = 1 5 15 # list of phase IDs to aggregate
+	<PhaseAggEnd>
+
+# Free surface output options (can be activated only if surface tracking is enabled)
+
+	out_surf            = 1 # activate surface output
+	out_surf_pvd        = 1 # activate writing .pvd file
+	out_surf_velocity   = 1
+	out_surf_topography = 1
+	out_surf_amplitude  = 1
+
+# Marker output options (requires activation)
+
+	out_mark     = 1 # activate marker output
+	out_mark_pvd = 1 # activate writing .pvd file
+
+# AVD phase viewer output options (requires activation)
+
+	out_avd     = 1 # activate AVD phase output
+	out_avd_pvd = 1 # activate writing .pvd file
+	out_avd_ref = 3 # AVD grid refinement factor
+
+#===============================================================================
+# Material phase parameters
+#===============================================================================
+
+# Define softening laws (maximum 10)
+
+	<SofteningStart>
+		ID   = 0   # softening law ID
+		APS1 = 0.1 # begin of softening APS
+		APS2 = 1.0 # end of softening APS
+		A    = 0.7 # reduction ratio
+	<SofteningEnd>
+	
+	<PhTransStart>
+		ID   = 0   # Phase_transition law ID
+		Type = Claperyon
+		neq  = 2
+		gamma = -30 1.5
+		P0    =  2e9 2e9
+		T0    =  500 500
+		Ph2Change= 2
+	<PhTransEnd>
+	<PhTransStart>
+		ID   = 1   # Phase_transition law ID
+		Type = Constant
+		neq  = 1
+		Temperature = -1 1200
+		#or
+		Pressure    = +1 2e9
+		#or
+		APS         = +1 0.5
+		#or
+		Depth       = +1 660e3 
+		#or 
+		Ph2Change= 3
+	<PhTransEnd>
+
+# Define material properties for all phases (maximum 32)
+# By default all rheological mechanisms are deactivated
+# List only active parameters in the material data block
+
+	<MaterialStart>
+		ID        = 0
+		rho       = 1e2
+		eta       = 1e18
+	<MaterialEnd>
+
+	<MaterialStart>
+		ID         = 1      # material phase ID
+		visID      = 10     # material ID for phase visualization (default is ID)
+		diff_prof  = Dry_Olivine_diff_creep-Hirth_Kohlstedt_2003 # DIFFUSION creep profile
+		disl_prof  = Granite-Tirel_et_al_2008                    # DISLOCATION creep profile
+		peir_prof  = Olivine_Peierls-Kameyama_1999               # PEIERLS creep profile
+		rho        = 3e3    # reference density
+		rho_n      = 0.5    # depth-dependent density model parameter
+		rho_c      = 1e-4   # depth-dependent density model parameter
+		beta       = 1e-11  # pressure-dependent density model parameter
+		G          = 4e10   # shear modulus
+		K          = 6e10   # bulk modulus
+		E          = 6e10   # Young's modulus
+		nu         = 0.25   # Poisson's ratio
+		Kp         = 5.0    # pressure dependence parameter
+		eta        = 1e23   # NEWTONIAN viscosity
+		Bd         = 1.5e9  # DIFFUSION creep pre-exponential constant
+		Ed         = 375e3  # activation energy
+		Vd         = 5e-6   # activation volume
+		eta0       = 1e23   # POWER LAW reference viscosity
+		e0         = 1e-15  # reference strain rate
+		Bn         = 2.5e4  # DISLOCATION creep pre-exponential constant
+		En         = 532e3  # activation energy
+		Vn         = 17e-6  # activation volume
+		n          = 3.5    # power law exponent
+		Bp         = 5.7e11 # PEIERLS creep pre-exponential constant
+		Ep         = 5.4e5  # activation energy
+		Vp         = 0.0    # activation volume
+		taup       = 8.5e9  # scaling stress
+		gamma      = 0.1    # approximation parameter
+		q          = 2.0    # stress-dependence parameter
+		ch         = 2e7    # cohesion
+		fr         = 30.0   # friction angle
+		rp         = 0.7    # pore-pressure ratio
+		chSoftID   = 0      # friction softening law ID
+		frSoftID   = 0      # cohesion softening law ID
+		alpha      = 3e-5   # thermal expansivity
+		Cp         = 1.2e3  # specific heat (capacity)
+		k          = 2.5    # thermal conductivity
+		A          = 1e-9   # radiogenic heat production
+		T          = 100.0  # optional temperature to set within the phase
+		rho_ph     = TestPD # name of the phase diagram you want to use (still needs rho to be defined for the initial guess of pressure)
+        rho_ph_dir =        # in case the phase diagram has a different path provide the path (without the name of the actual PD) here
+		mfc        = 0.0    # melt fraction viscosity correction factor (positive scalar)
+		nPTr       = 2      # Number of Phase transition
+		Ph_trs_id = 1 2     # Phase transition ID vector
+	<MaterialEnd>
+
+#===============================================================================
+# Adjoint gradients (and inversion) options (ALL OPTIONAL - defaults are applied)
+#===============================================================================
+    # General
+    Inv_use        = 3      # 0 = forward run ; 1 = Neighbourhood algorithm (requires NAPlus) ; 2 = only compute adjoint gradients ; 3 = 'full' adjoint inversion with TAO ; 4 = assume this as a forward simulation and save the solution
+    Inv_Ab         = 0      # Apply bounds?                                                                                                                                
+    Inv_Ap         = 1      # 1 = several indices ; 2 = the whole domain ; 3 = surface                                                                                     
+    Inv_reg        = 0      # 1 = tikhonov regularization of the cost function (TN) 2 = total variation regularization (TV)                                                  
+    Inv_Adv        = 0      # 1 = advect the point                                                                                                                         
+    Inv_OFdef      = 1      # Objective function defined by hand?                                                                                                          
+    Inv_Tao        = 1      # Use TAO?                                                                                                                                     
+    Inv_tol        = 1e-3   # tolerance for F/Fini after which code has converged                                                                                          
+    Inv_factor1    = 1e-1   # factor to multiply the gradients (should be set such that the highest gradient scales around 1/100 of its parameter ; only used without tao) 
+    Inv_factor2    = 1e-1   # factor that increases the convergence velocity (this value is added to itself after every succesful gradient descent ; only used without tao)
+    Inv_maxfactor2 = 10     # limit on the factor (only used without tao)                                                                                                  
+    
+    # Parameters
+    <InverseParStart>       
+	   	Inv_ID  = 0         # Phase id of paramter
+		Inv_Typ = rho0      # Parameter type (choose: rho0 rhon rhoc eta eta0 n En; and feel free to extend this list)
+		Inv_Par = 2         # Parameter value
+		Inv_Uba = 2         # Upper bound for parameter
+		Inv_Lba = 2         # Lower bound for parameter
+		Inv_Wei = 2         # Weight for the parameter if regularized
+	<InverseParEnd>
+	
+	# Comparison indices
+	<InverseIndStart>
+		Inv_Ax = 9.98;      # x coordinate of comparison point
+		Inv_Ay = 0.05;      # y coordinate of comparison point 
+		Inv_Az = 0.68;      # z coordinate of comparison point
+		Inv_Av = 3;         # Velocity component of comparison point (1 = Vx; 2 = Vy; 3 = Vz)
+		Inv_Ae = 0.00005;   # Velcoity value if Ofdef = 1
+	<InverseIndEnd>
+	
+	# Generally:
+	# Handle tao object as optimization algorithm with tao_[*] in the Petsc_Options section. Have a look at available options: http://www.mcs.anl.gov/petsc/petsc-current/docs/manualpages/Tao/index.html
+
+#===============================================================================
+# PETSc options
+#===============================================================================
+
+<PetscOptionsStart>
+
+# SNES
+
+	-snes_npicard 3
+	-snes_monitor
+	-snes_atol 1e-12
+	-snes_rtol 1e-6
+	-snes_stol 1e-6
+	-snes_max_it 25
+	-snes_max_funcs 50000
+	-snes_type ksponly
+
+	-res_log
+
+# Jacobian solver
+
+#	-js_ksp_type fgmres
+#	-js_ksp_max_it 1000
+#	-js_ksp_converged_reason
+ 	-js_ksp_monitor
+	-js_ksp_rtol 1e-6
+
+# Preconditioner
+
+#	-pcmat_type block
+#	-pcmat_pgamma 1e3
+#	-jp_type bf
+#	-bf_vs_type user
+#	-vs_ksp_type preonly
+#	-vs_pc_type lu
+#	-vs_pc_factor_mat_solver_package mumps
+
+#	-pcmat_type block
+#	-pcmat_no_dev_proj
+#	-jp_type bf
+#	-bf_vs_type mg
+#	-vs_ksp_type preonly
+
+	-pcmat_type mono
+	-jp_type mg
+
+#	-gmg_pc_view
+#	-gmg_dump
+	-gmg_pc_type mg
+	-gmg_pc_mg_levels 4
+	-gmg_pc_mg_galerkin
+	-gmg_pc_mg_type multiplicative
+	-gmg_pc_mg_cycle_type v
+
+	-gmg_mg_levels_ksp_type richardson
+	-gmg_mg_levels_ksp_richardson_scale 0.5
+	-gmg_mg_levels_ksp_max_it 20
+	-gmg_mg_levels_pc_type jacobi
+
+	-crs_ksp_type preonly
+	-crs_pc_type lu
+	-crs_pc_factor_mat_solver_package mumps
+
+	-objects_dump
+
+<PetscOptionsEnd>
+
+#===============================================================================