# This is 2D setup to simulate plume-lithosphere interaction with a heterogenous plume 
# impinging on a moving lithosphere, with the aim to understand how long heterogeneities 
# can stay stable underneath the moving lithosphere 


#===============================================================================
# Scaling
#===============================================================================
	units            = geo		# geological units 
	
	unit_temperature = 1000
	unit_length      = 100e3
	unit_viscosity   = 1e20
	unit_stress      = 1e9
	
#===============================================================================
# Time stepping parameters
#===============================================================================
	dt        = 0.01   # initial time step
	dt_min    = 1e-5  	# minimum time step (declare divergence if lower value is attempted)
	dt_max    = 1   	# maximum time step
	inc_dt    = 0.1   	# time step increment per time step (fraction of unit)
	CFL       = 0.5   	# CFL (Courant-Friedrichs-Lewy) criterion
	nstep_max = 70  	# maximum allowed number of steps (lower bound: time_end/dt_max)
	nstep_out = 10     	# save output every n steps
	nstep_rdb = 2000   	# save restart database every n steps


#===============================================================================
# Grid & discretization parameters
#===============================================================================

# Number of cells for all segments
	nel_x 	= 	64
	nel_y 	= 	1
	nel_z 	= 	64

# Coordinates of all segments (including start and end points)

	coord_x = -500  500
	coord_y = -10   10
	coord_z = -1000 50

#===============================================================================
# Free surface
#===============================================================================
	surf_use           = 0                # free surface activation flag
	surf_corr_phase    = 1                # air phase ratio correction flag (due to surface position)
	surf_level         = 0                # initial level
	surf_air_phase     = 0                # phase ID of sticky air layer
	surf_max_angle     = 10.0             # maximum angle with horizon (smoothed if larger)
	
#===============================================================================
# Boundary conditions
#===============================================================================
	
# temperature on the top & bottom boundaries
	temp_top  = 0.0
	temp_bot  = 1300.0;
	
# No-slip boundary flag mask (left right front back bottom top)
	noslip 					= 	0 0 0 0 1 0
	open_top_bound 			= 	1


#===============================================================================
# Solution parameters & controls
#===============================================================================

	gravity        = 0.0 0.0 -10    # gravity vector
	FSSA           = 1.0            # free surface stabilization parameter [0 - 1]
	act_p_shift    = 1              # pressure shift activation flag (zero pressure in the top cell layer)
	init_guess     = 0              # initial guess flag
	act_temp_diff  = 0  			# activate thermal diffusion
	shear_heat_eff = 0.0  
	eta_min        = 1e18           # viscosity upper bound
	eta_ref 	   = 1e20			# reference viscosity for initial guess	
	eta_max        = 1e24           # viscosity lower limit
	#p_shift        = 2.216e4        # pressure shift activation flag (zero pressure in the top cell layer)
    init_lith_pres = 1
	DII_ref        = 1e-15          # background (reference) strain-rate
	Phasetrans     = 1	
#===============================================================================
# Solver options
#===============================================================================
	SolverType 		=	direct 			# solver [direct or multigrid]
	DirectSolver 	=	superlu_dist			# mumps/superlu_dist/pastix	
	DirectPenalty 	=	1e3

#===============================================================================
# Model setup & advection
#===============================================================================
	msetup         = geom              # setup type
	nmark_x        = 3                 # markers per cell in x-direction
	nmark_y        = 3                 # ...                 y-direction
	nmark_z        = 3                 # ...                 z-direction
	bg_phase       = 0                 # background phase ID
	rand_noise     = 1                 # random noise flag
	advect         = rk2               # advection scheme
	interp         = stagp             # velocity interpolation scheme
	mark_ctrl      = subgrid           # marker control type
	nmark_lim      = 8 100             # min/max number per cell
	nmark_sub       = 1                 # max number of same phase markers per subcell (subgrid marker control)


# Geometric primitives to define the initial setup:
	# sticky air
	<LayerStart>
		phase  	= 	0
		top 	= 	300  
		bottom 	= 	0  
		
		Temperature = constant
		cstTemp     = 0
	<LayerEnd>
	
	# Define mantle and lithosphere (for Temperature structure)
	<LayerStart>
		phase  	= 	3
		top 	= 	0  
		bottom 	= 	-1000

		Temperature = halfspace
		thermalAge  = 100		# thermal age
	
		botTemp     = 1300		# bottom T for halfspace cooling
		topTemp     = 0			# top T for halfspace cooling
	<LayerEnd>
	
	# Define oceanic crust (for Phase)
	<LayerStart>
		phase  	= 	1
		top 	= 	0  
		bottom 	= 	-10
	<LayerEnd>
	
	# Define mantle lithosphere (for Phase)
	
	# Define plume (for Phase)
	<SphereStart>
		phase  		= 	4		# required; phase of sphere
		center 		= 	0.0 0.0 -550	
		radius 		= 	100		
		
		Temperature = 	constant
		cstTemp     = 	1400		# temperature
	<SphereEnd>


#===============================================================================
# Output
#===============================================================================

# Grid output options (output is always active)

	out_file_name       = Plume_PhaseTransitions # output file name
	out_pvd             = 1       	# activate writing .pvd file
	out_phase           = 1
	out_density         = 1
	out_visc_total      = 1
	out_visc_creep      = 1
	out_visc_plast      = 1
	out_velocity        = 1
	out_pressure        = 1
    out_tot_press       = 1  
    out_eff_press       = 1
	out_temperature     = 1
	out_dev_stress      = 1
	out_j2_dev_stress   = 1
	out_strain_rate     = 1
	out_j2_strain_rate  = 1
	out_yield           = 1
	out_plast_strain    = 1
	out_plast_dissip    = 1
	out_tot_displ       = 1
	out_moment_res      = 1
	out_cont_res        = 1
	
# AVD phase viewer output options (requires activation)

	out_avd     		= 1 # activate AVD phase output
	out_avd_pvd 		= 1 # activate writing .pvd file
	out_avd_ref 		= 3 # AVD grid refinement factor
	
#===============================================================================
# Material phase parameters
#===============================================================================

	# Define properties of sticky air
	<MaterialStart>
		ID  		= 	0 				# phase id
		rho 		= 	3300 			# density
		eta 		= 	1e22 			# viscosity
		alpha  	 	= 	3e-5 

		rho 		= 	0 				# density

		# Thermal properties
        k           =   100        		# conductivity
        Cp          =   1e6        		# heat capacity - should be artificially large for sticky air
	<MaterialEnd>
	
	# Define properties of oceanic crust
	<MaterialStart>
		ID  		= 1       # phase id

		rho        	= 	3300			# density [kg/m3]
		alpha  	 	= 	3e-5 			# coeff. of thermal expansion [1/K]
		
		eta  		= 	1e24

     	# Thermal properties
        k           =   3        		# conductivity
        Cp          =   1050        	# heat capacity
	<MaterialEnd>
	
	# Define properties of oceanic mantle lithosphere
	<MaterialStart>
		ID  		= 	2       # phase id

		rho        	= 	3300			# density [kg/m3]
		alpha  	 	= 	3e-5 			# coeff. of thermal expansion [1/K]
		
		eta 	    =  	1e23
		
     	# Thermal properties
        k           =   3        		# conductivity
        Cp          =   1050        	# heat capacity
	<MaterialEnd>
	
	# Define properties of upper mantle
	<MaterialStart>
		ID  		= 	3 				# phase id
		
		rho        	= 	3300			# density [kg/m3]
		alpha  	 	= 	3e-5 			# coeff. of thermal expansion [1/K]
		
		# Linear viscous	
		eta 		= 	1e20
		
     	# Thermal properties
        k           =   3        		# conductivity
        Cp          =   1050        	# heat capacity
	<MaterialEnd>

	# Define properties of plume
	<MaterialStart>
		ID  		= 	4 	# phase id
		
		rho        	= 	3300			# density [kg/m3]
		alpha  	 	= 	3e-5 			# coeff. of thermal expansion [1/K]
		
		eta 		= 	1e20
		
     	# Thermal properties
        k           =   3        		# conductivity
        Cp          =   1050        	# heat capacity
	<MaterialEnd>

	# Define properties of lower mantle
	<MaterialStart>
		ID  		= 	5 				# phase id
		
		rho        	= 	3300			# density [kg/m3]
		alpha  	 	= 	3e-5 			# coeff. of thermal expansion [1/K]
		
		# Linear viscous	
		eta 		= 	1e21
		
     	# Thermal properties
        k           =   3        		# conductivity
        Cp          =   1050        	# heat capacity
	<MaterialEnd>

	# Define properties of plume #2
	<MaterialStart>
		ID  		= 	6 	# phase id
		
		rho        	= 	3350			# density [kg/m3]
		alpha  	 	= 	3e-5 			# coeff. of thermal expansion [1/K]
		
		eta 		= 	1e20
		
     	# Thermal properties
        k           =   3        		# conductivity
        Cp          =   1050        	# heat capacity
	<MaterialEnd>


	# Define properties of upper mantle, different color
	<MaterialStart>
		ID  		= 	7 				# phase id
		
		rho        	= 	3300			# density [kg/m3]
		alpha  	 	= 	3e-5 			# coeff. of thermal expansion [1/K]
		
		# Linear viscous	
		eta 		= 	1e20
		
     	# Thermal properties
        k           =   3        		# conductivity
        Cp          =   1050        	# heat capacity
	<MaterialEnd>


#===============================================================================
# Define phase transitions
#===============================================================================
	
	# T-dependent:
	<PhaseTransitionStart>
	    ID   					= 	0  			# Phase_transition law ID
     	Type 					= 	Constant		# [Constant, Clapeyron, Box_type]
		Parameter_transition 	= 	T 			# T = Temperature, P = Pressure, Depth = z coordinate
		ConstantValue 			= 	1200			# The value @ which the phase transition occurs
		
	   	number_phases 			= 	1				# Number of phases involved			
		PhaseAbove 				= 	3 		        # Phases below the phase transition 
		PhaseBelow 				= 	2               # Phases below
        PhaseDirection          =   BothWays    # [BothWays=default; BelowToAbove; AboveToBelow]
	<PhaseTransitionEnd>

	# Depth-dependent:
	<PhaseTransitionStart>
	    ID   					= 	1   			# Phase_transition law ID
     	Type 					= 	Constant		# [Constant, Clapeyron, Box_type]
		Parameter_transition 	= 	Depth 			# T = Temperature, P = Pressure, Depth = z coordinate
		ConstantValue 			= 	-400			# The value @ which the phase transition occurs
		
	   	number_phases 			= 	1				# Number of phases involved			
		PhaseAbove 				= 	6 		        # Phases below the phase transition 
		PhaseBelow 				= 	4               # Phases below
        PhaseDirection          =   BelowToAbove    # [BothWays=default; BelowToAbove; AboveToBelow]
	<PhaseTransitionEnd>

	# Clapeyron slope
	<PhaseTransitionStart>
		ID                      =   2                           # Phase_transition law ID
		Type                    =   Clapeyron                   # Use the pressure retrieved by the clapeyron linear equation to trigger the phase transition
		Name_Clapeyron          =   Mantle_Transition_660km     # predefined profiles; see SetClapeyron_Eq in phase_transition.cpp for options 
        number_phases           =   1
		PhaseAbove              =   5
		PhaseBelow              =   3
        PhaseDirection          =   BothWays    # [BothWays=default; BelowToAbove; AboveToBelow]
	<PhaseTransitionEnd>

	# Box-like region with T-condition
	<PhaseTransitionStart>
    	ID                      =   3                               # Phase_transition law ID
		Type                    =   Box                             # A box-like region
	    PTBox_Bounds            =   200 400 -100 100 -1000 -500        # box bound coordinates: [left, right, front, back, bottom, top]
        number_phases           =   1
        PhaseInside             =   7							    # Phase within the box [use -1 if you don't want to change the phase inside the box]
        PhaseOutside            =   3							    # Phase outside the box
        PhaseDirection          =   BothWays                        # [BothWays=default; OutsideToInside; InsideToOutside]
	
        PTBox_TempType          =	linear 					        # Temperature condition witin the box [none, constant, linear, halfspace]
        PTBox_topTemp           =   20                              # Temp @ top of box [for linear & halfspace]
        PTBox_botTemp           =   1300                            # Temp @ bottom of box [for linear & halfspace]
        
        #PTBox_thermalAge        =   100                            # Thermal age 
        #PTBox_cstTemp          =   1200                            # Temp within box [for constant T]
       
	<PhaseTransitionEnd>
<<<<<<< HEAD
=======

>>>>>>> a3a7837a


#===============================================================================
# PETSc options
#===============================================================================

<PetscOptionsStart>
	# LINEAR & NONLINEAR SOLVER OPTIONS
#	-snes_ksp_ew
#	-snes_ksp_ew_rtolmax 1e-4
	-snes_rtol 1e-4					
	-snes_atol 1e-4					
	-snes_max_it 50					
	
	-snes_PicardSwitchToNewton_rtol 1e-4   # relative tolerance to switch to Newton (1e-2)
	-snes_NewtonSwitchToPicard_it  	20     # number of Newton iterations after which we switch back to Picard

	
	-js_ksp_type fgmres
	-js_ksp_monitor 				# display how the inner iterations converge
	-js_ksp_max_it 20				# inner
	-js_ksp_atol 1e-8
	-js_ksp_rtol 1e-4

	-snes_linesearch_type l2
	-snes_linesearch_monitor
	-snes_linesearch_maxstep 10
	
<PetscOptionsEnd>

#===============================================================================
<|MERGE_RESOLUTION|>--- conflicted
+++ resolved
@@ -1,399 +1,394 @@
-# This is 2D setup to simulate plume-lithosphere interaction with a heterogenous plume 
-# impinging on a moving lithosphere, with the aim to understand how long heterogeneities 
-# can stay stable underneath the moving lithosphere 
-
-
-#===============================================================================
-# Scaling
-#===============================================================================
-	units            = geo		# geological units 
-	
-	unit_temperature = 1000
-	unit_length      = 100e3
-	unit_viscosity   = 1e20
-	unit_stress      = 1e9
-	
-#===============================================================================
-# Time stepping parameters
-#===============================================================================
-	dt        = 0.01   # initial time step
-	dt_min    = 1e-5  	# minimum time step (declare divergence if lower value is attempted)
-	dt_max    = 1   	# maximum time step
-	inc_dt    = 0.1   	# time step increment per time step (fraction of unit)
-	CFL       = 0.5   	# CFL (Courant-Friedrichs-Lewy) criterion
-	nstep_max = 70  	# maximum allowed number of steps (lower bound: time_end/dt_max)
-	nstep_out = 10     	# save output every n steps
-	nstep_rdb = 2000   	# save restart database every n steps
-
-
-#===============================================================================
-# Grid & discretization parameters
-#===============================================================================
-
-# Number of cells for all segments
-	nel_x 	= 	64
-	nel_y 	= 	1
-	nel_z 	= 	64
-
-# Coordinates of all segments (including start and end points)
-
-	coord_x = -500  500
-	coord_y = -10   10
-	coord_z = -1000 50
-
-#===============================================================================
-# Free surface
-#===============================================================================
-	surf_use           = 0                # free surface activation flag
-	surf_corr_phase    = 1                # air phase ratio correction flag (due to surface position)
-	surf_level         = 0                # initial level
-	surf_air_phase     = 0                # phase ID of sticky air layer
-	surf_max_angle     = 10.0             # maximum angle with horizon (smoothed if larger)
-	
-#===============================================================================
-# Boundary conditions
-#===============================================================================
-	
-# temperature on the top & bottom boundaries
-	temp_top  = 0.0
-	temp_bot  = 1300.0;
-	
-# No-slip boundary flag mask (left right front back bottom top)
-	noslip 					= 	0 0 0 0 1 0
-	open_top_bound 			= 	1
-
-
-#===============================================================================
-# Solution parameters & controls
-#===============================================================================
-
-	gravity        = 0.0 0.0 -10    # gravity vector
-	FSSA           = 1.0            # free surface stabilization parameter [0 - 1]
-	act_p_shift    = 1              # pressure shift activation flag (zero pressure in the top cell layer)
-	init_guess     = 0              # initial guess flag
-	act_temp_diff  = 0  			# activate thermal diffusion
-	shear_heat_eff = 0.0  
-	eta_min        = 1e18           # viscosity upper bound
-	eta_ref 	   = 1e20			# reference viscosity for initial guess	
-	eta_max        = 1e24           # viscosity lower limit
-	#p_shift        = 2.216e4        # pressure shift activation flag (zero pressure in the top cell layer)
-    init_lith_pres = 1
-	DII_ref        = 1e-15          # background (reference) strain-rate
-	Phasetrans     = 1	
-#===============================================================================
-# Solver options
-#===============================================================================
-	SolverType 		=	direct 			# solver [direct or multigrid]
-	DirectSolver 	=	superlu_dist			# mumps/superlu_dist/pastix	
-	DirectPenalty 	=	1e3
-
-#===============================================================================
-# Model setup & advection
-#===============================================================================
-	msetup         = geom              # setup type
-	nmark_x        = 3                 # markers per cell in x-direction
-	nmark_y        = 3                 # ...                 y-direction
-	nmark_z        = 3                 # ...                 z-direction
-	bg_phase       = 0                 # background phase ID
-	rand_noise     = 1                 # random noise flag
-	advect         = rk2               # advection scheme
-	interp         = stagp             # velocity interpolation scheme
-	mark_ctrl      = subgrid           # marker control type
-	nmark_lim      = 8 100             # min/max number per cell
-	nmark_sub       = 1                 # max number of same phase markers per subcell (subgrid marker control)
-
-
-# Geometric primitives to define the initial setup:
-	# sticky air
-	<LayerStart>
-		phase  	= 	0
-		top 	= 	300  
-		bottom 	= 	0  
-		
-		Temperature = constant
-		cstTemp     = 0
-	<LayerEnd>
-	
-	# Define mantle and lithosphere (for Temperature structure)
-	<LayerStart>
-		phase  	= 	3
-		top 	= 	0  
-		bottom 	= 	-1000
-
-		Temperature = halfspace
-		thermalAge  = 100		# thermal age
-	
-		botTemp     = 1300		# bottom T for halfspace cooling
-		topTemp     = 0			# top T for halfspace cooling
-	<LayerEnd>
-	
-	# Define oceanic crust (for Phase)
-	<LayerStart>
-		phase  	= 	1
-		top 	= 	0  
-		bottom 	= 	-10
-	<LayerEnd>
-	
-	# Define mantle lithosphere (for Phase)
-	
-	# Define plume (for Phase)
-	<SphereStart>
-		phase  		= 	4		# required; phase of sphere
-		center 		= 	0.0 0.0 -550	
-		radius 		= 	100		
-		
-		Temperature = 	constant
-		cstTemp     = 	1400		# temperature
-	<SphereEnd>
-
-
-#===============================================================================
-# Output
-#===============================================================================
-
-# Grid output options (output is always active)
-
-	out_file_name       = Plume_PhaseTransitions # output file name
-	out_pvd             = 1       	# activate writing .pvd file
-	out_phase           = 1
-	out_density         = 1
-	out_visc_total      = 1
-	out_visc_creep      = 1
-	out_visc_plast      = 1
-	out_velocity        = 1
-	out_pressure        = 1
-    out_tot_press       = 1  
-    out_eff_press       = 1
-	out_temperature     = 1
-	out_dev_stress      = 1
-	out_j2_dev_stress   = 1
-	out_strain_rate     = 1
-	out_j2_strain_rate  = 1
-	out_yield           = 1
-	out_plast_strain    = 1
-	out_plast_dissip    = 1
-	out_tot_displ       = 1
-	out_moment_res      = 1
-	out_cont_res        = 1
-	
-# AVD phase viewer output options (requires activation)
-
-	out_avd     		= 1 # activate AVD phase output
-	out_avd_pvd 		= 1 # activate writing .pvd file
-	out_avd_ref 		= 3 # AVD grid refinement factor
-	
-#===============================================================================
-# Material phase parameters
-#===============================================================================
-
-	# Define properties of sticky air
-	<MaterialStart>
-		ID  		= 	0 				# phase id
-		rho 		= 	3300 			# density
-		eta 		= 	1e22 			# viscosity
-		alpha  	 	= 	3e-5 
-
-		rho 		= 	0 				# density
-
-		# Thermal properties
-        k           =   100        		# conductivity
-        Cp          =   1e6        		# heat capacity - should be artificially large for sticky air
-	<MaterialEnd>
-	
-	# Define properties of oceanic crust
-	<MaterialStart>
-		ID  		= 1       # phase id
-
-		rho        	= 	3300			# density [kg/m3]
-		alpha  	 	= 	3e-5 			# coeff. of thermal expansion [1/K]
-		
-		eta  		= 	1e24
-
-     	# Thermal properties
-        k           =   3        		# conductivity
-        Cp          =   1050        	# heat capacity
-	<MaterialEnd>
-	
-	# Define properties of oceanic mantle lithosphere
-	<MaterialStart>
-		ID  		= 	2       # phase id
-
-		rho        	= 	3300			# density [kg/m3]
-		alpha  	 	= 	3e-5 			# coeff. of thermal expansion [1/K]
-		
-		eta 	    =  	1e23
-		
-     	# Thermal properties
-        k           =   3        		# conductivity
-        Cp          =   1050        	# heat capacity
-	<MaterialEnd>
-	
-	# Define properties of upper mantle
-	<MaterialStart>
-		ID  		= 	3 				# phase id
-		
-		rho        	= 	3300			# density [kg/m3]
-		alpha  	 	= 	3e-5 			# coeff. of thermal expansion [1/K]
-		
-		# Linear viscous	
-		eta 		= 	1e20
-		
-     	# Thermal properties
-        k           =   3        		# conductivity
-        Cp          =   1050        	# heat capacity
-	<MaterialEnd>
-
-	# Define properties of plume
-	<MaterialStart>
-		ID  		= 	4 	# phase id
-		
-		rho        	= 	3300			# density [kg/m3]
-		alpha  	 	= 	3e-5 			# coeff. of thermal expansion [1/K]
-		
-		eta 		= 	1e20
-		
-     	# Thermal properties
-        k           =   3        		# conductivity
-        Cp          =   1050        	# heat capacity
-	<MaterialEnd>
-
-	# Define properties of lower mantle
-	<MaterialStart>
-		ID  		= 	5 				# phase id
-		
-		rho        	= 	3300			# density [kg/m3]
-		alpha  	 	= 	3e-5 			# coeff. of thermal expansion [1/K]
-		
-		# Linear viscous	
-		eta 		= 	1e21
-		
-     	# Thermal properties
-        k           =   3        		# conductivity
-        Cp          =   1050        	# heat capacity
-	<MaterialEnd>
-
-	# Define properties of plume #2
-	<MaterialStart>
-		ID  		= 	6 	# phase id
-		
-		rho        	= 	3350			# density [kg/m3]
-		alpha  	 	= 	3e-5 			# coeff. of thermal expansion [1/K]
-		
-		eta 		= 	1e20
-		
-     	# Thermal properties
-        k           =   3        		# conductivity
-        Cp          =   1050        	# heat capacity
-	<MaterialEnd>
-
-
-	# Define properties of upper mantle, different color
-	<MaterialStart>
-		ID  		= 	7 				# phase id
-		
-		rho        	= 	3300			# density [kg/m3]
-		alpha  	 	= 	3e-5 			# coeff. of thermal expansion [1/K]
-		
-		# Linear viscous	
-		eta 		= 	1e20
-		
-     	# Thermal properties
-        k           =   3        		# conductivity
-        Cp          =   1050        	# heat capacity
-	<MaterialEnd>
-
-
-#===============================================================================
-# Define phase transitions
-#===============================================================================
-	
-	# T-dependent:
-	<PhaseTransitionStart>
-	    ID   					= 	0  			# Phase_transition law ID
-     	Type 					= 	Constant		# [Constant, Clapeyron, Box_type]
-		Parameter_transition 	= 	T 			# T = Temperature, P = Pressure, Depth = z coordinate
-		ConstantValue 			= 	1200			# The value @ which the phase transition occurs
-		
-	   	number_phases 			= 	1				# Number of phases involved			
-		PhaseAbove 				= 	3 		        # Phases below the phase transition 
-		PhaseBelow 				= 	2               # Phases below
-        PhaseDirection          =   BothWays    # [BothWays=default; BelowToAbove; AboveToBelow]
-	<PhaseTransitionEnd>
-
-	# Depth-dependent:
-	<PhaseTransitionStart>
-	    ID   					= 	1   			# Phase_transition law ID
-     	Type 					= 	Constant		# [Constant, Clapeyron, Box_type]
-		Parameter_transition 	= 	Depth 			# T = Temperature, P = Pressure, Depth = z coordinate
-		ConstantValue 			= 	-400			# The value @ which the phase transition occurs
-		
-	   	number_phases 			= 	1				# Number of phases involved			
-		PhaseAbove 				= 	6 		        # Phases below the phase transition 
-		PhaseBelow 				= 	4               # Phases below
-        PhaseDirection          =   BelowToAbove    # [BothWays=default; BelowToAbove; AboveToBelow]
-	<PhaseTransitionEnd>
-
-	# Clapeyron slope
-	<PhaseTransitionStart>
-		ID                      =   2                           # Phase_transition law ID
-		Type                    =   Clapeyron                   # Use the pressure retrieved by the clapeyron linear equation to trigger the phase transition
-		Name_Clapeyron          =   Mantle_Transition_660km     # predefined profiles; see SetClapeyron_Eq in phase_transition.cpp for options 
-        number_phases           =   1
-		PhaseAbove              =   5
-		PhaseBelow              =   3
-        PhaseDirection          =   BothWays    # [BothWays=default; BelowToAbove; AboveToBelow]
-	<PhaseTransitionEnd>
-
-	# Box-like region with T-condition
-	<PhaseTransitionStart>
-    	ID                      =   3                               # Phase_transition law ID
-		Type                    =   Box                             # A box-like region
-	    PTBox_Bounds            =   200 400 -100 100 -1000 -500        # box bound coordinates: [left, right, front, back, bottom, top]
-        number_phases           =   1
-        PhaseInside             =   7							    # Phase within the box [use -1 if you don't want to change the phase inside the box]
-        PhaseOutside            =   3							    # Phase outside the box
-        PhaseDirection          =   BothWays                        # [BothWays=default; OutsideToInside; InsideToOutside]
-	
-        PTBox_TempType          =	linear 					        # Temperature condition witin the box [none, constant, linear, halfspace]
-        PTBox_topTemp           =   20                              # Temp @ top of box [for linear & halfspace]
-        PTBox_botTemp           =   1300                            # Temp @ bottom of box [for linear & halfspace]
-        
-        #PTBox_thermalAge        =   100                            # Thermal age 
-        #PTBox_cstTemp          =   1200                            # Temp within box [for constant T]
-       
-	<PhaseTransitionEnd>
-<<<<<<< HEAD
-=======
-
->>>>>>> a3a7837a
-
-
-#===============================================================================
-# PETSc options
-#===============================================================================
-
-<PetscOptionsStart>
-	# LINEAR & NONLINEAR SOLVER OPTIONS
-#	-snes_ksp_ew
-#	-snes_ksp_ew_rtolmax 1e-4
-	-snes_rtol 1e-4					
-	-snes_atol 1e-4					
-	-snes_max_it 50					
-	
-	-snes_PicardSwitchToNewton_rtol 1e-4   # relative tolerance to switch to Newton (1e-2)
-	-snes_NewtonSwitchToPicard_it  	20     # number of Newton iterations after which we switch back to Picard
-
-	
-	-js_ksp_type fgmres
-	-js_ksp_monitor 				# display how the inner iterations converge
-	-js_ksp_max_it 20				# inner
-	-js_ksp_atol 1e-8
-	-js_ksp_rtol 1e-4
-
-	-snes_linesearch_type l2
-	-snes_linesearch_monitor
-	-snes_linesearch_maxstep 10
-	
-<PetscOptionsEnd>
-
-#===============================================================================
+# This is 2D setup to simulate plume-lithosphere interaction with a heterogenous plume 
+# impinging on a moving lithosphere, with the aim to understand how long heterogeneities 
+# can stay stable underneath the moving lithosphere 
+
+
+#===============================================================================
+# Scaling
+#===============================================================================
+	units            = geo		# geological units 
+	
+	unit_temperature = 1000
+	unit_length      = 100e3
+	unit_viscosity   = 1e20
+	unit_stress      = 1e9
+	
+#===============================================================================
+# Time stepping parameters
+#===============================================================================
+	dt        = 0.01   # initial time step
+	dt_min    = 1e-5  	# minimum time step (declare divergence if lower value is attempted)
+	dt_max    = 1   	# maximum time step
+	inc_dt    = 0.1   	# time step increment per time step (fraction of unit)
+	CFL       = 0.5   	# CFL (Courant-Friedrichs-Lewy) criterion
+	nstep_max = 70  	# maximum allowed number of steps (lower bound: time_end/dt_max)
+	nstep_out = 10     	# save output every n steps
+	nstep_rdb = 2000   	# save restart database every n steps
+
+
+#===============================================================================
+# Grid & discretization parameters
+#===============================================================================
+
+# Number of cells for all segments
+	nel_x 	= 	64
+	nel_y 	= 	1
+	nel_z 	= 	64
+
+# Coordinates of all segments (including start and end points)
+
+	coord_x = -500  500
+	coord_y = -10   10
+	coord_z = -1000 50
+
+#===============================================================================
+# Free surface
+#===============================================================================
+	surf_use           = 0                # free surface activation flag
+	surf_corr_phase    = 1                # air phase ratio correction flag (due to surface position)
+	surf_level         = 0                # initial level
+	surf_air_phase     = 0                # phase ID of sticky air layer
+	surf_max_angle     = 10.0             # maximum angle with horizon (smoothed if larger)
+	
+#===============================================================================
+# Boundary conditions
+#===============================================================================
+	
+# temperature on the top & bottom boundaries
+	temp_top  = 0.0
+	temp_bot  = 1300.0;
+	
+# No-slip boundary flag mask (left right front back bottom top)
+	noslip 					= 	0 0 0 0 1 0
+	open_top_bound 			= 	1
+
+
+#===============================================================================
+# Solution parameters & controls
+#===============================================================================
+
+	gravity        = 0.0 0.0 -10    # gravity vector
+	FSSA           = 1.0            # free surface stabilization parameter [0 - 1]
+	act_p_shift    = 1              # pressure shift activation flag (zero pressure in the top cell layer)
+	init_guess     = 0              # initial guess flag
+	act_temp_diff  = 0  			# activate thermal diffusion
+	shear_heat_eff = 0.0  
+	eta_min        = 1e18           # viscosity upper bound
+	eta_ref 	   = 1e20			# reference viscosity for initial guess	
+	eta_max        = 1e24           # viscosity lower limit
+	#p_shift        = 2.216e4        # pressure shift activation flag (zero pressure in the top cell layer)
+    init_lith_pres = 1
+	DII_ref        = 1e-15          # background (reference) strain-rate
+	Phasetrans     = 1	
+#===============================================================================
+# Solver options
+#===============================================================================
+	SolverType 		=	direct 			# solver [direct or multigrid]
+	DirectSolver 	=	superlu_dist			# mumps/superlu_dist/pastix	
+	DirectPenalty 	=	1e3
+
+#===============================================================================
+# Model setup & advection
+#===============================================================================
+	msetup         = geom              # setup type
+	nmark_x        = 3                 # markers per cell in x-direction
+	nmark_y        = 3                 # ...                 y-direction
+	nmark_z        = 3                 # ...                 z-direction
+	bg_phase       = 0                 # background phase ID
+	rand_noise     = 1                 # random noise flag
+	advect         = rk2               # advection scheme
+	interp         = stagp             # velocity interpolation scheme
+	mark_ctrl      = subgrid           # marker control type
+	nmark_lim      = 8 100             # min/max number per cell
+	nmark_sub       = 1                 # max number of same phase markers per subcell (subgrid marker control)
+
+
+# Geometric primitives to define the initial setup:
+	# sticky air
+	<LayerStart>
+		phase  	= 	0
+		top 	= 	300  
+		bottom 	= 	0  
+		
+		Temperature = constant
+		cstTemp     = 0
+	<LayerEnd>
+	
+	# Define mantle and lithosphere (for Temperature structure)
+	<LayerStart>
+		phase  	= 	3
+		top 	= 	0  
+		bottom 	= 	-1000
+
+		Temperature = halfspace
+		thermalAge  = 100		# thermal age
+	
+		botTemp     = 1300		# bottom T for halfspace cooling
+		topTemp     = 0			# top T for halfspace cooling
+	<LayerEnd>
+	
+	# Define oceanic crust (for Phase)
+	<LayerStart>
+		phase  	= 	1
+		top 	= 	0  
+		bottom 	= 	-10
+	<LayerEnd>
+	
+	# Define mantle lithosphere (for Phase)
+	
+	# Define plume (for Phase)
+	<SphereStart>
+		phase  		= 	4		# required; phase of sphere
+		center 		= 	0.0 0.0 -550	
+		radius 		= 	100		
+		
+		Temperature = 	constant
+		cstTemp     = 	1400		# temperature
+	<SphereEnd>
+
+
+#===============================================================================
+# Output
+#===============================================================================
+
+# Grid output options (output is always active)
+
+	out_file_name       = Plume_PhaseTransitions # output file name
+	out_pvd             = 1       	# activate writing .pvd file
+	out_phase           = 1
+	out_density         = 1
+	out_visc_total      = 1
+	out_visc_creep      = 1
+	out_visc_plast      = 1
+	out_velocity        = 1
+	out_pressure        = 1
+    out_tot_press       = 1  
+    out_eff_press       = 1
+	out_temperature     = 1
+	out_dev_stress      = 1
+	out_j2_dev_stress   = 1
+	out_strain_rate     = 1
+	out_j2_strain_rate  = 1
+	out_yield           = 1
+	out_plast_strain    = 1
+	out_plast_dissip    = 1
+	out_tot_displ       = 1
+	out_moment_res      = 1
+	out_cont_res        = 1
+	
+# AVD phase viewer output options (requires activation)
+
+	out_avd     		= 1 # activate AVD phase output
+	out_avd_pvd 		= 1 # activate writing .pvd file
+	out_avd_ref 		= 3 # AVD grid refinement factor
+	
+#===============================================================================
+# Material phase parameters
+#===============================================================================
+
+	# Define properties of sticky air
+	<MaterialStart>
+		ID  		= 	0 				# phase id
+		rho 		= 	3300 			# density
+		eta 		= 	1e22 			# viscosity
+		alpha  	 	= 	3e-5 
+
+		rho 		= 	0 				# density
+
+		# Thermal properties
+        k           =   100        		# conductivity
+        Cp          =   1e6        		# heat capacity - should be artificially large for sticky air
+	<MaterialEnd>
+	
+	# Define properties of oceanic crust
+	<MaterialStart>
+		ID  		= 1       # phase id
+
+		rho        	= 	3300			# density [kg/m3]
+		alpha  	 	= 	3e-5 			# coeff. of thermal expansion [1/K]
+		
+		eta  		= 	1e24
+
+     	# Thermal properties
+        k           =   3        		# conductivity
+        Cp          =   1050        	# heat capacity
+	<MaterialEnd>
+	
+	# Define properties of oceanic mantle lithosphere
+	<MaterialStart>
+		ID  		= 	2       # phase id
+
+		rho        	= 	3300			# density [kg/m3]
+		alpha  	 	= 	3e-5 			# coeff. of thermal expansion [1/K]
+		
+		eta 	    =  	1e23
+		
+     	# Thermal properties
+        k           =   3        		# conductivity
+        Cp          =   1050        	# heat capacity
+	<MaterialEnd>
+	
+	# Define properties of upper mantle
+	<MaterialStart>
+		ID  		= 	3 				# phase id
+		
+		rho        	= 	3300			# density [kg/m3]
+		alpha  	 	= 	3e-5 			# coeff. of thermal expansion [1/K]
+		
+		# Linear viscous	
+		eta 		= 	1e20
+		
+     	# Thermal properties
+        k           =   3        		# conductivity
+        Cp          =   1050        	# heat capacity
+	<MaterialEnd>
+
+	# Define properties of plume
+	<MaterialStart>
+		ID  		= 	4 	# phase id
+		
+		rho        	= 	3300			# density [kg/m3]
+		alpha  	 	= 	3e-5 			# coeff. of thermal expansion [1/K]
+		
+		eta 		= 	1e20
+		
+     	# Thermal properties
+        k           =   3        		# conductivity
+        Cp          =   1050        	# heat capacity
+	<MaterialEnd>
+
+	# Define properties of lower mantle
+	<MaterialStart>
+		ID  		= 	5 				# phase id
+		
+		rho        	= 	3300			# density [kg/m3]
+		alpha  	 	= 	3e-5 			# coeff. of thermal expansion [1/K]
+		
+		# Linear viscous	
+		eta 		= 	1e21
+		
+     	# Thermal properties
+        k           =   3        		# conductivity
+        Cp          =   1050        	# heat capacity
+	<MaterialEnd>
+
+	# Define properties of plume #2
+	<MaterialStart>
+		ID  		= 	6 	# phase id
+		
+		rho        	= 	3350			# density [kg/m3]
+		alpha  	 	= 	3e-5 			# coeff. of thermal expansion [1/K]
+		
+		eta 		= 	1e20
+		
+     	# Thermal properties
+        k           =   3        		# conductivity
+        Cp          =   1050        	# heat capacity
+	<MaterialEnd>
+
+
+	# Define properties of upper mantle, different color
+	<MaterialStart>
+		ID  		= 	7 				# phase id
+		
+		rho        	= 	3300			# density [kg/m3]
+		alpha  	 	= 	3e-5 			# coeff. of thermal expansion [1/K]
+		
+		# Linear viscous	
+		eta 		= 	1e20
+		
+     	# Thermal properties
+        k           =   3        		# conductivity
+        Cp          =   1050        	# heat capacity
+	<MaterialEnd>
+
+
+#===============================================================================
+# Define phase transitions
+#===============================================================================
+	
+	# T-dependent:
+	<PhaseTransitionStart>
+	    ID   					= 	0  			# Phase_transition law ID
+     	Type 					= 	Constant		# [Constant, Clapeyron, Box_type]
+		Parameter_transition 	= 	T 			# T = Temperature, P = Pressure, Depth = z coordinate
+		ConstantValue 			= 	1200			# The value @ which the phase transition occurs
+		
+	   	number_phases 			= 	1				# Number of phases involved			
+		PhaseAbove 				= 	3 		        # Phases below the phase transition 
+		PhaseBelow 				= 	2               # Phases below
+        PhaseDirection          =   BothWays    # [BothWays=default; BelowToAbove; AboveToBelow]
+	<PhaseTransitionEnd>
+
+	# Depth-dependent:
+	<PhaseTransitionStart>
+	    ID   					= 	1   			# Phase_transition law ID
+     	Type 					= 	Constant		# [Constant, Clapeyron, Box_type]
+		Parameter_transition 	= 	Depth 			# T = Temperature, P = Pressure, Depth = z coordinate
+		ConstantValue 			= 	-400			# The value @ which the phase transition occurs
+		
+	   	number_phases 			= 	1				# Number of phases involved			
+		PhaseAbove 				= 	6 		        # Phases below the phase transition 
+		PhaseBelow 				= 	4               # Phases below
+        PhaseDirection          =   BelowToAbove    # [BothWays=default; BelowToAbove; AboveToBelow]
+	<PhaseTransitionEnd>
+
+	# Clapeyron slope
+	<PhaseTransitionStart>
+		ID                      =   2                           # Phase_transition law ID
+		Type                    =   Clapeyron                   # Use the pressure retrieved by the clapeyron linear equation to trigger the phase transition
+		Name_Clapeyron          =   Mantle_Transition_660km     # predefined profiles; see SetClapeyron_Eq in phase_transition.cpp for options 
+        number_phases           =   1
+		PhaseAbove              =   5
+		PhaseBelow              =   3
+        PhaseDirection          =   BothWays    # [BothWays=default; BelowToAbove; AboveToBelow]
+	<PhaseTransitionEnd>
+
+	# Box-like region with T-condition
+	<PhaseTransitionStart>
+    	ID                      =   3                               # Phase_transition law ID
+		Type                    =   Box                             # A box-like region
+	    PTBox_Bounds            =   200 400 -100 100 -1000 -500        # box bound coordinates: [left, right, front, back, bottom, top]
+        number_phases           =   1
+        PhaseInside             =   7							    # Phase within the box [use -1 if you don't want to change the phase inside the box]
+        PhaseOutside            =   3							    # Phase outside the box
+        PhaseDirection          =   BothWays                        # [BothWays=default; OutsideToInside; InsideToOutside]
+	
+        PTBox_TempType          =	linear 					        # Temperature condition witin the box [none, constant, linear, halfspace]
+        PTBox_topTemp           =   20                              # Temp @ top of box [for linear & halfspace]
+        PTBox_botTemp           =   1300                            # Temp @ bottom of box [for linear & halfspace]
+        
+        #PTBox_thermalAge        =   100                            # Thermal age 
+        #PTBox_cstTemp          =   1200                            # Temp within box [for constant T]
+       
+	<PhaseTransitionEnd>
+
+#===============================================================================
+# PETSc options
+#===============================================================================
+
+<PetscOptionsStart>
+	# LINEAR & NONLINEAR SOLVER OPTIONS
+#	-snes_ksp_ew
+#	-snes_ksp_ew_rtolmax 1e-4
+	-snes_rtol 1e-4					
+	-snes_atol 1e-4					
+	-snes_max_it 50					
+	
+	-snes_PicardSwitchToNewton_rtol 1e-4   # relative tolerance to switch to Newton (1e-2)
+	-snes_NewtonSwitchToPicard_it  	20     # number of Newton iterations after which we switch back to Picard
+
+	
+	-js_ksp_type fgmres
+	-js_ksp_monitor 				# display how the inner iterations converge
+	-js_ksp_max_it 20				# inner
+	-js_ksp_atol 1e-8
+	-js_ksp_rtol 1e-4
+
+	-snes_linesearch_type l2
+	-snes_linesearch_monitor
+	-snes_linesearch_maxstep 10
+	
+<PetscOptionsEnd>
+
+#===============================================================================