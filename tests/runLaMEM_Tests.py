--- conflicted
+++ resolved
@@ -26,11 +26,8 @@
 sys.path.append(os.path.join(os.environ['PWD'], 't11_Subgrid'))
 sys.path.append(os.path.join(os.environ['PWD'], 't12_Temperature_diffusion'))
 sys.path.append(os.path.join(os.environ['PWD'], 't13_Rheology0D'))
-<<<<<<< HEAD
+sys.path.append(os.path.join(os.environ['PWD'], 't14_1DStrengthEnvelope'))
 sys.path.append(os.path.join(os.environ['PWD'], 't15_RTI'))
-=======
-sys.path.append(os.path.join(os.environ['PWD'], 't14_1DStrengthEnvelope'))
->>>>>>> df2defdd
 
 # add matlab-tests if matlab is available as ENVIRONMENTAL variable MATLAB
 if os.environ.get('MATLAB') != None:
@@ -50,11 +47,8 @@
 import test_11_SubGrid as Subgrid
 import test_12_TpD as Diffusion
 import test_13_Rheology0D as Rheology0D
-<<<<<<< HEAD
+import test_14_1DStrengthEnvelope as StrEnv
 import test_15_RTI as RTI
-=======
-import test_14_1DStrengthEnvelope as StrEnv
->>>>>>> df2defdd
 
 
 if os.environ.get('MATLAB') != None:
@@ -78,13 +72,10 @@
                       Adj3.rho_SensitivityKernel_PSD(), Adj3.n_SensitivityKernelPaper_PSD(), Adj3.eta0_SensitivityKernelPaper_PSD(), 
                       Permeability.test_a(), 
                       Rheology0D.ViscoElastic(),   Rheology0D.ViscoElastoPlastic(), Rheology0D.ViscoElastoPlastic_DislocationCreep(),
-<<<<<<< HEAD
                       Rheology0D.LinearViscous(),  Rheology0D.DislocationCreeplaw(), Rheology0D.ViscoElastic_DislocationCreep(),
                       RTI.RTI_isovisous_NoSlip()];
-=======
                       Rheology0D.ViscoElastic_DislocationCreep(), Rheology0D.LinearViscous(),  Rheology0D.DislocationCreeplaw(),
                       StrEnv.test_a(), StrEnv.test_b(), StrEnv.test_c(), StrEnv.test_d()];
->>>>>>> df2defdd
  
 
 # Add matlab tests (There should be a better way to do this for a range of files at the same time)
