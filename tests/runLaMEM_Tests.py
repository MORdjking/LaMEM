--- conflicted
+++ resolved
@@ -91,13 +91,8 @@
                       Rheology0D.ViscoElastic(),   Rheology0D.ViscoElastoPlastic(), Rheology0D.ViscoElastoPlastic_DislocationCreep(),
                       Rheology0D.LinearViscous(),  Rheology0D.DislocationCreeplaw(), Rheology0D.ViscoElastic_DislocationCreep(),
                       StrEnv.test_a(), StrEnv.test_b(), StrEnv.test_c(), StrEnv.test_d(),
-<<<<<<< HEAD
                       RTI.RTI_isovisous_NoSlip(), PT.test_a(), PT.test_b(), PT.test_c(), PT.test_d(), PT.test_e(),
-                      InOut.test_2D(), InOut.test_3D(), SS.test_xz(), SS.test_yz(), SS.test_xy(), SS.test_xz_yz(), 
-=======
-                      RTI.RTI_isovisous_NoSlip(), PT.test_a(), PT.test_b(), PT.test_c(), PT.test_d(),
                       InOut.test_2D(), InOut.test_3D(),InOut.test_2D_Pres(), InOut.test_3D_Pres(),SS.test_xz(), SS.test_yz(), SS.test_xy(), SS.test_xz_yz(), 
->>>>>>> c7bbed5a
                       CI.test_a(), CI.test_b(),
                       FSSA.test_1(),PTracer.test_a(),PTracer.test_b(),
                       Ridge.test_2D(), Ridge.test_3D(), Ridge.test_oblique(),Permeable.test_a()];
