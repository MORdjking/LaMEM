--- conflicted
+++ resolved
@@ -103,12 +103,8 @@
                       CI.test_a(), CI.test_b(),
                       FSSA.test_1(),PTracer.test_a(),PTracer.test_b(),
                       Ridge.test_2D(), Ridge.test_3D(), Ridge.test_oblique(),Permeable.test_a(), APShealing.test_2D(), APShealing.test_2cores(),
-<<<<<<< HEAD
-                      Dike.test_M1_2D(), Dike.test_M075_2D_2cores(), Dike.test_M05_2D(), TdepCond.test_2fields_dike()];
-=======
-                      Dike.test_M1_2D(), Dike.test_M075_2D_2cores(), Dike.test_M05_2D(), Dike.test_2cores_2dikes(), Dike.heat_kfac(), Dike.heat_rhoA(),
-                     TdepCond.test_2fields_dike()];
->>>>>>> eccb4f83
+                      Dike.test_M1_2D(), Dike.test_M075_2D_2cores(), Dike.test_M05_2D(), Dike.heat_kfac(), Dike.heat_rhoA(),
+                      TdepCond.test_2fields_dike()];
  
 
 # Add matlab tests (There should be a better way to do this for a range of files at the same time)
