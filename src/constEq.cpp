/*@ ~~~~~~~~~~~~~~~~~~~~~~~~~~~~~~~~~~~~~~~~~~~~~~~~~~~~~~~~~~~~~~~~~~~~~~~~~~~
 **
 **    Copyright (c) 2011-2015, JGU Mainz, Anton Popov, Boris Kaus
 **    All rights reserved.
 **
 **    This software was developed at:
 **
 **         Institute of Geosciences
 **         Johannes-Gutenberg University, Mainz
 **         Johann-Joachim-Becherweg 21
 **         55128 Mainz, Germany
 **
 **    project:    LaMEM
 **    filename:   constEq.c
 **
 **    LaMEM is free software: you can redistribute it and/or modify
 **    it under the terms of the GNU General Public License as published
 **    by the Free Software Foundation, version 3 of the License.
 **
 **    LaMEM is distributed in the hope that it will be useful,
 **    but WITHOUT ANY WARRANTY; without even the implied warranty of
 **    MERCHANTABILITY or FITNESS FOR A PARTICULAR PURPOSE.
 **    See the GNU General Public License for more details.
 **
 **    You should have received a copy of the GNU General Public License
 **    along with LaMEM. If not, see <http://www.gnu.org/licenses/>.
 **
 **
 **    Contact:
 **        Boris Kaus       [kaus@uni-mainz.de]
 **        Anton Popov      [popov@uni-mainz.de]
 **
 **
 **    Main development team:
 **         Anton Popov      [popov@uni-mainz.de]
 **         Boris Kaus       [kaus@uni-mainz.de]
 **         Tobias Baumann
 **         Adina Pusok
 **         Arthur Bauville
 **
 ** ~~~~~~~~~~~~~~~~~~~~~~~~~~~~~~~~~~~~~~~~~~~~~~~~~~~~~~~~~~~~~~~~~~~~~~~ @*/

//---------------------------------------------------------------------------
//..... LOCAL LEVEL INTEGRATION ALGORITHMS FOR CONSTITUTIVE EQUATIONS  ......
//---------------------------------------------------------------------------
#include "LaMEM.h"
#include "constEq.h"
#include "tssolve.h"
#include "surf.h"
#include "phase.h"
#include "JacRes.h"
#include "tools.h"
#include "phase_transition.h"
#include "meltParamKatz.h"
#include "scaling.h"
#include "parsing.h"
//---------------------------------------------------------------------------
#undef __FUNCT__
#define __FUNCT__ "setUpConstEq"
PetscErrorCode setUpConstEq(ConstEqCtx *ctx, JacRes *jr)
{
	// setup constitutive equation evaluation context parameters

	PetscFunctionBegin;

	ctx->numPhases =  jr->dbm->numPhases; // number phases
	ctx->phases    =  jr->dbm->phases;    // phase parameters
	ctx->soft      =  jr->dbm->matSoft;   // material softening laws
	ctx->ctrl      = &jr->ctrl;           // control parameters
	ctx->Pd        =  jr-> Pd;            // phase diagram data
	ctx->dt        =  jr->ts->dt;         // time step
	ctx->PhaseTrans = jr->dbm->matPhtr;   // phase transition
	ctx->scal       = jr->scal;           // scaling
	ctx->stats[0]  =  0.0;                // total number of [starts, ...
	ctx->stats[1]  =  0.0;                //  ... successes,
	ctx->stats[2]  =  0.0;                // ... iterations]

	// set average surface topography for depth computation
	ctx->avg_topo = DBL_MAX;

	if(jr->surf->AirPhase != -1)
	{
		ctx->avg_topo = jr->surf->avg_topo;
	}

	PetscFunctionReturn(0);
}
//---------------------------------------------------------------------------
#undef __FUNCT__
#define __FUNCT__ "setUpCtrlVol"
PetscErrorCode setUpCtrlVol(
		ConstEqCtx  *ctx,    // context
		PetscScalar *phRat,  // phase ratios in the control volume
		SolVarDev   *svDev,  // deviatoric variables
		SolVarBulk  *svBulk, // volumetric variables
		PetscScalar  p,      // pressure
		PetscScalar  p_lith, // lithostatic pressure
		PetscScalar  p_pore, // pore pressure
		PetscScalar  T,      // temperature
		PetscScalar  DII,    // effective strain rate
		PetscScalar  z,      // z-coordinate of control volume
		PetscScalar  Le)     // characteristic element size
{
	// setup control volume parameters

	PetscFunctionBegin;

	ctx->phRat  = phRat;  // phase ratios in the control volume
	ctx->svDev  = svDev;  // deviatoric variables
	ctx->svBulk = svBulk; // volumetric variables
	ctx->p      = p;      // pressure
	ctx->p_lith = p_lith; // lithostatic pressure
	ctx->p_pore = p_pore; // pore pressure
	ctx->T      = T;      // temperature
	ctx->DII    = DII;    // effective strain rate
	ctx->Le     = Le;     // characteristic element size


	// compute depth below the free surface
	// WARNING! "depth" is loosely defined for large topography variations
	ctx->depth = 0.0;

	if(ctx->avg_topo != DBL_MAX && z != DBL_MAX)
	{
		ctx->depth = ctx->avg_topo - z;

		if(ctx->depth < 0.0)
		{
			ctx->depth = 0.0;
		}
	}

	PetscFunctionReturn(0);
}
//---------------------------------------------------------------------------
#undef __FUNCT__
#define __FUNCT__ "setUpPhase"
PetscErrorCode setUpPhase(ConstEqCtx *ctx, PetscInt ID)
{
	// setup phase parameters for deviatoric constitutive equation
	// evaluate dependence on constant parameters (pressure, temperature)

	Material_t  *mat;
	Soft_t      *soft;
	Controls    *ctrl;
	PData       *Pd;
	PetscScalar  APS, Le, dt, p, p_lith, p_pore, T, mf, mfd, mfn;
	PetscScalar  Q, RT, ch, fr, p_visc, p_upper, p_lower, dP, p_total;

	PetscErrorCode ierr;
	PetscFunctionBegin;

	// access context
	mat    = ctx->phases + ID;
	soft   = ctx->soft;
	ctrl   = ctx->ctrl;
	Pd     = ctx->Pd;
	APS    = ctx->svDev->APS;
	Le     = ctx->Le;
	dt     = ctx->dt;
	p      = ctx->p;
	p_lith = ctx->p_lith;
	p_pore = ctx->p_pore;
	T      = ctx->T;
	mf     = 0.0;

	p 	   = p + ctrl->pShift;		// add pressure shift to pressure field

	if(mat->pdAct == 1)
	{
		// compute melt fraction from phase diagram
		ierr = setDataPhaseDiagram(Pd, p, T, mat->pdn);CHKERRQ(ierr);

		// store melt fraction
		mf = Pd->mf;
	}

	//if(strcmp(mat->Melt_Parametrization,"none") & ctrl->melt_feedback == 1)
//	{
	//	mf = Compute_Melt_Fraction(p, T ,mat,ctx);
	//}

	// set RT
	RT         =  ctrl->Rugc*T;
	if(!RT) RT = -1.0;

	// initialize phase parameters
	ctx->A_els = 0.0; // elasticity constant
	ctx->A_dif = 0.0; // diffusion constant
	ctx->A_max = 0.0; // upper bound constant
	ctx->A_dis = 0.0; // dislocation constant
	ctx->N_dis = 1.0; // dislocation exponent
	ctx->A_prl = 0.0; // Peierls constant
	ctx->N_prl = 1.0; // Peierls exponent
	ctx->taupl = 0.0; // plastic yield stress

	// MELT FRACTION
	mfd = 1.0;
	mfn = 1.0;

	if(mf)
	{
		// limit melt fraction
		if(mf > ctrl->mfmax) mf = ctrl->mfmax;

		// compute corrections factors for diffusion & dislocation creep
		mfd = exp(mat->mfc*mf);
		mfn = exp(mat->mfc*mf*mat->n);
	}

	// PRESSURE

	// pore pressure
	if(ctrl->gwType == _GW_NONE_) p_pore = 0.0;

	// total pressure
	p_total = p + ctrl->biot*p_pore; 


	// assign pressure for viscous laws
	if(ctrl->pLithoVisc)  p_visc = p_lith;
	else                  p_visc = p_total;

	// ELASTICITY
	if(mat->G)
	{
		// Elasticity correction can only DECREASE the viscosity.
		// eta/G << dt (viscous regime)  eta*(dt/(dt + eta/G)) -> eta
		// eta/G >> dt (elastic regime)  eta*(dt/(dt + eta/G)) -> G*dt < eta
		// Elasticity doesn't normally interact with the bottom viscosity limit,
		// instead it rather acts as a smooth limiter for maximum viscosity.

		ctx->A_els = 1.0/(mat->G*dt)/2.0;
	}

	// LINEAR DIFFUSION CREEP (NEWTONIAN)
	if(mat->Bd)
	{
		Q          = (mat->Ed + p_visc*mat->Vd)/RT;
		ctx->A_dif = mat->Bd*exp(-Q)*mfd;
	}

	// PS-CREEP
	else if(mat->Bps && T)
	{
		Q          = mat->Eps/RT;
		ctx->A_dif = mat->Bps*exp(-Q)/T/pow(mat->d, 3.0);
	}

	// UPPER BOUND CREEP
	if(ctrl->eta_max)
	{
		ctx->A_max = 1.0/(ctrl->eta_max)/2.0;
	}

	// DISLOCATION CREEP (POWER LAW)
	if(mat->Bn)
	{
		Q          = (mat->En + p_visc*mat->Vn)/RT;
		ctx->N_dis =  mat->n;
		ctx->A_dis =  mat->Bn*exp(-Q)*mfn;
	}

	// DC-CREEP
	else if(mat->Bdc && T)
	{
		Q          = mat->Edc/RT;
		ctx->N_dis = Q;
		ctx->A_dis = mat->Bdc*exp(-Q*log(mat->Rdc))*pow(mat->mu, -Q);
	}

	// PEIERLS CREEP (LOW TEMPERATURE RATE-DEPENDENT PLASTICITY, POWER-LAW APPROXIMATION)
	if(mat->Bp && T)
	{
		Q           = (mat->Ep + p_visc*mat->Vp)/RT;
		ctx->N_prl =  Q*pow(1.0-mat->gamma, mat->q-1.0)*mat->q*mat->gamma;
		ctx->A_prl =  mat->Bp/pow(mat->gamma*mat->taup, ctx->N_prl)*exp(-Q*pow(1.0-mat->gamma, mat->q));
	}

	if(PetscIsInfOrNanScalar(ctx->A_dif)) ctx->A_dif = 0.0;
	if(PetscIsInfOrNanScalar(ctx->A_dis)) ctx->A_dis = 0.0;
	if(PetscIsInfOrNanScalar(ctx->A_prl)) ctx->A_prl = 0.0;

	// PLASTICITY
	if(!mat->ch && !mat->fr)
	{
		PetscFunctionReturn(0); // return if no plasticity is set
	}

	// apply strain softening to friction and cohesion
	ch = applyStrainSoft(soft, mat->chSoftID, APS, Le, mat->ch);
	fr = applyStrainSoft(soft, mat->frSoftID, APS, Le, mat->fr);

	// fit to limits
	if(ch < ctrl->minCh) ch = ctrl->minCh;
	if(fr < ctrl->minFr) fr = ctrl->minFr;

	// override total pressure with lithostatic if requested
	if(ctrl->pLithoPlast)
	{
		// Use lithostatic, rather than dynamic pressure to evaluate yield stress
		// This converges better, but does not result in localization of deformation & shear banding,
		// so only apply it for large-scale simulations where plasticity does not matter much

		p_total = p_lith;
	}
	else if(ctrl->pLimPlast)
	{
		// apply pressure limits

		// yielding surface: (S1-S3)/2 = (S1+S3)/2*sin(phi) + C*cos(phi)
		// pressure can be written as: P = (S1+S2+S3)/3 and P~=S2,then P=(S1+S3)/2
		// so the yield surface can be rewritten as:
		// P-S3=P*sin(phi) + C*cos(phi)   --> compression
		// S1-P=P*sin(phi) + C*cos(phi)   --> extension
		// under pure shear compression, S3=P_Lithos and S1=P_Lithos when extension
		// P = -( S3+C*cos(phi))/(sin(phi)-1)  --> compression
		// P = -(-S1+C*cos(phi))/(sin(phi)+1)  --> extension

		p_upper = -( p_lith + ch * cos(fr))/(sin(fr) - 1.0); // compression
		p_lower = -(-p_lith + ch * cos(fr))/(sin(fr) + 1.0); // extension

		if(p_total > p_upper) p_total = p_upper;
		if(p_total < p_lower) p_total = p_lower;
	}

	// compute cohesion and friction coefficient
	ch = cos(fr)*ch;
	fr = sin(fr);

	// compute effective mean stress
	dP = (p_total - p_pore);

	// compute yield stress
	if(dP < 0.0) ctx->taupl =         ch; // Von-Mises model for extension
	else         ctx->taupl = dP*fr + ch; // Drucker-Prager model for compression

	// correct for ultimate yield stress (if defined)
	if(ctrl->tauUlt) { if(ctx->taupl > ctrl->tauUlt) ctx->taupl = ctrl->tauUlt; }

	PetscFunctionReturn(0);
}
//---------------------------------------------------------------------------
#undef __FUNCT__
#define __FUNCT__ "devConstEq"
PetscErrorCode devConstEq(ConstEqCtx *ctx)
{
	// evaluate deviatoric constitutive equations in control volume

	Controls    *ctrl;
	PetscScalar *phRat;
	SolVarDev   *svDev;
	Material_t  *phases;
	PetscInt     i, numPhases;

	PetscErrorCode ierr;
	PetscFunctionBegin;

	// access context
	ctrl      = ctx->ctrl;
	numPhases = ctx->numPhases;
	phRat     = ctx->phRat;
	svDev     = ctx->svDev;
	phases    = ctx->phases;

	// zero out results
	ctx->eta    = 0.0; // effective viscosity
	ctx->eta_cr = 0.0; // creep viscosity
	ctx->DIIdif = 0.0; // diffusion creep strain rate
	ctx->DIIdis = 0.0; // dislocation creep strain rate
	ctx->DIIprl = 0.0; // Peierls creep strain rate
	ctx->DIIpl  = 0.0; // plastic strain rate
	ctx->yield  = 0.0; // yield stress

	// zero out stabilization viscosity
	svDev->eta_st = 0.0;

	// viscous initial guess
	if(ctrl->initGuess)
	{
		ctx->eta    = ctrl->eta_ref;
		ctx->eta_cr = ctrl->eta_ref;
		ctx->DIIdif = 1.0;

		PetscFunctionReturn(0);
	}

	// scan all phases
	for(i = 0; i < numPhases; i++)
	{
		// update present phases only
		if(phRat[i])
		{
			// setup phase parameters
			ierr = setUpPhase(ctx, i); CHKERRQ(ierr);

			// compute phase viscosities and strain rate partitioning
			ierr = getPhaseVisc(ctx, i); CHKERRQ(ierr);

			// update stabilization viscosity
			svDev->eta_st += phRat[i]*phases->eta_st;
		}
	}

	// normalize strain rates
	if(ctx->DII)
	{
		ctx->DIIdif /= ctx->DII;
		ctx->DIIdis /= ctx->DII;
		ctx->DIIprl /= ctx->DII;
		ctx->DIIpl  /= ctx->DII;
	}

	PetscFunctionReturn(0);
}
//---------------------------------------------------------------------------
#undef __FUNCT__
#define __FUNCT__ "getPhaseVisc"
PetscErrorCode getPhaseVisc(ConstEqCtx *ctx, PetscInt ID)
{
	// compute phase viscosities and strain rate partitioning

	Controls    *ctrl;
	PetscInt    it, conv;
	PetscScalar eta_min, eta_mean, eta, eta_cr, tauII, taupl, DII;
	PetscScalar DIIdif, DIImax, DIIdis, DIIprl, DIIpl, DIIvs, phRat;
	PetscScalar inv_eta_els, inv_eta_dif, inv_eta_max, inv_eta_dis, inv_eta_prl, inv_eta_min;

	PetscFunctionBegin;

	// access context
	ctrl   = ctx->ctrl;              // global controls
	phRat  = ctx->phRat[ID];         // phase ratio
	taupl  = ctx->taupl;             // plastic yield stress
	DII    = ctx->DII;               // effective strain rate

	// initialize
	it     = 1;
	conv   = 1;
	DIIpl  = 0.0;
	eta_cr = 0.0;

	//===========
	// PLASTICITY
	//===========
	if(taupl && DII)
	{
		// compute plastic stress and viscosity
		tauII = taupl;
		eta   = tauII/(2.0*DII);

		// compute plastic strain rate
		DIIpl = getConsEqRes(eta, ctx);

		// reset if plasticity is not active
		if(DIIpl < 0.0)
		{
			DIIpl = 0.0;
		}
	}

	//=================
	// VISCO-ELASTICITY
	//=================
	if(!DIIpl)
	{
		// get isolated viscosities
		inv_eta_els = 0.0;
		inv_eta_dif = 0.0;
		inv_eta_max = 0.0;
		inv_eta_dis = 0.0;
		inv_eta_prl = 0.0;

		// elasticity
		if(ctx->A_els) inv_eta_els = 2.0*ctx->A_els;
		// diffusion
		if(ctx->A_dif) inv_eta_dif = 2.0*ctx->A_dif;
		// upper bound
		if(ctx->A_max) inv_eta_max = 2.0*ctx->A_max;
		// dislocation
		if(ctx->A_dis) inv_eta_dis = 2.0*pow(ctx->A_dis, 1.0/ctx->N_dis)*pow(DII, 1.0 - 1.0/ctx->N_dis);
		// Peierls
		if(ctx->A_prl) inv_eta_prl = 2.0*pow(ctx->A_prl, 1.0/ctx->N_prl)*pow(DII, 1.0 - 1.0/ctx->N_prl);

		// get minimum viscosity (upper bound)
		inv_eta_min                               = inv_eta_els;
		if(inv_eta_dif > inv_eta_min) inv_eta_min = inv_eta_dif;
		if(inv_eta_max > inv_eta_min) inv_eta_min = inv_eta_max;
		if(inv_eta_dis > inv_eta_min) inv_eta_min = inv_eta_dis;
		if(inv_eta_prl > inv_eta_min) inv_eta_min = inv_eta_prl;
		eta_min = 1.0/inv_eta_min;

		// get quasi-harmonic mean (lower bound)
		eta_mean = 1.0/(inv_eta_els + inv_eta_dif + inv_eta_max + inv_eta_dis + inv_eta_prl);

		// NOTE: if closed-form solution exists, it is equal to lower bound
		// If only one mechanism is active, then both bounds are coincident
		// Bisection will return immediately if closed-form solution exists

		// apply bisection algorithm to nonlinear scalar equation
		conv = solveBisect(eta_mean, eta_min, ctrl->lrtol*DII, ctrl->lmaxit, eta, it, getConsEqRes, ctx);

		// compute stress
		tauII = 2.0*eta*DII;
	}

	// update iteration statistics
	ctx->stats[0] += 1.0;               // start counter
	ctx->stats[1] += (PetscScalar)conv; // convergence counter
	ctx->stats[2] += (PetscScalar)it;   // iteration counter

	// compute strain rates
	DIIdif = ctx->A_dif*tauII;                  // diffusion
	DIImax = ctx->A_max*tauII;                  // upper bound
	DIIdis = ctx->A_dis*pow(tauII, ctx->N_dis); // dislocation
	DIIprl = ctx->A_prl*pow(tauII, ctx->N_prl); // Peierls
	DIIvs  = DIIdif + DIImax + DIIdis + DIIprl; // viscous (total)

	// compute creep viscosity
	if(DIIvs) eta_cr = tauII/DIIvs/2.0;

	// update results
	ctx->eta    += phRat*eta;    // effective viscosity
	ctx->eta_cr += phRat*eta_cr; // creep viscosity
	ctx->DIIdif += phRat*DIIdif; // diffusion creep strain rate
	ctx->DIIdis += phRat*DIIdis; // dislocation creep strain rate
	ctx->DIIprl += phRat*DIIprl; // Peierls creep strain rate
	ctx->DIIpl  += phRat*DIIpl;  // plastic strain rate
	ctx->yield  += phRat*taupl;  // plastic yield stress

	PetscFunctionReturn(0);
}
//---------------------------------------------------------------------------
PetscScalar getConsEqRes(PetscScalar eta, void *pctx)
{
	// compute residual of the nonlinear visco-elastic constitutive equation

	PetscScalar tauII, DIIels, DIIdif, DIImax, DIIdis, DIIprl;

	// access context
	ConstEqCtx *ctx = (ConstEqCtx*)pctx;

	// compute stress
	tauII = 2.0*eta*ctx->DII;

	// creep strain rates
	DIIels = ctx->A_els*tauII;                  // elasticity
	DIIdif = ctx->A_dif*tauII;                  // diffusion
	DIImax = ctx->A_max*tauII;                  // upper bound
	DIIdis = ctx->A_dis*pow(tauII, ctx->N_dis); // dislocation
	DIIprl = ctx->A_prl*pow(tauII, ctx->N_prl); // Peierls

	// residual function (r)
	// r < 0 if eta > solution (negative on overshoot)
	// r > 0 if eta < solution (positive on undershoot)

	return ctx->DII - (DIIels + DIIdif + DIImax + DIIdis + DIIprl);
}
//---------------------------------------------------------------------------
PetscScalar applyStrainSoft(
		Soft_t      *soft, // material softening laws
		PetscInt     ID,   // softening law ID
		PetscScalar  APS,  // accumulated plastic strain
		PetscScalar  Le,   // characteristic element size
		PetscScalar  par)  // softening parameter
{
	// apply strain softening to a parameter (friction, cohesion)

	PetscScalar  k;
	PetscScalar  A, APS1, APS2, Lm;
	Soft_t      *s;

	// check whether softening is defined
	if(ID == -1) return par;

	// access parameters
	s    = soft + ID;
	APS1 = s->APS1;
	APS2 = s->APS2;
	A    = s->A;
	Lm   = s->Lm;

	// Fracture Energy Regularization
	if(Lm)
	{
		APS1 *= Le/Lm;
		APS2 *= Le/Lm;
	}

	// compute scaling ratio
	if(APS <= APS1)               k = 1.0;
	if(APS >  APS1 && APS < APS2) k = 1.0 - A*((APS - APS1)/(APS2 - APS1));
	if(APS >= APS2)               k = 1.0 - A;

	// apply strain softening
	return par*k;
}
//---------------------------------------------------------------------------
PetscScalar getI2Gdt(
		PetscInt     numPhases, // number phases
		Material_t  *phases,    // phase parameters
		PetscScalar *phRat,     // phase ratios in the control volume
		PetscScalar  dt)        // time step
{
	// compute inverse deviatoric elastic parameter

	PetscInt    i;
	PetscScalar I2Gdt, Gavg;

	Gavg  = 0.0;
	I2Gdt = 0.0;

	// scan all phases
	for(i = 0; i < numPhases; i++)
	{
		Gavg += phRat[i]*phases[i].G;
	}

	if(Gavg) I2Gdt = 1.0/Gavg/dt/2.0;

	return I2Gdt;
}
//---------------------------------------------------------------------------
#undef __FUNCT__
#define __FUNCT__ "volConstEq"
PetscErrorCode volConstEq(ConstEqCtx *ctx)
{
	// evaluate volumetric constitutive equations in control volume
	Controls    *ctrl;
	PData       *Pd;
	SolVarBulk  *svBulk;
	Material_t  *mat, *phases;
	PetscInt     i, numPhases;
	PetscScalar *phRat, dt, p, depth, T, cf_comp, cf_therm, Kavg, rho, mf;

	PetscErrorCode ierr;
	PetscFunctionBegin;

	// access context
	ctrl      = ctx->ctrl;
	Pd        = ctx->Pd;
	svBulk    = ctx->svBulk;
	numPhases = ctx->numPhases;
	phases    = ctx->phases;
	phRat     = ctx->phRat;
	depth     = ctx->depth;
	dt        = ctx->dt;
	p         = ctx->p;
	T         = ctx->T;
<<<<<<< HEAD
	p         = p +ctrl->pShift;
=======
	p         = p+ctrl->pShift;
>>>>>>> 79ded51f

//

	// initialize effective density, thermal expansion & inverse bulk elastic parameter
	svBulk->rho    = 0.0;
	svBulk->alpha  = 0.0;
	svBulk->IKdt   = 0.0;
	Kavg           = 0.0;
	svBulk->mf     = 0.0;
	svBulk->rho_pf = 0.0;

	// scan all phases
	for(i = 0; i < numPhases; i++)
	{
		// update present phases only
		if(phRat[i])
		{

			// get reference to material parameters table
			mat = &phases[i];

			if(mat->pdAct == 1)
			{
				
				// compute melt fraction from phase diagram
				ierr = setDataPhaseDiagram(Pd, p, T, mat->pdn); CHKERRQ(ierr);

				svBulk->mf     += phRat[i]*Pd->mf;
<<<<<<< HEAD
				if(mat->rho_melt)
				{
					svBulk->rho_pf += phRat[i]*mat->rho_melt;
				}
				else
				{
					svBulk->rho_pf += phRat[i]*Pd->rho_f;
				}
=======
				svBulk->rho_pf += phRat[i]*Pd->rho_f;
>>>>>>> 79ded51f
			}

			// initialize
			cf_comp  = 1.0;
			cf_therm = 1.0;

			// elastic compressiblility correction (Murnaghan's equation)
			// ro/ro_0 = (1 + Kb'*P/Kb)^(1/Kb')
			if(mat->Kb)
			{
				Kavg += phRat[i]*mat->Kb;

				if(mat->Kp) cf_comp = pow(1.0 + mat->Kp*(p/mat->Kb), 1.0/mat->Kp);
				else        cf_comp = 1.0 + p/mat->Kb;
			}

			// ro/ro_0 = (1 + beta*P)
			if(mat->beta)
			{
				// negative sign as compressive pressures (increasing depth) is negative in LaMEM
				cf_comp = 1.0 + p*mat->beta;
			}

			// thermal expansion correction
			// ro/ro_0 = 1 - alpha*(T - TRef)
			if(mat->alpha)
			{
				cf_therm  = 1.0 - mat->alpha*(T - ctrl->TRef);
			}

			// get density
			if(mat->rho_n)
			{
				// depth-dependent density (ad-hoc)
				rho = mat->rho - (mat->rho - ctrl->rho_fluid)*mat->rho_n*exp(-mat->rho_c*depth);
			}
			// phase diagram
			else if(mat->pdAct == 1 && !mat->Phase_Diagram_melt)
			{
				rho = (Pd->mf * Pd->rho_f) + ((1-Pd->mf) * Pd->rho);
			}
			else if(mat->pdAct == 1 && mat->Phase_Diagram_melt)
			{
				rho = (Pd->mf * mat->rho_melt) + ((1-Pd->mf) * mat->rho);

				rho = rho*cf_comp*cf_therm;
			}
			else
			{
				// temperature & pressure-dependent density
				rho = mat->rho*cf_comp*cf_therm;
			}

			// update density, thermal expansion & inverse bulk elastic parameter
			svBulk->rho   += phRat[i]*rho;
			svBulk->alpha += phRat[i]*mat->alpha;
		}
	}

	if(Kavg) svBulk->IKdt = 1.0/Kavg/dt;

	PetscFunctionReturn(0);
}
//---------------------------------------------------------------------------
#undef __FUNCT__
#define __FUNCT__ "cellConstEq"
PetscErrorCode cellConstEq(
		ConstEqCtx  *ctx,    // evaluation context
		SolVarCell  *svCell, // solution variables
		PetscScalar  dxx,    // effective normal strain rate components
		PetscScalar  dyy,    // ...
		PetscScalar  dzz,    // ...
		PetscScalar &sxx,    // Cauchy stress components
		PetscScalar &syy,    // ...
		PetscScalar &szz,    // ...
		PetscScalar &gres,   // volumetric residual
		PetscScalar &rho)    // effective density
{
	// evaluate constitutive equations on the cell

	SolVarDev   *svDev;
	SolVarBulk  *svBulk;
	Controls    *ctrl;
	PetscScalar  eta_st, ptotal, txx, tyy, tzz;

	PetscErrorCode ierr;
	PetscFunctionBegin;

	// access context
	svDev  = ctx->svDev;
	svBulk = ctx->svBulk;
	ctrl   = ctx->ctrl;

	// evaluate deviatoric constitutive equation
	ierr = devConstEq(ctx); CHKERRQ(ierr);

	// evaluate volumetric constitutive equation
	ierr = volConstEq(ctx); CHKERRQ(ierr);

	// get stabilization viscosity
	if(ctrl->initGuess) eta_st = 0.0;
	else                eta_st = svDev->eta_st;

	// compute stabilization stresses
	sxx = 2.0*eta_st*svCell->dxx;
	syy = 2.0*eta_st*svCell->dyy;
	szz = 2.0*eta_st*svCell->dzz;

	// compute history shear stress
	svCell->sxx = 2.0*ctx->eta*dxx;
	svCell->syy = 2.0*ctx->eta*dyy;
	svCell->szz = 2.0*ctx->eta*dzz;

	// compute plastic strain-rate components
	txx = ctx->DIIpl*dxx;
	tyy = ctx->DIIpl*dyy;
	tzz = ctx->DIIpl*dzz;

	// store contribution to the second invariant of plastic strain-rate
	svDev->PSR = 0.5*(txx*txx + tyy*tyy + tzz*tzz);

	// compute dissipative part of total strain rate (viscous + plastic = total - elastic)
	txx = svCell->dxx - svDev->I2Gdt*(svCell->sxx - svCell->hxx);
	tyy = svCell->dyy - svDev->I2Gdt*(svCell->syy - svCell->hyy);
	tzz = svCell->dzz - svDev->I2Gdt*(svCell->szz - svCell->hzz);

	// compute shear heating term contribution
	svDev->Hr =
		txx*svCell->sxx + tyy*svCell->syy + tzz*svCell->szz +
		sxx*svCell->dxx + syy*svCell->dyy + szz*svCell->dzz;

	// compute total viscosity
	svDev->eta = ctx->eta + eta_st;

	// get total pressure (effective pressure + pore pressure)
	ptotal = ctx->p + ctrl->biot*ctx->p_pore;

	// compute total Cauchy stresses
	sxx += svCell->sxx - ptotal;
	syy += svCell->syy - ptotal;
	szz += svCell->szz - ptotal;

	// save output variables
	svCell->eta_cr = ctx->eta_cr; // creep viscosity
	svCell->DIIdif = ctx->DIIdif; // relative diffusion creep strain rate
	svCell->DIIdis = ctx->DIIdis; // relative dislocation creep strain rate
	svCell->DIIprl = ctx->DIIprl; // relative Peierls creep strain rate
	svCell->yield  = ctx->yield;  // average yield stress in control volume

	// compute volumetric residual
	if(ctrl->actExp)
	{
		gres = -svBulk->IKdt*(ctx->p - svBulk->pn) - svBulk->theta + svBulk->alpha*(ctx->T - svBulk->Tn)/ctx->dt;
	}
	else
	{
		gres = -svBulk->IKdt*(ctx->p - svBulk->pn) - svBulk->theta;
	}

	// store effective density
	rho = svBulk->rho;

	PetscFunctionReturn(0);
}
//---------------------------------------------------------------------------
#undef __FUNCT__
#define __FUNCT__ "edgeConstEq"
PetscErrorCode edgeConstEq(
		ConstEqCtx  *ctx,    // evaluation context
		SolVarEdge  *svEdge, // solution variables
		PetscScalar  d,      // effective shear strain rate component
		PetscScalar &s)      // Cauchy stress component
{
	// evaluate constitutive equations on the edge

	SolVarDev   *svDev;
	PetscScalar  t, eta_st;

	PetscErrorCode ierr;
	PetscFunctionBegin;

	// access context
	svDev = &svEdge->svDev;

	// evaluate deviatoric constitutive equation
	ierr = devConstEq(ctx); CHKERRQ(ierr);

	// get stabilization viscosity
	if(ctx->ctrl->initGuess) eta_st = 0.0;
	else                     eta_st = svDev->eta_st;

	// compute stabilization stress
	s = 2.0*eta_st*svEdge->d;

	// compute history shear stress
	svEdge->s = 2.0*ctx->eta*d;

	// compute plastic strain-rate component
	t = ctx->DIIpl*d;

	// store contribution to the second invariant of plastic strain-rate
	svDev->PSR = t*t;

	// compute dissipative part of total strain rate (viscous + plastic = total - elastic)
	t = svEdge->d - svDev->I2Gdt*(svEdge->s - svEdge->h);

	// compute shear heating term contribution
	svDev->Hr = 2.0*t*svEdge->s + 2.0*svEdge->d*s;

	// compute total viscosity
	svDev->eta = ctx->eta + eta_st;

	// compute total stress
	s += svEdge->s;

	PetscFunctionReturn(0);
}
//---------------------------------------------------------------------------
#undef __FUNCT__
#define __FUNCT__ "checkConvConstEq"
PetscErrorCode checkConvConstEq(ConstEqCtx *ctx)
{
	// check convergence of constitutive equations
	LLD         ndiv, nit;
	PetscScalar stats[3] = {1.0, 1.0, 1.0};

	PetscErrorCode ierr;
	PetscFunctionBegin;

	// exchange convergence statistics
	// total number of [starts, successes, iterations]
	ierr = MPI_Reduce(stats, ctx->stats, 3, MPIU_SCALAR, MPI_SUM, 0, PETSC_COMM_WORLD); CHKERRQ(ierr);

	// compute number of diverged equations and average iteration count
	ndiv = (LLD)(stats[0] - stats[1]);
	nit  = (LLD)(stats[2] / stats[0]);

	if(ndiv)
	{
		PetscPrintf(PETSC_COMM_WORLD,"*****************************************************************************\n");
		PetscPrintf(PETSC_COMM_WORLD,"Warning! Number of diverged points : %lld \n", ndiv);
		PetscPrintf(PETSC_COMM_WORLD,"Average iteration count            : %lld \n", nit);
		PetscPrintf(PETSC_COMM_WORLD,"*****************************************************************************\n");
	}

	PetscFunctionReturn(0);
}
//---------------------------------------------------------------------------
//.............................. PHASE DIAGRAM  .............................
//---------------------------------------------------------------------------
// get the density from a phase diagram
#undef __FUNCT__
#define __FUNCT__ "setDataPhaseDiagram"
PetscErrorCode setDataPhaseDiagram(
		PData       *pd,
		PetscScalar  p,
		PetscScalar  T,
		char         pdn[])
{
    PetscInt       	i,j,i_pd,indT[2],indP[2],ind[4],found;
    PetscScalar    	fx0,fx1,weight[4];
	PetscScalar 	minP, dP, minT, dT;

	PetscFunctionBegin;

	// Get the correct phase diagram
	for(i=0; i<_max_num_pd_; i++)
	{
		i_pd  = -1;
		found = 1;
		if(!pd->rho_pdns[0][i])
		{
			// We found an empty phase diagram spot
		}
		else
		{
			for(j=0; j<_pd_name_sz_; j++)
			{
				if((pd->rho_pdns[j][i] != pdn[j]))
				{
					found = 0;
					break;
				}
			}
			if(found==1)
			{
				i_pd = i;  // Store the column of the buffer
				break;
			}
		}
	}

	if(i_pd<0)
	{
		pd->rho = 0;
		PetscFunctionReturn(0);
	}

	// Take absolute value of pressure
	if(p<0)
	{
		// p = -1*p;
		p = 0;
	}

	// copy in temporary variables for code readability (and speed in fact as less reading from memory is triggered)
	minP 	=	pd->minP[i_pd];
	minT 	=	pd->minT[i_pd];
	dP 		=	pd->dP[i_pd];
	dT 		=	pd->dT[i_pd];

	indT[0] = (PetscInt)floor((T-minT)/dT);
	indT[1] = indT[0] + 1;

	indP[0] = (PetscInt)floor((p-(minP))/dP);
	indP[1] = indP[0] + 1;

	weight[0] = (    (dP*((PetscScalar)indP[1]) + minP) - p) / ((dP*((PetscScalar)indP[1]) + minP) - (dP*((PetscScalar)indP[0]) +minP) );
	weight[1] = (p - (dP*((PetscScalar)indP[0]) + minP)    ) / ((dP*((PetscScalar)indP[1]) + minP) - (dP*((PetscScalar)indP[0]) +minP) );
	weight[2] = (    (dT*((PetscScalar)indT[1]) + minT) - T) / ((dT*((PetscScalar)indT[1]) + minT) - (dT*((PetscScalar)indT[0]) +minT) );
	weight[3] = (T - (dT*((PetscScalar)indT[0]) + minT)    ) / ((dT*((PetscScalar)indT[1]) + minT) - (dT*((PetscScalar)indT[0]) +minT) );

	if(indT[1]>(pd->nT[i_pd]))
	{
		indT[0] = pd->nT[i_pd]-1;
		indT[1] = pd->nT[i_pd];
		weight[2] = 1;
		weight[3] = 0;
	}
	if(indP[1]>(pd->nP[i_pd]))
	{
		indP[0] = pd->nP[i_pd]-1;
		indP[1] = pd->nP[i_pd];
		weight[0] = 1;
		weight[1] = 0;
	}
	if(indT[0]<1)
	{
		indT[0] = 0;
		indT[1] = 1;
		weight[2] = 0;
		weight[3] = 1;
	}
	if(indP[0]<1)
	{
		indP[0] = 0;
		indP[1] = 1;
		weight[0] = 0;
		weight[1] = 1;
	}
	ind[0] = pd->nT[i_pd] * (indP[0]-1) + indT[0];
	ind[1] = pd->nT[i_pd] * (indP[0]-1) + indT[1];
	ind[2] = pd->nT[i_pd] * (indP[1]-1) + indT[0];
	ind[3] = pd->nT[i_pd] * (indP[1]-1) + indT[1];
	if(ind[0]<0)
	{
		ind[0] = 0;
		ind[1] = 1;
	}
	if(ind[3]>pd->nT[i_pd]*pd->nP[i_pd])
	{
		ind[2] = pd->nT[i_pd]*pd->nP[i_pd]-1;
		ind[3] = pd->nT[i_pd]*pd->nP[i_pd];
	}

	// Interpolate density
	fx0 = weight[0] * pd->rho_v[ind[0]][i_pd] + weight[1] * pd->rho_v[ind[2]][i_pd];
	fx1 = weight[0] * pd->rho_v[ind[1]][i_pd] + weight[1] * pd->rho_v[ind[3]][i_pd];
	pd->rho = weight[2] * fx0           + weight[3] * fx1;

	// Interpolate melt fraction if present
	if(pd->numProps[i_pd] == 4 )
	{
		fx0 = weight[0] * pd->Me_v[ind[0]][i_pd] + weight[1] * pd->Me_v[ind[2]][i_pd];
		fx1 = weight[0] * pd->Me_v[ind[1]][i_pd] + weight[1] * pd->Me_v[ind[3]][i_pd];
		pd->mf  = weight[2] * fx0      + weight[3] * fx1;
	}
	// Interpolate mf + rho fluid if present
	else if(pd->numProps[i_pd] == 5)
	{
		fx0 = weight[0] * pd->Me_v[ind[0]][i_pd] + weight[1] * pd->Me_v[ind[2]][i_pd];
		fx1 = weight[0] * pd->Me_v[ind[1]][i_pd] + weight[1] * pd->Me_v[ind[3]][i_pd];
		pd->mf  = weight[2] * fx0      + weight[3] * fx1;

		fx0 = weight[0] * pd->rho_f_v[ind[0]][i_pd] + weight[1] * pd->rho_f_v[ind[2]][i_pd];
		fx1 = weight[0] * pd->rho_f_v[ind[1]][i_pd] + weight[1] * pd->rho_f_v[ind[3]][i_pd];
		pd->rho_f  = weight[2] * fx0   + weight[3] * fx1;

	}
	// No melt fraction
	else
	{
		pd->mf = 0;
	}

	PetscFunctionReturn(0);
}
//---------------------------------------------------------------------------<|MERGE_RESOLUTION|>--- conflicted
+++ resolved
@@ -647,11 +647,8 @@
 	dt        = ctx->dt;
 	p         = ctx->p;
 	T         = ctx->T;
-<<<<<<< HEAD
-	p         = p +ctrl->pShift;
-=======
+
 	p         = p+ctrl->pShift;
->>>>>>> 79ded51f
 
 //
 
@@ -680,7 +677,7 @@
 				ierr = setDataPhaseDiagram(Pd, p, T, mat->pdn); CHKERRQ(ierr);
 
 				svBulk->mf     += phRat[i]*Pd->mf;
-<<<<<<< HEAD
+
 				if(mat->rho_melt)
 				{
 					svBulk->rho_pf += phRat[i]*mat->rho_melt;
@@ -689,9 +686,6 @@
 				{
 					svBulk->rho_pf += phRat[i]*Pd->rho_f;
 				}
-=======
-				svBulk->rho_pf += phRat[i]*Pd->rho_f;
->>>>>>> 79ded51f
 			}
 
 			// initialize
