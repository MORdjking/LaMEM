/*@ ~~~~~~~~~~~~~~~~~~~~~~~~~~~~~~~~~~~~~~~~~~~~~~~~~~~~~~~~~~~~~~~~~~~~~~~~~~~
 **
 **    Copyright (c) 2011-2015, JGU Mainz, Anton Popov, Boris Kaus
 **    All rights reserved.
 **
 **    This software was developed at:
 **
 **         Institute of Geosciences
 **         Johannes-Gutenberg University, Mainz
 **         Johann-Joachim-Becherweg 21
 **         55128 Mainz, Germany
 **
 **    project:    LaMEM
 **    filename:   phase.c
 **
 **    LaMEM is free software: you can redistribute it and/or modify
 **    it under the terms of the GNU General Public License as published
 **    by the Free Software Foundation, version 3 of the License.
 **
 **    LaMEM is distributed in the hope that it will be useful,
 **    but WITHOUT ANY WARRANTY; without even the implied warranty of
 **    MERCHANTABILITY or FITNESS FOR A PARTICULAR PURPOSE.
 **    See the GNU General Public License for more details.
 **
 **    You should have received a copy of the GNU General Public License
 **    along with LaMEM. If not, see <http://www.gnu.org/licenses/>.
 **
 **
 **    Contact:
 **        Boris Kaus       [kaus@uni-mainz.de]
 **        Anton Popov      [popov@uni-mainz.de]
 **
 **
 **    This routine:
 **         Anton Popov      [popov@uni-mainz.de]
 **         Boris Kaus       [kaus@uni-mainz.de]
 **			Andrea Piccolo
 **         Georg Reuber
 **
 ** ~~~~~~~~~~~~~~~~~~~~~~~~~~~~~~~~~~~~~~~~~~~~~~~~~~~~~~~~~~~~~~~~~~~~~~~ @*/
/*
	This file defined various material properties for the phases

*/

//---------------------------------------------------------------------------
//.................. MATERIAL PARAMETERS READING ROUTINES....................
//---------------------------------------------------------------------------
#include "LaMEM.h"
#include "phase.h"
#include "parsing.h"
#include "scaling.h"
#include "objFunct.h"
#include "JacRes.h"
#include "phase_transition.h"
//---------------------------------------------------------------------------
PetscErrorCode DBMatCreate(DBMat *dbm, FB *fb, FDSTAG *fs, PetscBool PrintOutput)
{
	// read all material phases and softening laws from file

	PetscInt jj;

	PetscErrorCode ierr;
	PetscFunctionBeginUser;

	//===============
	// SOFTENING LAWS
	//===============

	// setup block access mode
	ierr = FBFindBlocks(fb, _OPTIONAL_, "<SofteningStart>", "<SofteningEnd>"); CHKERRQ(ierr);

	if(fb->nblocks)
	{
		// print overview of softening laws from file
		if(PrintOutput)
		{
			PetscPrintf(PETSC_COMM_WORLD,"Softening laws: \n");
		}
		// initialize ID for consistency checks
		for(jj = 0; jj < _max_num_soft_; jj++) dbm->matSoft[jj].ID = -1;

		// error checking
		if(fb->nblocks > _max_num_soft_)
		{
			SETERRQ(PETSC_COMM_WORLD, PETSC_ERR_USER, "Too many softening laws specified! Max allowed: %lld", (LLD)_max_num_soft_);
		}

		// store actual number of softening laws
		dbm->numSoft = fb->nblocks;

		if(PrintOutput)
		{
			PetscPrintf(PETSC_COMM_WORLD,"--------------------------------------------------------------------------\n");
		}
		// read each individual softening law
		for(jj = 0; jj < fb->nblocks; jj++)
		{
			ierr = DBMatReadSoft(dbm, fb, PrintOutput); CHKERRQ(ierr);

			fb->blockID++;
		}
	}

	ierr = FBFreeBlocks(fb); CHKERRQ(ierr);

	//================
	// MATERIAL PHASES
	//================
	if(PrintOutput)
	{
		PetscPrintf(PETSC_COMM_WORLD,"--------------------------------------------------------------------------\n");

		// print overview of material parameters read from file
		PetscPrintf(PETSC_COMM_WORLD,"Material parameters: \n");

		PetscPrintf(PETSC_COMM_WORLD,"--------------------------------------------------------------------------\n");
	}

	// setup block access mode
	ierr = FBFindBlocks(fb, _REQUIRED_, "<MaterialStart>", "<MaterialEnd>"); CHKERRQ(ierr);

	// initialize ID for consistency checks
	for(jj = 0; jj < _max_num_phases_; jj++) dbm->phases[jj].ID = -1;

	// error checking
	if(fb->nblocks > _max_num_phases_)
	{
		SETERRQ(PETSC_COMM_WORLD, PETSC_ERR_USER, "Too many material structures specified! Max allowed: %lld", (LLD)_max_num_phases_);
	}

	// store actual number of phases
	dbm->numPhases = fb->nblocks;

	// read each individual phase
	for(jj = 0; jj < fb->nblocks; jj++)
	{
		ierr = DBMatReadPhase(dbm, fb, PrintOutput); CHKERRQ(ierr);

		fb->blockID++;

	}

	ierr = FBFreeBlocks(fb); CHKERRQ(ierr);

	if(PrintOutput)
	{
		PetscPrintf(PETSC_COMM_WORLD,"--------------------------------------------------------------------------\n");
	}

	// setup block access mode
	ierr = FBFindBlocks(fb, _OPTIONAL_, "<PhaseTransitionStart>", "<PhaseTransitionEnd>"); CHKERRQ(ierr);

	if(fb->nblocks)
	{
		// print overview of phase transition laws from file
		PetscPrintf(PETSC_COMM_WORLD,"Phase Transition laws: \n");

		// initialize ID for consistency checks
		for(jj = 0; jj < _max_num_tr_; jj++) dbm->matPhtr[jj].ID = -1;

		// error checking
		if(fb->nblocks > _max_num_tr_)
		{
			SETERRQ(PETSC_COMM_WORLD, PETSC_ERR_USER, "Too many phase_transition specified! Max allowed: %lld", (LLD)_max_num_tr_);
		}

		// store actual number of Phase Transition laws
		dbm->numPhtr = fb->nblocks;

<<<<<<< HEAD
		PetscPrintf(PETSC_COMM_WORLD,"--------------------------------------------------------------------------\n");
=======
			// read each individual softening law
			for(jj = 0; jj < fb->nblocks; jj++)
			{
				ierr = DBMatReadPhaseTr(dbm, fs, fb); CHKERRQ(ierr);
>>>>>>> 444d4feb

		// read each individual softening law
		for(jj = 0; jj < fb->nblocks; jj++)
		{
			ierr = DBMatReadPhaseTr(dbm, fb); CHKERRQ(ierr);

			fb->blockID++;
		}

		// adjust density if needed
		ierr = Overwrite_density(dbm);CHKERRQ(ierr);
	}

	ierr = FBFreeBlocks(fb); CHKERRQ(ierr);

    //====================================================
	// OVERWRITE MATERIAL PARAMETERS WITH GLOBAL VARIABLES
	//====================================================
    ierr = DBMatOverwriteWithGlobalVariables(dbm, fb); CHKERRQ(ierr);

	if (PrintOutput){
		PetscPrintf(PETSC_COMM_WORLD,"--------------------------------------------------------------------------\n");
	}

	PetscFunctionReturn(0);
}
//---------------------------------------------------------------------------

PetscErrorCode DBMatReadSoft(DBMat *dbm, FB *fb, PetscBool PrintOutput)
{
	// read softening law from file
	Scaling  *scal;
	Soft_t   *s;
	PetscInt  ID;

	PetscErrorCode ierr;
	PetscFunctionBeginUser;

	// access context
	scal = dbm->scal;

	// softening law ID
	ierr 	= getIntParam(fb, _REQUIRED_, "ID", &ID, 1, dbm->numSoft-1); CHKERRQ(ierr);
	fb->ID  = ID;

	// get pointer to specified softening law
	s = dbm->matSoft + ID;

	// check ID
	if(s->ID != -1)
	{
		 SETERRQ(PETSC_COMM_WORLD, PETSC_ERR_USER, "Duplicate softening law!");
	}

	// set ID
	s->ID = ID;

	// read and store softening law parameters. At least one of A, APS1, APS2, or healTau must be defined
	ierr = getScalarParam(fb, _OPTIONAL_, "A",    &s->A,    1, 1.0); CHKERRQ(ierr); 
	ierr = getScalarParam(fb, _OPTIONAL_, "APS1", &s->APS1, 1, 1.0); CHKERRQ(ierr);
	ierr = getScalarParam(fb, _OPTIONAL_, "APS2", &s->APS2, 1, 1.0); CHKERRQ(ierr);
	ierr = getScalarParam(fb, _OPTIONAL_, "Lm",   &s->Lm,   1, 1.0); CHKERRQ(ierr);
	ierr = getScalarParam(fb, _OPTIONAL_, "healTau", &s->healTau,   1, 1.0); CHKERRQ(ierr);   

	
    if(!s->healTau &&(!s->A || !s->APS1 || !s->APS2)) 
	{
		SETERRQ(PETSC_COMM_WORLD, PETSC_ERR_USER, "A, APS1, APS2 parameters must be nonzero for softening law %lld", (LLD)ID);
	}

	if (PrintOutput){
		if(s->Lm)
		{
			PetscPrintf(PETSC_COMM_WORLD,"   SoftLaw [%lld] : A = %g, APS1 = %g, APS2 = %g, Lm = %g\n", (LLD)(s->ID), s->A, s->APS1, s->APS2, s->Lm);
		}
		if(s->healTau)
		{
			PetscPrintf(PETSC_COMM_WORLD,"   SoftLaw [%lld] : A = %g, APS1 = %g, APS2 = %g, healTau = %g\n", (LLD)(s->ID), s->A, s->APS1, s->APS2, s->healTau);
        }
		else
		{
			PetscPrintf(PETSC_COMM_WORLD,"   SoftLaw [%lld] : A = %g, APS1 = %g, APS2 = %g\n", (LLD)(s->ID), s->A, s->APS1, s->APS2);
		}
	}

	// SCALE

	s->Lm /= scal->length;
	if(s->healTau) 
	{
		s->healTau /= scal->time; 
	}

	PetscFunctionReturn(0);
}
//---------------------------------------------------------------------------

PetscErrorCode DBMatReadPhase(DBMat *dbm, FB *fb, PetscBool PrintOutput)
{
	// read material properties from file with error checking
	Scaling    *scal;
	Material_t *m;
	PetscInt    ID = -1, visID = -1, chSoftID, frSoftID, healID, MSN, print_title;
	size_t 	    StringLength;
	PetscScalar eta, eta0, e0, Kb, G, E, Vp, Vs, eta_st, nu;
	char        ndiff[_str_len_], ndisl[_str_len_], npeir[_str_len_], title[_str_len_];
	char        PhaseDiagram[_str_len_], PhaseDiagram_Dir[_str_len_], Name[_str_len_];

	PetscErrorCode ierr;
	PetscFunctionBeginUser;

	// access context
	scal = dbm->scal;

	// initialize additional parameters
	eta      =  0.0;
	eta0     =  0.0;
	e0       =  0.0;
	//K        =  0.0;	// note: will be deprecated and renamed to Kb; we spit put an error message for now if we still find it in the input file
	Kb    	 =  0.0;	// bulk modulus		
	G        =  0.0;
	E        =  0.0;
	nu       =  0.0;
	Vp       =  0.0;
	Vs       =  0.0;
	eta_st   =  0.0;
	chSoftID = -1;
	frSoftID = -1;
	healID   = -1;
	
	MSN      =  dbm->numSoft - 1;
	
	// phase ID
	ierr 	 = getIntParam(fb, _REQUIRED_, "ID", &ID, 1, dbm->numPhases-1); CHKERRQ(ierr);
	fb->ID	 = ID;
	
	// get pointer to specified phase
	m = dbm->phases + ID;

	// check ID
	if(m->ID != -1)
	{
		 SETERRQ(PETSC_COMM_WORLD,PETSC_ERR_USER, "Duplicate phase definition!");
	}

	// set ID
	m->ID = ID;

	// visualization ID
	ierr = getIntParam(fb, _OPTIONAL_, "visID", &visID, 1, 0); CHKERRQ(ierr);

	if(visID != -1) m->visID = visID;
	else            m->visID = ID;

	// Name of the phase (mostly for visualization purposes)
	ierr = getStringParam(fb, _OPTIONAL_, "Name", Name, "none"); CHKERRQ(ierr);
	if(strcmp(Name, "none"))
	{
		strcpy(m->Name, Name);
	}

	//============================================================
	// density & phase diagram info
	//============================================================
	// Get the name of the phase diagram
	ierr = getStringParam(fb, _OPTIONAL_, "rho_ph",   PhaseDiagram, "none");          CHKERRQ(ierr);
	if (strcmp(PhaseDiagram, "none"))
	{
		// Note: the maximum length of the string PhaseDiagram is _str_len_
		// internally, however, a smaller string length is employed to save spac
		StringLength = strlen(PhaseDiagram)+3;		// 3, because we will add ".in" to the filename 

		// implies we are loading a phase diagram file from disk
		m->pdAct = 1;
		
		// Get the directory of the phase diagram if specified
		ierr = getStringParam(fb, _OPTIONAL_, "rho_ph_file", PhaseDiagram_Dir, "none"); CHKERRQ(ierr);
		if(strcmp(PhaseDiagram_Dir, "none"))
		{
			StringLength = StringLength + strlen(PhaseDiagram_Dir);	
			strcpy(m->pdf, PhaseDiagram_Dir);
		}
		// check that the length of the directory and the length of the file name does not exceed 	
		if (StringLength>_pd_name_sz_){
			SETERRQ(PETSC_COMM_WORLD,PETSC_ERR_USER,"The length of the Phase Diagram Name and directory exceeds the maximum allowed length of %i /n", _pd_name_sz_);
		}

		// copy string
		strcat(m->pdf, PhaseDiagram);
		strcat(m->pdf, ".in");		// add the file ending

		strcpy(m->pdn, PhaseDiagram);

	    // Take into account only the melt, and not the density from a phase diagram
		ierr = getIntParam(fb, _OPTIONAL_, "Phase_Melt", &m->Phase_Diagram_melt, 1, 1); CHKERRQ(ierr);

	}
	else
	{
		m->pdAct = 0;	// no phase diagram is used
	}
	
	// Default Melt_Parametrization value


	//============================================================
	// Creep profiles
	//============================================================
	// set predefined diffusion creep profile
	ierr = GetProfileName(fb, scal, ndiff, "diff_prof"); CHKERRQ(ierr);
	ierr = SetDiffProfile(m, ndiff);                     CHKERRQ(ierr);
	// set predefined dislocation creep profile
	ierr = GetProfileName(fb, scal, ndisl, "disl_prof"); CHKERRQ(ierr);
	ierr = SetDislProfile(m, ndisl);                     CHKERRQ(ierr);
	// set predefined Peierls creep profile
	ierr = GetProfileName(fb, scal, npeir, "peir_prof"); CHKERRQ(ierr);
	ierr = SetPeirProfile(m, npeir);                     CHKERRQ(ierr);
	//=================================================================================
	// density
	//=================================================================================
	ierr = getScalarParam(fb, _OPTIONAL_, "rho",      &m->rho,   1, 1.0); CHKERRQ(ierr);
	ierr = getScalarParam(fb, _OPTIONAL_, "rho_n",    &m->rho_n, 1, 1.0); CHKERRQ(ierr);
	ierr = getScalarParam(fb, _OPTIONAL_, "rho_c",    &m->rho_c, 1, 1.0); CHKERRQ(ierr);
	ierr = getScalarParam(fb, _OPTIONAL_, "beta",     &m->beta,  1, 1.0); CHKERRQ(ierr);
	//=================================================================================
	// elasticity
	//=================================================================================
	ierr = getScalarParam(fb, _OPTIONAL_, "G",        &G,        1, 1.0); CHKERRQ(ierr);
//	ierr = getScalarParam(fb, _OPTIONAL_, "K",        &K,        1, 1.0); CHKERRQ(ierr); // note-> will be removed (avoid confusion with k)
	ierr = getScalarParam(fb, _OPTIONAL_, "Kb",       &Kb,       1, 1.0); CHKERRQ(ierr); // note-> new nomenclature of bulk modulus (avoid confusion with k)
	ierr = getScalarParam(fb, _OPTIONAL_, "E",        &E,        1, 1.0); CHKERRQ(ierr);
	ierr = getScalarParam(fb, _OPTIONAL_, "nu",       &nu,       1, 1.0); CHKERRQ(ierr);
	ierr = getScalarParam(fb, _OPTIONAL_, "Kp",       &m->Kp,    1, 1.0); CHKERRQ(ierr);
	//=================================================================================
	// Newtonian linear diffusion creep
	//=================================================================================
	ierr = getScalarParam(fb, _OPTIONAL_, "eta",      &eta,      1, 1.0); CHKERRQ(ierr);
	ierr = getScalarParam(fb, _OPTIONAL_, "Bd",       &m->Bd,    1, 1.0); CHKERRQ(ierr);
	ierr = getScalarParam(fb, _OPTIONAL_, "Ed",       &m->Ed,    1, 1.0); CHKERRQ(ierr);
	ierr = getScalarParam(fb, _OPTIONAL_, "Vd",       &m->Vd,    1, 1.0); CHKERRQ(ierr);
	//=================================================================================
	// power-law (dislocation) creep
	//=================================================================================
	ierr = getScalarParam(fb, _OPTIONAL_, "eta0",     &eta0,     1, 1.0); CHKERRQ(ierr);
	ierr = getScalarParam(fb, _OPTIONAL_, "e0",       &e0,       1, 1.0); CHKERRQ(ierr);
	ierr = getScalarParam(fb, _OPTIONAL_, "Bn",       &m->Bn,    1, 1.0); CHKERRQ(ierr);
	ierr = getScalarParam(fb, _OPTIONAL_, "En",       &m->En,    1, 1.0); CHKERRQ(ierr);
	ierr = getScalarParam(fb, _OPTIONAL_, "Vn",       &m->Vn,    1, 1.0); CHKERRQ(ierr);
	ierr = getScalarParam(fb, _OPTIONAL_, "n",        &m->n,     1, 1.0); CHKERRQ(ierr);
	//=================================================================================
	// Peierls creep
	//=================================================================================
	ierr = getScalarParam(fb, _OPTIONAL_, "Bp",       &m->Bp,    1, 1.0); CHKERRQ(ierr);
	ierr = getScalarParam(fb, _OPTIONAL_, "Ep",       &m->Ep,    1, 1.0); CHKERRQ(ierr);
	ierr = getScalarParam(fb, _OPTIONAL_, "Vp",       &m->Vp,    1, 1.0); CHKERRQ(ierr);
	ierr = getScalarParam(fb, _OPTIONAL_, "taup",     &m->taup,  1, 1.0); CHKERRQ(ierr);
	ierr = getScalarParam(fb, _OPTIONAL_, "gamma",    &m->gamma, 1, 1.0); CHKERRQ(ierr);
	ierr = getScalarParam(fb, _OPTIONAL_, "q",        &m->q,     1, 1.0); CHKERRQ(ierr);
	//=================================================================================
	// Frank-Kamenetzky
	//=================================================================================
	ierr = getScalarParam(fb, _OPTIONAL_, "gamma_fk", &m->gamma_fk,1, 1.0); CHKERRQ(ierr);
	ierr = getScalarParam(fb, _OPTIONAL_, "TRef_fk",  &m->TRef_fk, 1, 1.0); CHKERRQ(ierr);
	ierr = getScalarParam(fb, _OPTIONAL_, "eta_fk",   &m->eta_fk,  1, 1.0); CHKERRQ(ierr);
	//=================================================================================
	// dc-creep
	//=================================================================================
	ierr = getScalarParam(fb, _OPTIONAL_, "Bdc",      &m->Bdc,   1, 1.0); CHKERRQ(ierr);
	ierr = getScalarParam(fb, _OPTIONAL_, "Edc",      &m->Edc,   1, 1.0); CHKERRQ(ierr);
	ierr = getScalarParam(fb, _OPTIONAL_, "Rdc",      &m->Rdc,   1, 1.0); CHKERRQ(ierr);
	ierr = getScalarParam(fb, _OPTIONAL_, "mu",       &m->mu,    1, 1.0); CHKERRQ(ierr);
	//=================================================================================
	// ps-creep
	//=================================================================================
	ierr = getScalarParam(fb, _OPTIONAL_, "Bps",      &m->Bps,   1, 1.0); CHKERRQ(ierr);
	ierr = getScalarParam(fb, _OPTIONAL_, "Eps",      &m->Eps,   1, 1.0); CHKERRQ(ierr);
	ierr = getScalarParam(fb, _OPTIONAL_, "d",        &m->d,     1, 1.0); CHKERRQ(ierr);
	//=================================================================================
	// plasticity (Drucker-Prager)
	//=================================================================================
	ierr = getScalarParam(fb, _OPTIONAL_, "ch",       &m->ch,     1, 1.0); CHKERRQ(ierr);
	ierr = getScalarParam(fb, _OPTIONAL_, "fr",       &m->fr,     1, 1.0); CHKERRQ(ierr);
	ierr = getScalarParam(fb, _OPTIONAL_, "eta_st",   &eta_st,    1, 1.0); CHKERRQ(ierr);
	ierr = getScalarParam(fb, _OPTIONAL_, "rp",       &m->rp,     1, 1.0); CHKERRQ(ierr);
	ierr = getIntParam   (fb, _OPTIONAL_, "chSoftID", &chSoftID,  1, MSN); CHKERRQ(ierr);
	ierr = getIntParam   (fb, _OPTIONAL_, "frSoftID", &frSoftID,  1, MSN); CHKERRQ(ierr);
	ierr = getIntParam   (fb, _OPTIONAL_, "healID",   &healID,    1, MSN); CHKERRQ(ierr); 
	//=================================================================================
	// energy
	//=================================================================================
	ierr = getScalarParam(fb, _OPTIONAL_, "alpha",    &m->alpha, 1, 1.0); CHKERRQ(ierr);
	ierr = getScalarParam(fb, _OPTIONAL_, "Cp",       &m->Cp,    1, 1.0); CHKERRQ(ierr);
	ierr = getScalarParam(fb, _OPTIONAL_, "k",        &m->k,     1, 1.0); CHKERRQ(ierr);
	ierr = getScalarParam(fb, _OPTIONAL_, "A",        &m->A,     1, 1.0); CHKERRQ(ierr);
	ierr = getScalarParam(fb, _OPTIONAL_, "T",        &m->T,     1, 1.0); CHKERRQ(ierr);
	ierr = getScalarParam(fb, _OPTIONAL_, "nu_k",     &m->nu_k,  1, 1.0); CHKERRQ(ierr);
	ierr = getScalarParam(fb, _OPTIONAL_, "T_Nu",     &m->T_Nu,  1, 1.0); CHKERRQ(ierr);  
	ierr = getScalarParam(fb, _OPTIONAL_, "Latent_hx", &m->Latent_hx,  1, 1.0); CHKERRQ(ierr);
	ierr = getScalarParam(fb, _OPTIONAL_, "T_liq",    &m->T_liq,  1, 1.0); CHKERRQ(ierr);
	ierr = getScalarParam(fb, _OPTIONAL_, "T_sol",    &m->T_sol,  1, 1.0); CHKERRQ(ierr);

	//=================================================================================
	// melt fraction viscosity parametrization
	//=================================================================================
	ierr = getScalarParam(fb, _OPTIONAL_, "mfc",      &m->mfc,   1, 1.0);  CHKERRQ(ierr);
	ierr = getScalarParam(fb, _OPTIONAL_, "rho_melt", &m->rho_melt,1, 1.0);  CHKERRQ(ierr);

	if (PrintOutput)
	{
		PetscPrintf(PETSC_COMM_WORLD,"- Melt factor mfc = %f", m->mfc);
	}

	// check energy parameters
	if((m->Latent_hx && (!m->T_liq || !m->T_sol))
	||	 (m->T_liq && (!m->Latent_hx || !m->T_sol)) 
	||   (m->T_sol && (!m->Latent_hx || !m->T_liq)))
	{
		SETERRQ(PETSC_COMM_WORLD, PETSC_ERR_USER, "Some but not all dike heating parameters defined for phase %lld (T_sol, T_liq, Latent_hx) \n", (LLD)ID);
	}

	// DEPTH-DEPENDENT

	// check depth-dependent density parameters
	if((!m->rho_n && m->rho_c) || (m->rho_n && !m->rho_c))
	{
		SETERRQ(PETSC_COMM_WORLD, PETSC_ERR_USER, "Depth-dependent density parameters must be specified simultaneously for phase %lld (rho_n + rho_c)", (LLD)ID);
	}

	if(m->rp < 0.0 || m->rp > 1.0)
	{
		SETERRQ(PETSC_COMM_WORLD, PETSC_ERR_USER, "Pore pressure ratio must be between 0 and 1 for phase %lld (rp)", (LLD)ID);
	}

	// PLASTICITY

	if(m->fr && !m->ch)
	{
		SETERRQ(PETSC_COMM_WORLD, PETSC_ERR_USER, "Cohesion must be specified for phase %lld (fr + ch)", (LLD)ID);
	}

	if(!m->fr && frSoftID != -1)
	{
		SETERRQ(PETSC_COMM_WORLD, PETSC_ERR_USER, "Friction angle must be specified for phase %lld (frSoftID + fr)", (LLD)ID);
	}

	if(!m->ch && chSoftID != -1)
	{
		SETERRQ(PETSC_COMM_WORLD, PETSC_ERR_USER, "Cohesion must be specified for phase %lld (chSoftID + ch)", (LLD)ID);
	}
	
	if((!m->rho_melt && m->Phase_Diagram_melt))
	{
		SETERRQ(PETSC_COMM_WORLD, PETSC_ERR_USER, "You need to specify the density of the melting phase for phase %lld", (LLD)ID);
	}


	m->eta_st   = eta_st;
   
	// set softening law IDs
	m->chSoftID = chSoftID;
	m->frSoftID = frSoftID;
	m->healID   = healID;

	// DIFFUSION

	if(!(( eta && !m->Bd)   // eta
	||   (!eta &&  m->Bd)   // Bd
	||   (!eta && !m->Bd))) // nothing
	{
		SETERRQ(PETSC_COMM_WORLD, PETSC_ERR_USER, "Diffusion creep parameters are not unique for phase %lld (eta, Bd)\n", (LLD)ID);
	}

	// compute diffusion creep constant
	if(eta) m->Bd = 1.0/(2.0*eta);

	// DISLOCATION

	if(!(( eta0 &&  e0 &&  m->n && !m->Bn)   // eta0, e0, n
	||   (!eta0 && !e0 &&  m->n &&  m->Bn)   // Bn, n
	||   (!eta0 && !e0 && !m->n && !m->Bn))) // nothing
	{
		SETERRQ(PETSC_COMM_WORLD, PETSC_ERR_USER, "Dislocation creep parameters are not unique for phase %lld (eta0 + e0 + n, Bn + n)\n", (LLD)ID);
	}

	// compute dislocation creep constant
	if(eta0 && e0 && m->n) m->Bn = pow(2.0*eta0, -m->n)*pow(e0, 1 - m->n);

	// PEIERLS

	if(m->Bp && (!m->taup || !m->gamma || !m->q || !m->Ep))
	{
		SETERRQ(PETSC_COMM_WORLD, PETSC_ERR_USER, "Peierls creep parameters are incomplete for phase %lld (Bp + taup + gamma + q + Ep)", (LLD)ID);
	}

	if(m->Bp && !m->Bn)
	{
		SETERRQ(PETSC_COMM_WORLD, PETSC_ERR_USER, "Peierls creep requires dislocation creep for phase %lld (Bp, Bn)", (LLD)ID);
	}

	// Frank-Kamenetzky

		if((m->eta_fk && (!m->gamma_fk)) || (m->gamma_fk && (!m->eta_fk)))
	{
		SETERRQ(PETSC_COMM_WORLD, PETSC_ERR_USER, "Frank-Kamenetzky parameters are incomplete for phase %lld (eta_fk + gamma_fk)", (LLD)ID);
	}

	// DC

	if(m->Bdc && (!m->Edc || !m->Rdc || !m->mu))
	{
		SETERRQ(PETSC_COMM_WORLD, PETSC_ERR_USER, "dc-creep parameters are incomplete for phase %lld (Bdc + Edc + Rdc + mu)", (LLD)ID);
	}

	if(m->Bdc && m->Bn)
	{
		SETERRQ(PETSC_COMM_WORLD, PETSC_ERR_USER, "Cannot combine dc-creep with dislocation creep for phase %lld (Bdc + Bn)", (LLD)ID);
	}

	// PS

	if(m->Bps && (!m->Eps || !m->d))
	{
		SETERRQ(PETSC_COMM_WORLD, PETSC_ERR_USER, "ps-creep parameters are incomplete for phase %lld (Bps + Eps + d)", (LLD)ID);
	}

	if(m->Bps && !m->Bdc && !m->Bn)
	{
		SETERRQ(PETSC_COMM_WORLD, PETSC_ERR_USER, "ps-creep requires either dc-creep or dislocation creep for phase %lld (Bps + Bdc, Bps + Bn)", (LLD)ID);
	}

	if(m->Bps && m->Bd)
	{
		SETERRQ(PETSC_COMM_WORLD, PETSC_ERR_USER, "Cannot combine ps-creep with diffusion creep for phase %lld (Bps + Bd)", (LLD)ID);
	}

	// ELASTICITY
	// I'm taking out this warning message as it interfers with Adjoint and defining k (conductivity) from the command-line
	//if (K){
	//	SETERRQ(PETSC_COMM_WORLD, PETSC_ERR_USER, "The bulk modulus parameter is now called 'Kb' and no longer 'K'; change your ParamFile accordingly");
	//}

	if(!(( G && !Kb && !E && !nu)   // G
	||   (!G &&  Kb && !E && !nu)   // Kb
	||   ( G &&  Kb && !E && !nu)   // G & Kb
	||   ( G && !Kb && !E &&  nu)   // G & nu
	||   (!G &&  Kb && !E &&  nu)   // Kb & nu
	||   (!G && !Kb &&  E &&  nu)   // E & nu
	||   (!G && !Kb && !E && !nu))) // nothing
	{
		SETERRQ(PETSC_COMM_WORLD, PETSC_ERR_USER, "Unsupported or nonunique combination of elasticity parameters for phase %lld (G, Kb, G + Kb, G + nu, Kb + nu, E + nu)\n", (LLD)ID);
	}

	if(m->Kp && !Kb)
	{
		SETERRQ(PETSC_COMM_WORLD, PETSC_ERR_USER, "Bulk modulus (Kb) must be specified for phase %lld (Kb + Kp)", (LLD)ID);
	}

	if(m->beta && Kb)
	{
		SETERRQ(PETSC_COMM_WORLD, PETSC_ERR_USER, "Density pressure dependence parameters are not unique for phase %lld (beta, Kb)", (LLD)ID);
	}

	// compute elastic parameters
	if( G  && nu)          Kb  = 2*G*(1 + nu)/(3*(1 - 2*nu));
	if( Kb && nu)          G   = (3*Kb*(1 - 2*nu))/(2*(1 + nu));
	if( E  && nu)        { Kb  = E/(3*(1 - 2*nu)); G = E/(2*(1 + nu)); }
	if(!E  && Kb && G)      E  = 9*Kb*G/(3*Kb + G);
	if(!nu && Kb && G)      nu = (3*Kb - 2*G)/(2*(3*Kb + G));
	if( Kb  && G && m->rho) Vp = sqrt((Kb + 4.0*G/3.0)/m->rho);
	if( G  && m->rho)       Vs = sqrt((G/m->rho));

	// store elastic moduli
	m->G  = G;
	m->Kb = Kb;


	// check that at least one essential deformation mechanism is specified
	if(!m->Bd && !m->Bn && !m->G && !m->Bdc && !m->eta_fk)
	{
		SETERRQ(PETSC_COMM_WORLD, PETSC_ERR_USER, "At least one of the parameter (set) Bd (eta), Bn (eta0, e0), Bdc, G, eta_fk must be specified for phase %lld", (LLD)ID);
	}

	// PRINT (optional)
	if (PrintOutput){
		if (strlen(m->Name)>0){
			PetscPrintf(PETSC_COMM_WORLD,"   Phase ID : %lld     --   %s ",(LLD)(m->ID), m->Name);
		}
		else
		{
			PetscPrintf(PETSC_COMM_WORLD,"   Phase ID : %lld  %s ",(LLD)(m->ID), m->Name);
			
		}

		if(strlen(ndiff)) PetscPrintf(PETSC_COMM_WORLD,"\n   diffusion creep profile  : %s", ndiff);
		if(strlen(ndisl)) PetscPrintf(PETSC_COMM_WORLD,"\n   dislocation creep profile: %s", ndisl);

		sprintf(title, "   (dens)   : "); print_title = 1;
		MatPrintScalParam(m->rho,   "rho",   "[kg/m^3]", scal, title, &print_title);
		if(m->pdAct == 1)
		{
			PetscPrintf(PETSC_COMM_WORLD,"- Employing phase diagram: %s", PhaseDiagram);
		}
		else
		MatPrintScalParam(m->rho_n, "rho_n", "[ ]",      scal, title, &print_title);
		MatPrintScalParam(m->rho_c, "rho_c", "[1/m]",    scal, title, &print_title);
		MatPrintScalParam(m->beta,  "beta",  "[1/Pa]",   scal, title, &print_title);
		MatPrintScalParam(m->rho_melt, "rho",     "[kg/m^3]",      scal, title, &print_title);


		sprintf(title, "   (elast)  : "); print_title = 1;
		MatPrintScalParam(G,     "G",  "[Pa]",  scal, title, &print_title);
		MatPrintScalParam(Kb,    "Kb",  "[Pa]",  scal, title, &print_title);
		MatPrintScalParam(E,     "E",  "[Pa]",  scal, title, &print_title);
		MatPrintScalParam(nu,    "nu", "[ ]",   scal, title, &print_title);
		MatPrintScalParam(m->Kp, "Kp", "[ ]",   scal, title, &print_title);
		MatPrintScalParam(Vp,    "Vp", "[m/s]", scal, title, &print_title);
		MatPrintScalParam(Vs,    "Vs", "[m/s]", scal, title, &print_title);

		sprintf(title, "   (diff)   : "); print_title = 1;
		MatPrintScalParam(eta,   "eta", "[Pa*s]",    scal, title, &print_title);
		MatPrintScalParam(m->Bd, "Bd",  "[1/Pa/s]",  scal, title, &print_title);
		MatPrintScalParam(m->Ed, "Ed",  "[J/mol]",   scal, title, &print_title);
		MatPrintScalParam(m->Vd, "Vd",  "[m^3/mol]", scal, title, &print_title);

		sprintf(title, "   (disl)   : "); print_title = 1;
		MatPrintScalParam(eta0,  "eta0", "[Pa*s]",     scal, title, &print_title);
		MatPrintScalParam(e0,    "e0",   "[1/s]",      scal, title, &print_title);
		MatPrintScalParam(m->Bn, "Bn",   "[1/Pa^n/s]", scal, title, &print_title);
		MatPrintScalParam(m->En, "En",   "[J/mol]",    scal, title, &print_title);
		MatPrintScalParam(m->Vn, "Vn",   "[m^3/mol]",  scal, title, &print_title);
		MatPrintScalParam(m->n,  "n",    "[ ]",        scal, title, &print_title);

		sprintf(title, "   (peirl)  : "); print_title = 1;
		MatPrintScalParam(m->Bp,    "Bp",    "[1/s]",     scal, title, &print_title);
		MatPrintScalParam(m->Ep,    "Ep",    "[J/mol]",   scal, title, &print_title);
		MatPrintScalParam(m->Vp,    "Vp",    "[m^3/mol]", scal, title, &print_title);
		MatPrintScalParam(m->taup,  "taup",  "[Pa]",      scal, title, &print_title);
		MatPrintScalParam(m->gamma, "gamma", "[ ]",       scal, title, &print_title);
		MatPrintScalParam(m->q,     "q",     "[ ]",       scal, title, &print_title);

		sprintf(title, "   (FK)     : "); print_title = 1;
		MatPrintScalParam(m->eta_fk,   "eta_fk",    "[Pa*s]", scal, title, &print_title);
		MatPrintScalParam(m->gamma_fk, "gamma_fk",  "[1/K]",  scal, title, &print_title);
		MatPrintScalParam(m->TRef_fk,  "TRef_fk",   "[C]",    scal, title, &print_title);
		if(m->TRef_fk == 0.0 && m->eta_fk) PetscPrintf(PETSC_COMM_WORLD, "TRef_fk = %g [C]", m->TRef_fk);
		

		sprintf(title, "   (dc)     : "); print_title = 1;
		MatPrintScalParam(m->Bdc,   "Bdc",  "[1/s]",   scal, title, &print_title);
		MatPrintScalParam(m->Edc,   "Edc",  "[J/mol]", scal, title, &print_title);
		MatPrintScalParam(m->Rdc,   "Rdc",  "[ ]",     scal, title, &print_title);
		MatPrintScalParam(m->mu,    "mu",   "[Pa]",    scal, title, &print_title);

		sprintf(title, "   (ps)     : "); print_title = 1;
		MatPrintScalParam(m->Bps,   "Bps",  "[K*m^3/Pa/s]", scal, title, &print_title);
		MatPrintScalParam(m->Eps,   "Eps",  "[J/mol]",      scal, title, &print_title);
		MatPrintScalParam(m->d,     "d",    "[m]",          scal, title, &print_title);

		sprintf(title, "   (plast)  : "); print_title = 1;
		MatPrintScalParam(m->ch,     "ch",     "[Pa]",   scal, title, &print_title);
		MatPrintScalParam(m->fr,     "fr",     "[deg]",  scal, title, &print_title);
		MatPrintScalParam(m->eta_st, "eta_st", "[Pa*s]", scal, title, &print_title);
		MatPrintScalParam(m->rp,     "rp",     "[ ]",    scal, title, &print_title);		
		if(frSoftID != -1) PetscPrintf(PETSC_COMM_WORLD, "frSoftID = %lld ", (LLD)frSoftID);
		if(chSoftID != -1) PetscPrintf(PETSC_COMM_WORLD, "chSoftID = %lld ", (LLD)chSoftID);
		if(healID != -1)   PetscPrintf(PETSC_COMM_WORLD, "healID = %lld ",   (LLD)healID);
		
		sprintf(title, "   (temp)   : "); print_title = 1;
		MatPrintScalParam(m->alpha, "alpha", "[1/K]",    scal, title, &print_title);
		MatPrintScalParam(m->Cp,    "Cp",    "[J/kg/K]", scal, title, &print_title);
		MatPrintScalParam(m->k,     "k",     "[W/m/k]",  scal, title, &print_title);
		MatPrintScalParam(m->A,     "A",     "[W/kg]",   scal, title, &print_title);
		MatPrintScalParam(m->T,     "T",     "[C]",      scal, title, &print_title);
		MatPrintScalParam(m->nu_k,  "nu_k",  "[]",      scal, title, &print_title);
		MatPrintScalParam(m->T_Nu,  "T_Nu",  "[C]",      scal, title, &print_title);
		MatPrintScalParam(m->T_liq,  "T_liq",  "[C]",      scal, title, &print_title);
		MatPrintScalParam(m->T_sol,  "T_sol",  "[C]",      scal, title, &print_title);
		MatPrintScalParam(m->Latent_hx,  "Latent_hx",  "[J/kg]",      scal, title, &print_title);

		PetscPrintf(PETSC_COMM_WORLD,"\n\n");

	}

	// SCALE

	// NOTE: [1] activation energy is not scaled, gas constant is scaled with temperature (RT)
	//       [2] activation volume is scaled with characteristic stress in SI units       (pV)

	m->rho    /= scal->density;
	m->rho_c  *= scal->length_si;
	m->beta   *= scal->stress_si; // [1/Pa]
	m->rho_melt /= scal->density;

	// diffusion creep
	m->Bd     *= scal->viscosity;
	m->Vd     *= scal->stress_si;

	// dislocation creep (power-law)
	m->Bn     *= pow(scal->stress_si, m->n)*scal->time_si;
	m->Vn     *= scal->stress_si;

	// Peierls creep
	m->Bp     /=  scal->strain_rate;
	m->Vp     *=  scal->stress_si;
	m->taup   /=  scal->stress_si;

	// dc-creep
	m->Bdc    /=  scal->strain_rate;
	m->mu     /=  scal->stress_si;

	// ps-creep
	m->Bps   *= scal->viscosity/scal->volume_si/scal->temperature;
	m->d     /= scal->length_si;

	// Frank-Kamenetzky
	m->gamma_fk = m->gamma_fk * scal->temperature;
	m->TRef_fk  = (m->TRef_fk + scal->Tshift)/scal->temperature;
	m->eta_fk  /= scal->viscosity;

	// elasticity
	m->G      /= scal->stress_si;
	m->Kb     /= scal->stress_si;

	// plasticity
	m->ch     /= scal->stress_si;
	m->fr     /= scal->angle;      

	m->eta_st /= scal->viscosity;
    
	// temperature
	m->alpha  /= scal->expansivity;
	m->Cp     /= scal->cpecific_heat;
	m->k      /= scal->conductivity;
	m->A      /= scal->heat_production;
	m->Latent_hx /= (scal->cpecific_heat*scal->temperature);

	// phase-temperature
	if(m->T) m->T = (m->T + scal->Tshift)/scal->temperature;
	if(m->T_Nu) m->T_Nu = (m->T_Nu + scal->Tshift)/scal->temperature;
	
	// temperature below which conductivity is multiplied by nu_k 
	if(m->T_liq) m->T_liq = (m->T_liq + scal->Tshift)/scal->temperature;
	if(m->T_sol) m->T_sol = (m->T_sol + scal->Tshift)/scal->temperature;

	PetscFunctionReturn(0);
}
//---------------------------------------------------------------------------
void MatPrintScalParam(
		PetscScalar par,  const char key[],   const char label[],
		Scaling    *scal, const char title[], PetscInt   *print_title)
{
	// monitor parameter value

	if(par == 0.0) return;

	if((*print_title))
	{
		PetscPrintf(PETSC_COMM_WORLD, "\n%s", title);

		(*print_title) = 0;
	}

	if(scal->utype == _NONE_)
	{
		PetscPrintf(PETSC_COMM_WORLD, "%s = %g [ ]  ", key, par);
	}
	else
	{
		PetscPrintf(PETSC_COMM_WORLD, "%s = %g %s  ", key, par, label);
	}
}
//---------------------------------------------------------------------------
//............ PREDEFINED RHEOLOGICAL PROFILES (from literature) ............
//---------------------------------------------------------------------------

PetscErrorCode GetProfileName(FB *fb, Scaling *scal, char name[], const char key[])
{
	// read profile name from file

	PetscErrorCode ierr;
	PetscFunctionBeginUser;

	ierr = getStringParam(fb, _OPTIONAL_, key, name, NULL);  CHKERRQ(ierr);

	if(strlen(name) && scal->utype == _NONE_)
	{
		SETERRQ(PETSC_COMM_WORLD, PETSC_ERR_USER, "Predefined creep profile is not supported for non-dimensional setup");
	}

	PetscFunctionReturn(0);
}
//---------------------------------------------------------------------------
PetscErrorCode SetDiffProfile(Material_t *m, char name[])
{
	// set diffusion creep profiles from literature

	// We assume that the creep law has the form:
	// Diffusion:   eII = Ad*Tau   * C_OH^r * d^-p *exp( - (Ed + P*Vd)/(R*T))
	// Dislocation: eII = An*Tau^n * C_OH^r        *exp( - (En + P*Vn)/(R*T))
	//
	// In addition, we take into account that the creep-laws are typically measured under uniaxial or simple shear,
	// whereas we need them in tensorial format (for correction see e.g. T. Gerya book).
	//
	//   eII     -   strain rate             [1/s]
	//   Tau     -   stress                  [Pa]
	//   P       -   pressure                [Pa]
	//   R       -   gas constant
	//   Ad, An  -   prefactor (Bn before taking into account grain size and water fugacity) [Pa^(-n)s^(-1)]
	//   Bd, Bn  -   prefactor               [Pa^(-n)s^(-1)]
	//   n       -   power-law exponent (n=1 for diffusion creep)
	//   Ed, En  -   activation Energy       [J/MPA/mol]
	//   Vd, Vn  -   activation volume       [m^3/mol]
	//   d       -   grain size              [in micro-meters (1e-6 meter)]
	//   p       -   exponent of grain size
	//   C_OH    -   water fugacity in H/10^6 Si  (see Hirth & Kohlstedt 2003 for a description)
	//   r       -   power-law exponent of C_OH term
	//   MPa     -   transform units: 0 - units in Pa; 1 - units in MPa

	ExpType          type;
	PetscInt         MPa;
	PetscScalar      d0, p;
	PetscScalar      C_OH_0, r;

	PetscErrorCode ierr;
	PetscFunctionBeginUser;

	// check for empty string
	if(!strlen(name)) PetscFunctionReturn(0);

	if (!strcmp(name,"Dry_Olivine_diff_creep-Hirth_Kohlstedt_2003"))
	{
		// after Hirth, G. & Kohlstedt (2003), D. Rheology of the upper mantle and the mantle wedge: A view from the experimentalists.
		m->Bd            =   1.5e9;
		m->Ed            =   375e3;
		m->Vd            =   5e-6;
		type             =   _SimpleShear_;
		MPa              =   1;
		d0               =   10e3;
		p                =   3;
		C_OH_0           =   1;
		r                =   0;
	}

	else if (!strcmp(name,"Wet_Olivine_diff_creep-Hirth_Kohlstedt_2003_constant_C_OH"))
	{
		// after Hirth, G. & Kohlstedt (2003), D. Rheology of the upper mantle and the mantle wedge: A view from the experimentalists.
		m->Bd            =   1.0e6;
		m->Ed            =   335e3;
		m->Vd            =   4e-6;
		type             =   _SimpleShear_;
		MPa              =   1;
		d0               =   10e3;
		p                =   3;
		C_OH_0           =   1000;
		r                =   1;
	}

	else if (!strcmp(name,"Wet_Olivine_diff_creep-Hirth_Kohlstedt_2003"))
	{
		// after Hirth, G. & Kohlstedt (2003), D. Rheology of the upper mantle and the mantle wedge: A view from the experimentalists.
		m->Bd            =   2.5e7;
		m->Ed            =   375e3;
		m->Vd            =   10e-6;
		type             =   _SimpleShear_;
		MPa              =   1;
		d0               =   10e3;
		p                =   3;
		C_OH_0           =   1000;
		r                =   0.8;
	}
	else if (!strcmp(name,"Dry_Plagioclase_RybackiDresen_2000"))
	{
		// after Rybacki and Dresen, 2000, JGR 
		m->Bd            =   1.2589e12;		
		m->Ed            =   460e3;
		m->Vd            =   24e-6;
		type             =   _UniAxial_;
		MPa              =   1;
		d0               =   100;					// in microns in their paper
		p                =   3;
		C_OH_0           =   1;
		r                =   0.0;
	}
	else if (!strcmp(name,"Wet_Plagioclase_RybackiDresen_2000"))
	{
		// after Rybacki and Dresen, 2000, JGR 
		m->Bd            =   0.1995;		
		m->Ed            =   159e3;
		m->Vd            =   38e-6;
		type             =   _UniAxial_;
		MPa              =   1;
		d0               =   100;					// in microns in their paper
		p                =   3;
		C_OH_0           =   158.4893;				// fugacity water 10^2.2, not sure whether that is implemented correctly
		r                =   1.0;					// 1.0 in Rybacki paper, but to be checked that units match
	}
	else
	{
		SETERRQ(PETSC_COMM_WORLD, PETSC_ERR_USER, "No such diffusion creep profile: %s! ",name);
	}

	// correct experimental creep prefactor to tensor units
	ierr = CorrExpPreFactor(m->Bd, 1, type, MPa); CHKERRQ(ierr);

	// take into account grain size and water content
	m->Bd *= pow(d0,-p)*pow(C_OH_0,r);

	PetscFunctionReturn(0);
}
//---------------------------------------------------------------------------
PetscErrorCode SetDislProfile(Material_t *m, char name[])
{
	// set dislocation creep profiles from literature

	// We assume that the creep law has the form:
	// Diffusion:   eII = Ad*Tau   * C_OH^r * d^-p *exp( - (Ed + P*Vd)/(R*T))
	// Dislocation: eII = An*Tau^n * C_OH^r        *exp( - (En + P*Vn)/(R*T))
	//
	// In addition, we take into account that the creep-laws are typically measured under uniaxial or simple shear,
	// whereas we need them in tensorial format (for correction see e.g. T. Gerya book).
	//
	//   eII     -   strain rate             [1/s]
	//   Tau     -   stress                  [Pa]
	//   P       -   pressure                [Pa]
	//   R       -   gas constant
	//   Ad, An  -   prefactor (Bn before taking into account grain size and water fugacity) [Pa^(-n)s^(-1)]
	//   Bd, Bn  -   prefactor               [Pa^(-n)s^(-1)]
	//   n       -   power-law exponent (n=1 for diffusion creep)
	//   Ed, En  -   activation Energy       [J/MPA/mol]
	//   Vd, Vn  -   activation volume       [m^3/mol]
	//   d       -   grain size              [in micro-meters (1e-6 meter)]
	//   p       -   exponent of grain size
	//   C_OH    -   water fugacity in H/10^6 Si  (see Hirth & Kohlstedt 2003 for a description)
	//   r       -   power-law exponent of C_OH term
	//   MPa     -   transform units: 0 - units in Pa; 1 - units in MPa

	ExpType          type;
	PetscInt         MPa;
	PetscScalar      C_OH_0, r;

	PetscErrorCode ierr;
	PetscFunctionBeginUser;

	// check for empty string
	if(!strlen(name)) PetscFunctionReturn(0);

	if (!strcmp(name,"Dry_Olivine-Ranalli_1995"))
	{
		// after Ranalli 1995
		m->Bn            =   2.5e4;
		m->n             =   3.5;
		m->En            =   532e3;
		m->Vn            =   17e-6;
		type             =   _UniAxial_;
		MPa              =   1;
		C_OH_0           =   1;
		r                =   0;
	}

	else if (!strcmp(name,"Wet_Olivine-Ranalli_1995"))
	{
		// after Ranalli 1995
		m->Bn            =   2.0e3;
		m->n             =   4.0;
		m->En            =   471e3;
		m->Vn            =   0;
		type             =   _UniAxial_;
		MPa              =   1;
		C_OH_0           =   1;
		r                =   0;
	}

	else if (!strcmp(name,"Quartz_Diorite-Hansen_Carter_1982"))
	{
		// taken from Carter and Tsenn (1986). Flow properties of continental lithosphere - page 18.
		m->Bn            =   pow(10,-1.5);
		m->n             =   2.4;
		m->En            =   212e3;
		m->Vn            =   0;
		type             =   _SimpleShear_;
		MPa              =   1;
		C_OH_0           =   1;
		r                =   0;
	}

	else if (!strcmp(name,"Diabase-Caristan_1982"))
	{
		// Taken from J. de Bremond d'Ars et al./Tectonophysics (1999). Hydrothermalism and Diapirism in the Archaean: gravitational instability constrains. - page 5
		m->Bn            =   6e-2;
		m->n             =   3.05;
		m->En            =   276e3;
		m->Vn            =   1;
		type             =   _UniAxial_;
		MPa              =   1;
		C_OH_0           =   1;
		r                =   0;
	}

	else if (!strcmp(name,"Tumut_Pond_Serpentinite-Raleigh_Paterson_1965"))
	{
		// Taken from J. de Bremond d'Ars et al./Tectonophysics (1999). Hydrothermalism and Diapirism in the Archaean: gravitational instability constrains. - page 5
		m->Bn            =   6.3e-7;
		m->n             =   2.8;
		m->En            =   66e3;
		m->Vn            =   0;
		type             =   _UniAxial_;
		MPa              =   1;
		C_OH_0           =   1;
		r                =   0;
	}

	else if (!strcmp(name,"Wet_Quarzite-Ranalli_1995"))
	{
		// used in LI, Z. H., GERYA, T. V. and BURG, J.-P. (2010),
		// Influence of tectonic overpressure on PT paths of HPUHP rocks in continental collision zones: thermomechanical modelling.
		// Journal of Metamorphic Geology, 28: 227247. doi: 10.1111/j.1525-1314.2009.00864.x Table 2
		// in Ranalli 1995 (page 334 Table 10.3)
		m->Bn            =   3.2e-4;
		m->n             =   2.3;
		m->En            =   154e3;
		m->Vn            =   0;
		type             =   _UniAxial_;
		MPa              =   1;
		C_OH_0           =   1;
		r                =   0;
	}

	else if (!strcmp(name,"Quarzite-Ranalli_1995"))
	{
		// used in LI, Z. H., GERYA, T. V. and BURG, J.-P. (2010),
		// Influence of tectonic overpressure on PT paths of HPUHP rocks in continental collision zones: thermomechanical modelling.
		// Journal of Metamorphic Geology, 28: 227247. doi: 10.1111/j.1525-1314.2009.00864.x Table 2
		// in Ranalli 1995 (page 334 Table 10.3)
		m->Bn            =   6.7e-6;
		m->n             =   2.4;
		m->En            =   156e3;
		m->Vn            =   0;
		type             =   _UniAxial_;
		MPa              =   1;
		C_OH_0           =   1;
		r                =   0;
	}

	else if (!strcmp(name,"Mafic_Granulite-Ranalli_1995"))
	{
		// used in LI, Z. H., GERYA, T. V. and BURG, J.-P. (2010),
		// Influence of tectonic overpressure on PT paths of HPUHP rocks in continental collision zones: thermomechanical modelling.
		// Journal of Metamorphic Geology, 28: 227247. doi: 10.1111/j.1525-1314.2009.00864.x Table 2
		// in Ranalli 1995 (page 334 Table 10.3)
		m->Bn            =   1.4e4;
		m->n             =   4.2;
		m->En            =   445e3;
		m->Vn            =   0;
		type             =   _UniAxial_;
		MPa              =   1;
		C_OH_0           =   1;
		r                =   0;
	}

	else if (!strcmp(name,"Maryland_strong_diabase-Mackwell_et_al_1998"))
	{
		// Mackwell, Zimmerman & Kohlstedt (1998). High-temperature deformation
		// of dry diabase with application to tectonics on Venus. JGR 103. B1. 975-984. page 980
		m->Bn            =   8;
		m->n             =   4.7;
		m->En            =   485e3;
		m->Vn            =   0;
		type             =   _UniAxial_;
		MPa              =   1;
		C_OH_0           =   1;
		r                =   0;
	}

	else if (!strcmp(name,"Wet_Quarzite-Ueda_et_al_2008"))
	{
		// Parameters used in Ueda et al (PEPI 2008)
		m->Bn            =   pow(10,-3.5);
		m->n             =   2.3;
		m->En            =   154e3;
		m->Vn            =   0;
		type             =   _UniAxial_;
		MPa              =   1;
		C_OH_0           =   1;
		r                =   0;
	}

	else if (!strcmp(name,"Diabase-Huismans_et_al_2001"))
	{
		// parameters used in Huismans et al 2001
		m->Bn            =   3.2e-20;
		m->n             =   3.05;
		m->En            =   276e3;
		m->Vn            =   0;
		type             =   _UniAxial_;
		MPa              =   0;
		C_OH_0           =   1;
		r                =   0;
	}

	else if (!strcmp(name,"Granite-Huismans_et_al_2001"))
	{
		// parameters used in Huismans et al 2001
		m->Bn            =   3.16e-26;
		m->n             =   3.3;
		m->En            =   186.5e3;
		m->Vn            =   0;
		type             =   _UniAxial_;
		MPa              =   0;
		C_OH_0           =   1;
		r                =   0;
	}

	else if (!strcmp(name,"Dry_Upper_Crust-Schmalholz_Kaus_Burg_2009"))
	{
		// granite - Burg And Podladchikov (1999)
		m->Bn            =   3.16e-26;
		m->n             =   3.3;
		m->En            =   190e3;
		m->Vn            =   0;
		type             =   _UniAxial_;
		MPa              =   0;
		C_OH_0           =   1;
		r                =   0;
	}

	else if (!strcmp(name,"Weak_Lower_Crust-Schmalholz_Kaus_Burg_2009"))
	{
		// diabase - Burg And Podladchikov (1999)
		m->Bn            =   3.2e-20;
		m->n             =   3.0;
		m->En            =   276e3;
		m->Vn            =   0;
		type             =   _UniAxial_;
		MPa              =   0;
		C_OH_0           =   1;
		r                =   0;
	}

	else if (!strcmp(name,"Plagioclase_An75-Ranalli_1995"))
	{
		m->Bn            =   3.3e-4;
		m->n             =   3.2;
		m->En            =   238e3;
		m->Vn            =   0;
		type             =   _UniAxial_;
		MPa              =   1;
		C_OH_0           =   1;
		r                =   0;
	}

	else if (!strcmp(name,"Dry_Plagioclase_RybackiDresen_2000"))
	{
		m->Bn            =   5.0119e12;		
		m->n             =   3.0;
		m->En            =   641e3;
		m->Vn            =   24e-6;
		type             =   _UniAxial_;
		MPa              =   1;
		C_OH_0           =   1;
		r                =   0;
	}

	else if (!strcmp(name,"Wet_Plagioclase_RybackiDresen_2000"))
	{
		m->Bn            =   1.5849;		
		m->n             =   3.0;
		m->En            =   345e3;
		m->Vn            =   38e-6;
		type             =   _UniAxial_;
		MPa              =   1;
		C_OH_0           =   158.4893;				// fugacity water 10^2.2, not sure whether that is implemented correctly
		r                =   1.0;					// 1.0 in Rybacki paper, but to be checked that units match

	}

	else if (!strcmp(name,"Wet_Olivine_disl_creep-Hirth_Kohlstedt_2003"))
	{
		// after Hirth, G. & Kohlstedt (2003), D. Rheology of the upper mantle and the mantle wedge: A view from the experimentalists.
		// Inside the subduction Factory 83?105. Table 1, "wet dislocation" parameters
		m->Bn            =   1600;
		m->n             =   3.5;
		m->En            =   520e3;
		m->Vn            =   22e-6;
		type             =   _SimpleShear_;
		MPa              =   1;
		C_OH_0           =   1000;
		r                =   1.2;
	}

	else if (!strcmp(name,"Wet_Olivine_disl_creep-Hirth_Kohlstedt_2003_constant_C_OH"))
	{
		// after Hirth, G. & Kohlstedt (2003), D. Rheology of the upper mantle and the mantle wedge: A view from the experimentalists.
		// Inside the subduction Factory 83?105. Table 1, "wet dislocation (constant C_OH)" parameters
		m->Bn            =   90;
		m->n             =   3.5;
		m->En            =   480e3;
		m->Vn            =   11e-6;
		type             =   _SimpleShear_;
		MPa              =   1;
		C_OH_0           =   1000;
		r                =   1.2;
	}

	else if (!strcmp(name,"Dry_Olivine_disl_creep-Hirth_Kohlstedt_2003"))
	{
		// after Hirth, G. & Kohlstedt (2003), D. Rheology of the upper mantle and the mantle wedge: A view from the experimentalists.
		// Inside the subduction Factory 83?105. Table 1, "dry dislocation" parameters
		m->Bn            =   1.1e5;
		m->n             =   3.5;
		m->En            =   530e3;
		m->Vn            =   15e-6;
		type             =   _SimpleShear_;
		MPa              =   1;
		C_OH_0           =   1;
		r                =   0;
	}

	else if (!strcmp(name,"Olivine-Burg_Podladchikov_1999"))
	{
		// after Burg and Podladchikov 1999
		m->Bn            =   7.1e-14;
		m->n             =   3.0;
		m->En            =   510e3;
		m->Vn            =   0;
		type             =   _SimpleShear_;
		MPa              =   0;
		C_OH_0           =   1;
		r                =   0;
	}

	else if (!strcmp(name,"Wet_Upper_Mantle-Burg_Schmalholz_2008"))
	{
		// used in  SchmalholzKausBurg(2009), Geology (wet olivine)
		m->Bn            =   2e-21;
		m->n             =   4.0;
		m->En            =   471e3;
		m->Vn            =   0;
		type             =   _SimpleShear_;
		MPa              =   0;
		C_OH_0           =   1;
		r                =   0;
	}

	else if (!strcmp(name,"Granite-Tirel_et_al_2008"))
	{
		// used in  SchmalholzKausBurg(2009), Geology
		m->Bn            =   1.25e-9;
		m->n             =   3.2;
		m->En            =   123e3;
		m->Vn            =   0;
		type             =   _SimpleShear_;
		MPa              =   1;
		C_OH_0           =   1;
		r                =   0;
	}
	
	else if (!strcmp(name,"Ara_rocksalt-Urai_et_al.(2008)"))
    {
        // Ara rocksalt as published in Urai et al.(2008)
        m->Bn            =   1.82e-9;
        m->n             =   5;
        m->En            =   32.4e3;
        m->Vn            =   0;
        type             =   _UniAxial_;
        MPa              =   1;
        C_OH_0           =   1;
        r                =   0;
    }

	else if (!strcmp(name,"RockSaltReference_BGRa_class3-Braeumer_et_al_2011"))
    {
        // Taken from Bräuer et al. (2011) Description of the Gorleben site (PART 4): Geotechnical exploration of the Gorleben salt dome - page 126
        m->Bn            =   5.2083e-7; // 2^(class==3)/32 * 0.18 * 1/24/3600 * (1MPa^(-1))^5
        m->n             =   5;
        m->En            =   54e3;
        m->Vn            =   0;
        type             =   _UniAxial_;
        MPa              =   1;
        C_OH_0           =   1;
        r                =   0;
    }

    else if (!strcmp(name,"Polycrystalline_Anhydrite-Mueller_and_Briegel(1978)"))
    {
        //
        m->Bn            =   3.16228e1;
        m->n             =   2;
        m->En            =   152.3e3;
        m->Vn            =   0;
        type             =   _UniAxial_;
        MPa              =   1;
        C_OH_0           =   1;
        r                =   0;
    }
    
	else
	{
		SETERRQ(PETSC_COMM_WORLD, PETSC_ERR_USER, "No such dislocation creep profile: %s! ",name);
	}

	// correct experimental creep prefactor to tensor units
	ierr = CorrExpPreFactor(m->Bn, m->n, type, MPa); CHKERRQ(ierr);

	// take into account grain size and water content
	m->Bn *= pow(C_OH_0,r);

	PetscFunctionReturn(0);
}
//---------------------------------------------------------------------------
PetscErrorCode SetPeirProfile(Material_t *m, char name[])
{
	// set Peierls creep profiles from literature

	// We assume that the creep law has the form:
	// Peierls:   eII = Bp * exp( - (EP + P*VP)/(R*T)*(1-gamma)^q) * (Tau/gamma/taup)^s
	//            s   = (Ep+p*Vp)/(R*T)*(1-gamma)^(q-1)*q*gamma
	//
	// where:
	// Bp         - pre-exponential constant for the Peierls mechanism [1/s]
	// Ep         - activation energy [J/mol K]
	// Vp         - activation volume [m3/mol ]
	// taup       - Peierls stress [Pa]
	// gamma      - adjustable constant [-]
	// q          - stress dependence for Peierls creep [-]
	// s          - Peierls creep exponent (typical values between 7-11) [-]

	ExpType  type;
	PetscInt MPa;

	PetscErrorCode ierr;
	PetscFunctionBeginUser;

	// check for empty string
	if(!strlen(name)) PetscFunctionReturn(0);

	if (!strcmp(name,"Olivine_Peierls-Kameyama_1999"))
	{
		// used in Kameyama et al 1999 (EPSL), vol 168., pp. 159-172
		// original source: Guyot and Dorn (1967) and Poirier (1985)
		m->Bp            = 5.7e11;
		m->Ep            = 5.4e5;
		m->Vp            = 0.0;
		m->taup          = 8.5e9;
		m->gamma         = 0.1;
		m->q             = 2;
        type             = _None_; // what to use for indenter-type tests? (set to none for now)
        MPa              = 0;
	}

	else
	{
		SETERRQ(PETSC_COMM_WORLD, PETSC_ERR_USER, "No such Peierls creep profile: %s! ",name);
	}

	// correct Peierls prefactor & stress to tensor units
	ierr = CorrExpStressStrainRate(m->Bp, m->taup, type, MPa); CHKERRQ(ierr);

	PetscFunctionReturn(0);
}
//---------------------------------------------------------------------------
PetscErrorCode CorrExpPreFactor(PetscScalar &B, PetscScalar n, ExpType type, PetscInt MPa)
{
	// correct experimental creep prefactor to tensor units
	// correction factor depends on experiment type (see e.g. Gerya, 2010, chapter 6, p. 71-78)

	// B - creep prefactor
	// n - power law exponent

	PetscFunctionBeginUser;

	// apply experimental to tensor correction
	if      (type == _UniAxial_)    B *= pow(3.0, (n + 1.0)/2.0)/2.0; //  F = (3^(n+1)/2)/2
	else if (type == _SimpleShear_) B *= pow(2.0,  n - 1.0);          //  F =  2^(n-1)
	else if (type != _None_)
	{
			SETERRQ(PETSC_COMM_WORLD, PETSC_ERR_USER, "Unknown rheology experiment type!");
	}

	// apply correction from [MPa^(-n) s^(-1)] to [Pa^(-n) s^(-1)] if required
	if(MPa) B *= pow(10, -6.0*n);

	PetscFunctionReturn(0);
}
//---------------------------------------------------------------------------
PetscErrorCode CorrExpStressStrainRate(PetscScalar &D, PetscScalar &S, ExpType type, PetscInt MPa)
{
	// correct experimental stress and strain rate parameters to tensor units
	// correction factor depends on experiment type (see e.g. Gerya, 2010, chapter 6, p. 71-78)

	// D - creep strain rate parameter (e.g. Peierls prefactor)
	// S - creep stress parameter (e.g. Peierls stress)

	PetscFunctionBeginUser;

	// apply experimental to tensor correction
	if      (type == _UniAxial_)    { D *= sqrt(3.0)/2.0; S /= sqrt(3.0); }
	else if (type == _SimpleShear_) { D /= 2.0;           S /= 2.0;       }
	else if (type != _None_)
	{
		SETERRQ(PETSC_COMM_WORLD, PETSC_ERR_USER, "Unknown rheology experiment type!");
	}

	// apply correction from [MPa] to [Pa] if required
	if(MPa) S *= 1e6;

	PetscFunctionReturn(0);
}
//------------------------------------------------------------------

//--------------------------------------------------------------------------

/*
//---------------------------------------------------------------------------
// This needs to be updated for the use in the inversion routines
//---------------------------------------------------------------------------
#undef __FUNCT__
#define __FUNCT__ "MatPropSetFromLibCall"
PetscErrorCode MatPropSetFromLibCall(JacRes *jr, ModParam *mod)
{
	// overwrite MATERIAL PARAMETERS with model parameters provided by a calling function

	PetscInt 	id,im;
	PetscScalar eta, eta0, e0;
	Material_t  *m;

	PetscFunctionBeginUser;

	if(mod == NULL) PetscFunctionReturn(0);

	// does a calling function provide model parameters?
	if(mod->use == 0) PetscFunctionReturn(0);

	// set material properties
	if(mod->use == 1) {
		PetscPrintf(PETSC_COMM_WORLD," ------------------------------------------------------------------------\n");
		PetscPrintf(PETSC_COMM_WORLD," Material properties set from calling function: \n");


		for(im=0;im<mod->mdN;im++)
		{

			id = mod->phs[im];
			// get pointer to specified phase
			m = jr->phases + id;

			// linear viscosity
			if(mod->typ[im] == _ETA_)
			{

				// initialize additional parameters
				eta      =  0.0;
				eta0     =  0.0;
				e0       =  0.0;
				eta = mod->val[im];

				// check strain-rate dependent creep
				if((!eta0 && e0) || (eta0 && !e0))
				{
					SETERRQ(PETSC_COMM_WORLD, PETSC_ERR_USER, "eta0 & e0 must be specified simultaneously for phase %lld", (LLD)id);
				}

				// check power-law exponent
				if(!m->n && ((eta0 && e0) || m->Bn))
				{
					SETERRQ(PETSC_COMM_WORLD, PETSC_ERR_USER, "Power-law exponent must be specified for phase %lld", (LLD)id);
				}

				// check Peierls creep
				if(m->Bp && (!m->taup || !m->gamma || !m->q || !m->Ep))
				{
					SETERRQ(PETSC_COMM_WORLD, PETSC_ERR_USER, "All Peierls creep parameters must be specified simultaneously for phase %lld", (LLD)id);
				}

				// recompute creep parameters
				if(eta)        m->Bd = 1.0/(2.0*eta);
				if(eta0 && e0) m->Bn = pow (2.0*eta0, -m->n)*pow(e0, 1 - m->n);

				// check that at least one essential deformation mechanism is specified
				if(!m->Bd && !m->Bn && !m->G)
				{
					SETERRQ(PETSC_COMM_WORLD, PETSC_ERR_USER, "At least one of the parameter (set) Bd (eta), Bn (eta0, e0), G must be specified for phase %lld", (LLD)id);
				}

				PetscPrintf(PETSC_COMM_WORLD,"    eta[%lld] = %g \n",(LLD)id,eta);
			}

			// constant density
			else if(mod->typ[im] == _RHO0_)
			{
				m->rho = mod->val[im];
				PetscPrintf(PETSC_COMM_WORLD,"    rho0[%lld] = %5.5f \n",(LLD)id,m->rho);
			}

			else
			{
				PetscPrintf(PETSC_COMM_WORLD,"WARNING: inversion parameter type is not implemented \n");
			}

		}
		PetscPrintf(PETSC_COMM_WORLD," ------------------------------------------------------------------------\n");
	}

	PetscFunctionReturn(0);
}
//---------------------------------------------------------------------------
#undef __FUNCT__
#define __FUNCT__ "MatPropSetFromCL"
PetscErrorCode MatPropSetFromCL(JacRes *jr)
{
	// overwrite MATERIAL PARAMETERS with command line options

	PetscErrorCode 	ierr;
	PetscBool		flg,get_options;
	PetscInt 		id;
	char 			matprop_opt[MAX_PATH_LEN];
	PetscScalar eta, eta0, e0;
	Material_t *m;

	PetscFunctionBeginUser;

	flg = PETSC_FALSE;
	get_options = PETSC_FALSE;

	ierr = PetscOptionsGetBool(NULL, NULL, "-SetMaterialProperties", &get_options, NULL ); 					CHKERRQ(ierr);

	if(get_options) {
		PetscPrintf(PETSC_COMM_WORLD," ------------------------------------------------------------------------\n");
		PetscPrintf(PETSC_COMM_WORLD," Material properties set from command line: \n");

		for(id=0;id<jr->numPhases;id++){

			// get pointer to specified phase
			m = jr->phases + id;

			// initialize additional parameters
			eta      =  0.0;
			eta0     =  0.0;
			e0       =  0.0;

			// linear viscosity
			sprintf(matprop_opt,"-eta_%lld",(LLD)id);
			ierr = PetscOptionsGetReal(NULL, NULL ,matprop_opt,&eta	, &flg); 				CHKERRQ(ierr);

				// check strain-rate dependent creep
				if((!eta0 && e0) || (eta0 && !e0))
				{
					SETERRQ(PETSC_COMM_WORLD, PETSC_ERR_USER, "eta0 & e0 must be specified simultaneously for phase %lld", (LLD)id);
				}

				// check power-law exponent
				if(!m->n && ((eta0 && e0) || m->Bn))
				{
					SETERRQ(PETSC_COMM_WORLD, PETSC_ERR_USER, "Power-law exponent must be specified for phase %lld", (LLD)id);
				}

				// check Peierls creep
				if(m->Bp && (!m->taup || !m->gamma || !m->q || !m->Ep))
				{
					SETERRQ(PETSC_COMM_WORLD, PETSC_ERR_USER, "All Peierls creep parameters must be specified simultaneously for phase %lld", (LLD)id);
				}

				// recompute creep parameters
				if(eta)        m->Bd = 1.0/(2.0*eta);
				if(eta0 && e0) m->Bn = pow (2.0*eta0, -m->n)*pow(e0, 1 - m->n);

				// check that at least one essential deformation mechanism is specified
				if(!m->Bd && !m->Bn && !m->G)
				{
					SETERRQ(PETSC_COMM_WORLD, PETSC_ERR_USER, "At least one of the parameter (set) Bd (eta), Bn (eta0, e0), G must be specified for phase %lld", (LLD)id);
				}

			if(flg == PETSC_TRUE) PetscPrintf(PETSC_COMM_WORLD,"    eta[%lld]	= %g \n",(LLD)id,eta);

			// constant density
			sprintf(matprop_opt,"-rho0_%lld",(LLD)id);
			ierr = PetscOptionsGetReal(NULL, NULL ,matprop_opt,&m->rho	, &flg);			CHKERRQ(ierr);
			if(flg == PETSC_TRUE) PetscPrintf(PETSC_COMM_WORLD,"    rho0[%lld]	= %5.5f \n",(LLD)id,m->rho);

		}
		PetscPrintf(PETSC_COMM_WORLD," ------------------------------------------------------------------------\n");
	}

	PetscFunctionReturn(0);
}
//---------------------------------------------------------------------------
*/
//---------------------------------------------------------------------------
#undef __FUNCT__
#define __FUNCT__ "PrintMatProp"
PetscErrorCode PrintMatProp(Material_t *MatProp)
{
	// Prints an overview of the material properties specified for a certain phase (for debugging)
	PetscFunctionBeginUser;

	PetscPrintf(PETSC_COMM_WORLD,">>> Material properties for phase %i with visId=%i : \n",MatProp->ID, MatProp->visID);
	PetscPrintf(PETSC_COMM_WORLD,">>> Density:          rho   = %1.7e,  rho_n = %1.7e,    rho_c = %1.7e,   beta = %1.7e \n",  MatProp->rho,MatProp->rho_c, MatProp->rho_c, MatProp->beta);
	PetscPrintf(PETSC_COMM_WORLD,">>> Elasticity:       Kb    = %1.7e,  Kp    = %1.7e,    G     = %1.7e \n",                MatProp->Kb, MatProp->Kp, MatProp->G);
	PetscPrintf(PETSC_COMM_WORLD,">>> Diffusion Cr.:    Bd    = %1.7e,  Ed    = %1.7e,    Vd    = %1.7e \n",                MatProp->Bd, MatProp->Ed, MatProp->Vd);
	PetscPrintf(PETSC_COMM_WORLD,">>> Dislocation Cr.:  Bn    = %1.7e,  n     = %1.7e,    Vn    = %1.7e,    En  = %1.7e \n", MatProp->Bn, MatProp->n, MatProp->Vn, MatProp->En);
	PetscPrintf(PETSC_COMM_WORLD,">>> Peierls Cr.:      Bp    = %1.7e,  Ep    = %1.7e,    Vp    = %1.7e,    taup= %1.7e,    gamma  = %1.7e,     q        = %1.7e \n", MatProp->Bp, MatProp->Ep, MatProp->Vp, MatProp->taup, MatProp->gamma, MatProp->q);
	PetscPrintf(PETSC_COMM_WORLD,">>> dc Cr.:           Bdc   = %1.7e,  Edc   = %1.7e,    Rdc   = %1.7e,    mu  = %1.7e \n", MatProp->Bdc, MatProp->Edc, MatProp->Rdc, MatProp->mu);
    PetscPrintf(PETSC_COMM_WORLD,">>> ps Cr.:           Bps   = %1.7e,  Eps   = %1.7e,    d     = %1.7e,    \n", MatProp->Bps, MatProp->Eps, MatProp->d);
    
    PetscPrintf(PETSC_COMM_WORLD,">>> Plasticity:       fr    = %1.7e,  ch    = %1.7e,    eta_st= %1.7e,    rp= %1.7e,    frSoftID = %i,  chSoftID = %i,   healID = %i \n", MatProp->fr, MatProp->ch, MatProp->eta_st, MatProp->rp, MatProp->frSoftID, MatProp->chSoftID, MatProp->healID);
	PetscPrintf(PETSC_COMM_WORLD,">>> Thermal:          alpha = %1.7e,  Cp    = %1.7e,    k     = %1.7e,    A = %1.7e,    T        = %1.7e \n", MatProp->alpha, MatProp->Cp, MatProp->k, MatProp->A, MatProp->T);
	PetscPrintf(PETSC_COMM_WORLD,"          			nu_k  = %1.7e,  T_Nu  = %1.7e,   \n", MatProp->nu_k, MatProp->T_Nu);
	PetscPrintf(PETSC_COMM_WORLD,"          			T_sol = %1.7e, T_liq  = %1.7e,   Latent_hx= %1.7e,    \n", MatProp->T_sol, MatProp->T_liq, MatProp->Latent_hx);

	PetscPrintf(PETSC_COMM_WORLD," \n");

  
	PetscFunctionReturn(0);
}

//---------------------------------------------------------------------------
PetscErrorCode DBMatOverwriteWithGlobalVariables(DBMat *dbm, FB *fb)
{
<<<<<<< HEAD
=======
    PetscFunctionBeginUser;

>>>>>>> 444d4feb
    PetscErrorCode  ierr;
    PetscScalar     eta_min;
    PetscInt        ID;
    Material_t      *m;
    Scaling         *scal;
	PetscFunctionBeginUser;

	// access context
	scal    = dbm->scal;

    eta_min = 0;
    ierr    = getScalarParam(fb, _OPTIONAL_, "eta_min",         &eta_min,        1, 1.0); CHKERRQ(ierr);

	for(ID = 0; ID < dbm->numPhases; ID++)
	{   
    	// get pointer to specified phase
        m = &dbm->phases[ID];
      
        // Plasticity stabilization viscosity: set to eta_min, if not defined 
        if(!m->eta_st) m->eta_st = eta_min/scal->viscosity; // set default stabilization viscosity if not defined    
        
	}

	PetscFunctionReturn(0);
}
//---------------------------------------------------------------------------<|MERGE_RESOLUTION|>--- conflicted
+++ resolved
@@ -168,25 +168,19 @@
 		// store actual number of Phase Transition laws
 		dbm->numPhtr = fb->nblocks;
 
-<<<<<<< HEAD
 		PetscPrintf(PETSC_COMM_WORLD,"--------------------------------------------------------------------------\n");
-=======
-			// read each individual softening law
-			for(jj = 0; jj < fb->nblocks; jj++)
-			{
-				ierr = DBMatReadPhaseTr(dbm, fs, fb); CHKERRQ(ierr);
->>>>>>> 444d4feb
-
-		// read each individual softening law
+
+		// read each individual phase transition
 		for(jj = 0; jj < fb->nblocks; jj++)
 		{
-			ierr = DBMatReadPhaseTr(dbm, fb); CHKERRQ(ierr);
+			ierr = DBMatReadPhaseTr(dbm, fs, fb); CHKERRQ(ierr);
 
 			fb->blockID++;
 		}
 
 		// adjust density if needed
 		ierr = Overwrite_density(dbm);CHKERRQ(ierr);
+
 	}
 
 	ierr = FBFreeBlocks(fb); CHKERRQ(ierr);
@@ -1693,16 +1687,13 @@
 //---------------------------------------------------------------------------
 PetscErrorCode DBMatOverwriteWithGlobalVariables(DBMat *dbm, FB *fb)
 {
-<<<<<<< HEAD
-=======
-    PetscFunctionBeginUser;
-
->>>>>>> 444d4feb
-    PetscErrorCode  ierr;
+
     PetscScalar     eta_min;
     PetscInt        ID;
     Material_t      *m;
     Scaling         *scal;
+
+    PetscErrorCode  ierr;
 	PetscFunctionBeginUser;
 
 	// access context
