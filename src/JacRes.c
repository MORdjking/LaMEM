--- conflicted
+++ resolved
@@ -1810,26 +1810,25 @@
 	matLim->warn         = PETSC_TRUE;
 	matLim->jac_mat_free = PETSC_FALSE;
 
-<<<<<<< HEAD
 	if(usr->DII_ref) matLim->DII_ref = usr->DII_ref;
 	else
 	{
 		matLim->DII_ref = 1.0;
-		PetscPrintf(PETSC_COMM_WORLD," WARNING: Reference strain rate DII_ref is not defined. Use a non-dimensional reference value of DII_ref =%f \n",matLim->DII_ref);
+		PetscPrintf(PETSC_COMM_WORLD," WARNING: Reference strain rate DII_ref is not defined. Use a non-dimensional reference value of DII_ref =%f \n", matLim->DII_ref);
 	}
 
 	cnt = 0;
 
 	// plasticity stabilization parameters
-	ierr = PetscOptionsHasName(PETSC_NULL, "-quasi_harmonic", &flg); CHKERRQ(ierr);
+	ierr = PetscOptionsHasName(NULL, NULL, "-quasi_harmonic", &flg); CHKERRQ(ierr);
 
 	if(flg == PETSC_TRUE) { matLim->quasiHarmAvg = PETSC_TRUE; cnt++; }
 
-	ierr = PetscOptionsGetScalar(NULL, "-cf_eta_min",  &matLim->cf_eta_min, &flg); CHKERRQ(ierr);
+	ierr = PetscOptionsGetScalar(NULL, NULL, "-cf_eta_min",  &matLim->cf_eta_min, &flg); CHKERRQ(ierr);
 
 	if(flg == PETSC_TRUE) { cnt++; }
 
-	ierr = PetscOptionsGetScalar(NULL, "-n_pw",  &matLim->n_pw, &flg); CHKERRQ(ierr);
+	ierr = PetscOptionsGetScalar(NULL, NULL, "-n_pw",  &matLim->n_pw, &flg); CHKERRQ(ierr);
 
 	if(flg == PETSC_TRUE) { cnt++; }
 
@@ -1839,11 +1838,7 @@
 	}
 
 	// set Jacobian flag
-	ierr = PetscOptionsHasName(NULL, "-jac_mat_free", &flg); CHKERRQ(ierr);
-=======
-	// read additional options
-	ierr = PetscOptionsHasName(NULL, NULL, "-use_quasi_harmonic_viscosity", &flg); CHKERRQ(ierr);
->>>>>>> efcdcdae
+	ierr = PetscOptionsHasName(NULL, NULL, "-jac_mat_free", &flg); CHKERRQ(ierr);
 
 	if(flg == PETSC_TRUE) matLim->jac_mat_free = PETSC_TRUE;
 
@@ -1852,14 +1847,8 @@
 		SETERRQ(PETSC_COMM_SELF, PETSC_ERR_USER, "Analytical Jacobian is not available for plasticity stabilizations (-jac_mat_free -quasi_harmonic -cf_eta_min -n_pw) \n");
 	}
 
-<<<<<<< HEAD
-	// read additional options
-	ierr = PetscOptionsGetScalar(NULL, "-rho_fluid",  &matLim->rho_fluid, NULL); CHKERRQ(ierr);
-	ierr = PetscOptionsGetScalar(NULL, "-rho_lithos", &matLim->rho_lithos, NULL); CHKERRQ(ierr);		// specify lithostatic density on commandline (if not set, we don't use this)
-=======
 	ierr = PetscOptionsGetScalar(NULL, NULL, "-rho_fluid",  &matLim->rho_fluid, NULL); CHKERRQ(ierr);
 	ierr = PetscOptionsGetScalar(NULL, NULL, "-rho_lithos", &matLim->rho_lithos, NULL); CHKERRQ(ierr);		// specify lithostatic density on commandline (if not set, we don't use this)
->>>>>>> efcdcdae
 
 	ierr = PetscOptionsGetScalar(NULL, NULL, "-theta_north", &matLim->theta_north, NULL); CHKERRQ(ierr);
 
@@ -1867,44 +1856,11 @@
 
 	if(flg == PETSC_TRUE) matLim->warn = PETSC_FALSE;
 
-<<<<<<< HEAD
-	ierr = PetscOptionsGetScalar(NULL, "-shearHeatEff", &matLim->shearHeatEff, NULL); CHKERRQ(ierr);
-=======
-	// set Jacobian flag
-	ierr = PetscOptionsHasName(NULL, NULL, "-jac_mat_free", &flg); CHKERRQ(ierr);
-
-	if(flg == PETSC_TRUE) matLim->jac_mat_free = PETSC_TRUE;
-
 	ierr = PetscOptionsGetScalar(NULL, NULL, "-shearHeatEff", &matLim->shearHeatEff, NULL); CHKERRQ(ierr);
->>>>>>> efcdcdae
 
 	if(matLim->shearHeatEff > 1.0) matLim->shearHeatEff = 1.0;
 	if(matLim->shearHeatEff < 0.0) matLim->shearHeatEff = 0.0;
 
-<<<<<<< HEAD
-=======
-	// ADAPTIVE DESCENT
-	matLim->descent = PETSC_FALSE;
-	matLim->nmin    = 5.0;
-	matLim->nmax    = 50.0;
-	matLim->beta    = 1.61803398875;
-	matLim->ctol    = 1e-2;
-	matLim->dtol    = 0.95;
-	matLim->jmax    = 3;
-
-	ierr = PetscOptionsHasName  (NULL, NULL, "-descent", &matLim->descent   ); CHKERRQ(ierr);
-	ierr = PetscOptionsGetScalar(NULL, NULL, "-ad_nmin", &matLim->nmin, NULL); CHKERRQ(ierr);
-	ierr = PetscOptionsGetScalar(NULL, NULL, "-ad_nmax", &matLim->nmax, NULL); CHKERRQ(ierr);
-	ierr = PetscOptionsGetScalar(NULL, NULL, "-ad_beta", &matLim->beta, NULL); CHKERRQ(ierr);
-	ierr = PetscOptionsGetScalar(NULL, NULL, "-ad_ctol", &matLim->ctol, NULL); CHKERRQ(ierr);
-	ierr = PetscOptionsGetScalar(NULL, NULL, "-ad_dtol", &matLim->dtol, NULL); CHKERRQ(ierr);
-	ierr = PetscOptionsGetInt   (NULL, NULL, "-ad_jmax", &matLim->jmax, NULL); CHKERRQ(ierr);
-
-	matLim->n   = matLim->nmin;
-	matLim->j   = 0;
-	matLim->res = 0.0;
-
->>>>>>> efcdcdae
 	PetscFunctionReturn(0);
 }
 //---------------------------------------------------------------------------
