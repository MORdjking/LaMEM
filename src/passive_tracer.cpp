
#include "LaMEM.h"
#include "AVD.h"
#include "advect.h"
#include "scaling.h"
#include "JacRes.h"
#include "fdstag.h"
#include "bc.h"
#include "tools.h"
#include "phase_transition.h"
#include "phase.h"
#include "constEq.h"
#include "parsing.h"
#include "objFunct.h"
#include "surf.h"
#include "subgrid.h"
#include "tssolve.h"

// allocate storage for the passive tracers
// create initial distribution of markers (every processors knows everything)
// Assign the initial phase, find the closest marker
// Advection & interpolation
// 1. Interpolate the data from the grid (vx,vy,vz)
	// a. Advect them accordingly to the local velocity field
	// b. Select the marker that are effectively within the processor and put to zero all the quantity for the others and interpolate them
	// c. Sum all the quantity in all the processors
// 2. Communicate to the master processors all the data, and print the output



//---------------------------------------------------------------------------

#undef __FUNCT__
#define __FUNCT__ "ADVPtrPassive_Tracer_create"
PetscErrorCode ADVPtrPassive_Tracer_create(AdvCtx *actx, FB *fb)
{
/*
 *  This function creates all the vector required for tracing pressure, temperature, phase and x,y,z position.
 *  RecvBuf is a vector used only for the synching operation and it has any meaning.
 */

	P_Tr            *passive_tr;
	char             Condition_adv[_str_len_];
	PetscInt        nummark;
	PetscErrorCode  ierr;
	PetscFunctionBegin;

	if(!actx->jr->ctrl.Passive_Tracer)	PetscFunctionReturn(0);
	passive_tr = actx->Ptr;


    // Read input parameters
	ierr = getScalarParam(fb, _REQUIRED_, "PassiveTracer_Box",          passive_tr->box_passive_tracer,         6,  1.0);       CHKERRQ(ierr);
	ierr = getIntParam   (fb, _REQUIRED_, "PassiveTracer_Resolution",   passive_tr->passive_tracer_resolution,  3,  0);         CHKERRQ(ierr);
	ierr = getStringParam(fb, _OPTIONAL_, "PassiveTracer_ActiveType",   Condition_adv,      "Always");                          CHKERRQ(ierr);
	ierr = getScalarParam(fb, _OPTIONAL_, "PassiveTracer_ActiveValue",  &passive_tr->value_condition,           1, 1.0);        CHKERRQ(ierr);

	if(strcmp(Condition_adv,"Always") && !passive_tr->value_condition)
	{
		SETERRQ(PETSC_COMM_WORLD, PETSC_ERR_USER, "The value of the Passive_tracers advection must be specified \n");
	}

	if(!strcmp(Condition_adv,"Always"))
	{
		passive_tr->Condition_pr = _Always_;
	}
	else if(!strcmp(Condition_adv,"Melt_Fraction"))
	{
		passive_tr->Condition_pr = _Melt_Fr_;
	}
	else if(!strcmp(Condition_adv,"Temperature"))
	{
		passive_tr->Condition_pr = _Temp_ptr_;
		passive_tr->value_condition = (passive_tr->value_condition+actx->jr->scal->Tshift)/(actx->jr->scal->temperature);
	}
	else if(!strcmp(Condition_adv,"Time"))
	{
		passive_tr->Condition_pr = _Time_ptr_;
		passive_tr->value_condition = (passive_tr->value_condition)/(actx->jr->scal->time);

	}
	else if(!strcmp(Condition_adv,"Pressure"))
	{
		passive_tr->Condition_pr = _Pres_ptr_;
		passive_tr->value_condition = (passive_tr->value_condition)/(actx->jr->scal->stress);
	}

	nummark = passive_tr->passive_tracer_resolution[0]*passive_tr->passive_tracer_resolution[1]*passive_tr->passive_tracer_resolution[2];
	passive_tr->nummark = nummark;
	if (passive_tr->nummark>_max_passive_tracer)
	{
		SETERRQ1(PETSC_COMM_WORLD, PETSC_ERR_USER, "The total number of passive tracers must be lower than %d",_max_passive_tracer);
	}


     PetscPrintf(PETSC_COMM_WORLD,"--------------------------------------------------------------------------\n");
     PetscPrintf(PETSC_COMM_WORLD,"Passive Tracers: \n");
     PetscPrintf(PETSC_COMM_WORLD,"   Initial coordinate Box x = [Left,Right] : %6f, %6f \n",passive_tr->box_passive_tracer[0],passive_tr->box_passive_tracer[1]);
     PetscPrintf(PETSC_COMM_WORLD,"   Initial coordinate Box y = [Front,Back] : %6f, %6f \n",passive_tr->box_passive_tracer[2],passive_tr->box_passive_tracer[3]);
     PetscPrintf(PETSC_COMM_WORLD,"   Initial coordinate Box z = [Bot, Top]   : %6f, %6f \n",passive_tr->box_passive_tracer[4],passive_tr->box_passive_tracer[5]);
     PetscPrintf(PETSC_COMM_WORLD,"   # of tracers in [x,y,z] direction       : [%d, %d, %d] \n",passive_tr->passive_tracer_resolution[0],passive_tr->passive_tracer_resolution[1],passive_tr->passive_tracer_resolution[2]);
     PetscPrintf(PETSC_COMM_WORLD,"   Total # of tracers                      : %d \n",nummark);
     PetscPrintf(PETSC_COMM_WORLD,"   Tracer advection activation type        : ");
    
	 if(passive_tr->Condition_pr==_Always_)
	 {
		 PetscPrintf(PETSC_COMM_WORLD,"Always active\n");
	 }
	 else
	 {
		 if(passive_tr->Condition_pr == _Melt_Fr_)     PetscPrintf(PETSC_COMM_WORLD,"Melt_Fraction > %g     \n",    passive_tr->value_condition );
		 if(passive_tr->Condition_pr == _Temp_ptr_)    PetscPrintf(PETSC_COMM_WORLD,"Temperature > %1.0f %s    \n",    passive_tr->value_condition*actx->jr->scal->temperature-actx->jr->scal->Tshift  ,actx->jr->scal->lbl_temperature    );
		 if(passive_tr->Condition_pr == _Time_ptr_)    PetscPrintf(PETSC_COMM_WORLD,"Time > %1.1f %s           \n",    passive_tr->value_condition*actx->jr->scal->time                                ,actx->jr->scal->lbl_time           );
		 if(passive_tr->Condition_pr == _Pres_ptr_)    PetscPrintf(PETSC_COMM_WORLD,"Pressure > %1.0f %s       \n",    passive_tr->value_condition*actx->jr->scal->stress                              ,actx->jr->scal->lbl_stress         );

	 }
	 PetscPrintf(PETSC_COMM_WORLD,"--------------------------------------------------------------------------\n");


	 // Allocate memory
	 ierr = ADVPtrReCreateStorage(actx); CHKERRQ(ierr);

	 // Initialize the initial coordinate distribution and phase
	 ierr =  ADVPassiveTracerInit(actx); CHKERRQ(ierr);

	 PetscFunctionReturn(0);
	}
// ---------------------------------------------------------------------------------------------------------------------------//
#undef __FUNCT__
#define __FUNCT__ "ADVPtrReCreateStorage"
PetscErrorCode ADVPtrReCreateStorage(AdvCtx *actx)
{

	PetscErrorCode  ierr;
	PetscFunctionBegin;

		if(!actx->jr->ctrl.Passive_Tracer)	PetscFunctionReturn(0);
	// check whether current storage is insufficient

		ierr = VecCreateSeq(PETSC_COMM_SELF,actx->Ptr->nummark  ,&actx->Ptr->ID);      CHKERRQ(ierr);
		ierr = VecZeroEntries(actx->Ptr->ID); CHKERRQ(ierr);

		ierr = VecCreateSeq(PETSC_COMM_SELF,actx->Ptr->nummark  ,&actx->Ptr->x);      CHKERRQ(ierr);
		ierr = VecZeroEntries(actx->Ptr->x); CHKERRQ(ierr);

		ierr = VecCreateSeq(PETSC_COMM_SELF,actx->Ptr->nummark, &actx->Ptr->y);      CHKERRQ(ierr);
		ierr = VecZeroEntries(actx->Ptr->y); CHKERRQ(ierr);

		ierr = VecCreateSeq(PETSC_COMM_SELF,actx->Ptr->nummark, &actx->Ptr->z);      CHKERRQ(ierr);
		ierr = VecZeroEntries(actx->Ptr->z); CHKERRQ(ierr);

		ierr = VecCreateSeq(PETSC_COMM_SELF,actx->Ptr->nummark  ,&actx->Ptr->T);      CHKERRQ(ierr);
		ierr = VecZeroEntries(actx->Ptr->T); CHKERRQ(ierr);

		ierr = VecCreateSeq(PETSC_COMM_SELF,actx->Ptr->nummark ,&actx->Ptr->p);      CHKERRQ(ierr);
		ierr = VecZeroEntries(actx->Ptr->p); CHKERRQ(ierr);

		ierr = VecCreateSeq(PETSC_COMM_SELF,actx->Ptr->nummark ,&actx->Ptr->phase);      CHKERRQ(ierr);
		ierr = VecZeroEntries(actx->Ptr->phase); CHKERRQ(ierr);

		ierr = VecCreateSeq(PETSC_COMM_SELF,actx->Ptr->nummark ,&actx->Ptr->Melt_fr);      CHKERRQ(ierr);
		ierr = VecZeroEntries(actx->Ptr->Melt_fr); CHKERRQ(ierr);

		ierr = VecCreateSeq(PETSC_COMM_SELF,actx->Ptr->nummark ,&actx->Ptr->C_advection);      CHKERRQ(ierr);
		ierr = VecZeroEntries(actx->Ptr->C_advection); CHKERRQ(ierr);

		ierr = VecCreateSeq(PETSC_COMM_SELF,actx->Ptr->nummark ,&actx->Ptr->Recv);      CHKERRQ(ierr);
		ierr = VecZeroEntries(actx->Ptr->Recv); CHKERRQ(ierr);

		ierr = VecCreateSeq(PETSC_COMM_SELF,actx->Ptr->nummark ,&actx->Ptr->Melt_Grid);      CHKERRQ(ierr);
		ierr = VecZeroEntries(actx->Ptr->Melt_Grid); CHKERRQ(ierr);


	PetscFunctionReturn(0);
}

//------------------------------------------------------------------------------------------//

#undef __FUNCT__
#define __FUNCT__ "ADVPassiveTracerInit"
PetscErrorCode ADVPassiveTracerInit(AdvCtx *actx)
{
	PetscErrorCode ierr;
	PetscFunctionBegin;

	if(actx->jr->ctrl.Passive_Tracer == 0 ) PetscFunctionReturn(0);

	ierr = ADVPtrInitCoord(actx); CHKERRQ(ierr);

	ierr = ADV_Assign_Phase(actx); CHKERRQ(ierr);


	PetscFunctionReturn(0);
}

//---------------------------------------------------------------------------
#undef __FUNCT__
#define __FUNCT__ "ADVPtrInitCoord"
PetscErrorCode ADVPtrInitCoord(AdvCtx *actx)
{
	//Initialize the passive tracer lagrangian grid. The initial passive tracer distribution is a rectangular grid, with a
	// a variable resolution. After initializing the coordinates, phase, temperature and pressure are interpolated from
	// the nearest marker (s.s.)

	PetscScalar  x, y, z, dx, dy, dz,nx,ny,nz;
	PetscInt     i, j, k;
	PetscInt     imark;
	PetscScalar  *Xp,*Yp,*Zp,*ID,*active;

	PetscErrorCode ierr;
	PetscFunctionBegin;

	nx = actx->Ptr->passive_tracer_resolution[0];
	ny = actx->Ptr->passive_tracer_resolution[1];
	nz = actx->Ptr->passive_tracer_resolution[2];
	dx = (actx->Ptr->box_passive_tracer[1]/(actx->dbm->scal->length)-actx->Ptr->box_passive_tracer[0]/(actx->dbm->scal->length))/nx;
	dy = (actx->Ptr->box_passive_tracer[3]/(actx->dbm->scal->length)-actx->Ptr->box_passive_tracer[2]/(actx->dbm->scal->length))/ny;
	dz = (actx->Ptr->box_passive_tracer[5]/(actx->dbm->scal->length)-actx->Ptr->box_passive_tracer[4]/(actx->dbm->scal->length))/nz;


	// marker counter
	imark = 0;
	ierr = VecGetArray(actx->Ptr->x, &Xp)           ; CHKERRQ(ierr);
	ierr = VecGetArray(actx->Ptr->y, &Yp)           ; CHKERRQ(ierr);
	ierr = VecGetArray(actx->Ptr->z, &Zp)           ; CHKERRQ(ierr);
	ierr = VecGetArray(actx->Ptr->ID, &ID)           ; CHKERRQ(ierr);
	ierr = VecGetArray(actx->Ptr->C_advection, &active)           ; CHKERRQ(ierr);



	// create uniform distribution of markers/cell for variable grid
	for(k = 0; k < actx->Ptr->passive_tracer_resolution[2]; k++)
	{
		// spacing of particles
		for(j = 0; j < actx->Ptr->passive_tracer_resolution[1]; j++)
		{
			for(i = 0; i < actx->Ptr->passive_tracer_resolution[0]; i++)
			{
				// spacing of particles
				// loop over markers in cells
				if(k==0)
				{
					z = actx->Ptr->box_passive_tracer[4]/(actx->dbm->scal->length) + dz/2;
				}
				else
				{
					z = actx->Ptr->box_passive_tracer[4]/(actx->dbm->scal->length) + dz/2 + k*dz;
				}
				if(j==0)
				{
					y = actx->Ptr->box_passive_tracer[2]/(actx->dbm->scal->length) + dy/2;
				}
				else
				{
					y = actx->Ptr->box_passive_tracer[2]/(actx->dbm->scal->length) + dy/2 + j*dy;
				}
				if(i==0)
				{
					x = actx->Ptr->box_passive_tracer[0]/(actx->dbm->scal->length) + dx/2;
				}
				else
				{
					x = actx->Ptr->box_passive_tracer[0]/(actx->dbm->scal->length) + dx/2+i*dx;
				}


				// set marker coordinates
				Xp[imark] = x;
				Yp[imark] = y;
				Zp[imark] = z;
				ID[imark] = i+ny*j+ny*nx*k;

				if(actx->Ptr->Condition_pr == _Always_)
				{
					active[imark] = 1.0;
				}
				else
				{
					active[imark] = 0.0;
				}


				// increment local counter
				imark++;
			}
		}

	}


	ierr = VecRestoreArray(actx->Ptr->x, &Xp)                  ; CHKERRQ(ierr);
	ierr = VecRestoreArray(actx->Ptr->y, &Yp)                  ; CHKERRQ(ierr);
	ierr = VecRestoreArray(actx->Ptr->z, &Zp)                  ; CHKERRQ(ierr);
	ierr = VecRestoreArray(actx->Ptr->ID, &ID)                 ; CHKERRQ(ierr);
	ierr = VecRestoreArray(actx->Ptr->C_advection, &active)    ; CHKERRQ(ierr);



	PetscFunctionReturn(0);
}

//---------------------------------------------------------------------------
#undef __FUNCT__
#define __FUNCT__ "ADV_Assign_Phase"
PetscErrorCode ADV_Assign_Phase(AdvCtx *actx)
{
	// Initially the marker are phase-less. This routine assign both phase and
	// initial temperature to the passive tracers.

	FDSTAG      *fs;
	vector <spair>    dist;
	spair d;
	Marker   *IP;
	PetscScalar  X[3],Xm[3],*Xp,*Yp,*Zp,*Pr,*T,*phase;
	PetscInt     I, J, K,ii,numpassive,imark,ID,nx,ny,n,*markind,id_m;
	PetscScalar ex,bx,ey,by,ez,bz;


	PetscErrorCode ierr;
	PetscFunctionBegin;


	fs = actx->fs;

	numpassive = actx->Ptr->nummark;

	ierr = ADVMapMarkToCells(actx); CHKERRQ(ierr);

	// get context
	fs = actx->fs;

	// starting indices & number of cells
	nx = fs->dsx.ncels;
	ny = fs->dsy.ncels;

	ierr = FDSTAGGetLocalBox(fs, &bx, &by, &bz, &ex, &ey, &ez); CHKERRQ(ierr);


	dist.reserve(_mark_buff_sz_);
	ierr = VecGetArray(actx->Ptr->x, &Xp)           ; CHKERRQ(ierr);
	ierr = VecGetArray(actx->Ptr->y, &Yp)           ; CHKERRQ(ierr);
	ierr = VecGetArray(actx->Ptr->z, &Zp)           ; CHKERRQ(ierr);
	ierr = VecGetArray(actx->Ptr->p, &Pr)           ; CHKERRQ(ierr);
	ierr = VecGetArray(actx->Ptr->T, &T)           ; CHKERRQ(ierr);
	ierr = VecGetArray(actx->Ptr->phase, &phase)           ; CHKERRQ(ierr);

	for(imark=0;imark<numpassive;imark++)
	{
		// get marker coordinates
			X[0] = Xp[imark];
			X[1] = Yp[imark];
			X[2] = Zp[imark];



			if(X[0] >= bx && X[0]< ex && X[1] >= by && X[1]< ey && X[2] >= bz && X[2]< ez)
			{
			// get host cell IDs in all directions
			ierr = Discret1DFindPoint(&fs->dsx, X[0], I); CHKERRQ(ierr);
			ierr = Discret1DFindPoint(&fs->dsy, X[1], J); CHKERRQ(ierr);
			ierr = Discret1DFindPoint(&fs->dsz, X[2], K); CHKERRQ(ierr);

			// compute and store consecutive index
			GET_CELL_ID(ID, I, J, K, nx, ny);

			dist.clear();


			n = actx->markstart[ID+1] - actx->markstart[ID];
			markind = actx->markind + actx->markstart[ID];

			for (ii = 0; ii < n; ii++)
			{
				id_m=markind[ii];
				Xm[0] = actx->markers[id_m].X[0];
				Xm[1] = actx->markers[id_m].X[1];
				Xm[2] = actx->markers[id_m].X[2];


				d.first  = EDIST(X, Xm);
				d.second = id_m;
				dist.push_back(d);
			}

			// sort markers by distance
			sort(dist.begin(), dist.end());
			IP = &actx->markers[dist.begin()->second];

			// clone closest marker
			phase[imark]= IP->phase;
			T[imark]= IP->T;
			Pr[imark]= IP->p;
			}
			else
			{

				phase[imark]= -DBL_MAX;
				T[imark]= -DBL_MAX;
				Pr[imark]= -DBL_MAX;
			}

	}

	ierr = VecRestoreArray(actx->Ptr->x, &Xp)           ; CHKERRQ(ierr);
	ierr = VecRestoreArray(actx->Ptr->y, &Yp)           ; CHKERRQ(ierr);
	ierr = VecRestoreArray(actx->Ptr->z, &Zp)           ; CHKERRQ(ierr);
	ierr = VecRestoreArray(actx->Ptr->p, &Pr)           ; CHKERRQ(ierr);
	ierr = VecRestoreArray(actx->Ptr->T, &T)           ; CHKERRQ(ierr);
	ierr = VecRestoreArray(actx->Ptr->phase, &phase)           ; CHKERRQ(ierr);

	if(ISParallel(PETSC_COMM_WORLD))
	{
		ierr = Sync_Vector(actx->Ptr->p,actx,actx->Ptr->nummark); CHKERRQ(ierr);

		ierr = VecCopy(actx->Ptr->Recv,actx->Ptr->p); CHKERRQ(ierr);

		ierr = Sync_Vector(actx->Ptr->T,actx,actx->Ptr->nummark); CHKERRQ(ierr);

		ierr = VecCopy(actx->Ptr->Recv,actx->Ptr->T); CHKERRQ(ierr);

		ierr = Sync_Vector(actx->Ptr->phase,actx,actx->Ptr->nummark); CHKERRQ(ierr);

		ierr = VecCopy(actx->Ptr->Recv,actx->Ptr->phase); CHKERRQ(ierr);
	}


	PetscFunctionReturn(0);
}
//------------------------------------------------------------------------------
#undef __FUNCT__
#define __FUNCT__ "ADVAdvectPassiveTracer"
PetscErrorCode ADVAdvectPassiveTracer(AdvCtx *actx)
{
/*
 * Warning 1: this routine was copied from the routine of marker advection.
 * 1st : if something change in the advection routine, it may creates some discrepancies
 * in this routine (this may cause the failing of t19_passive tracers)
 * 2nd : In order to mantain a certain degree of consistency between the routine it is necessary
 * to create a general function for the advection. On the other hand, a potential solution
 * Function: 1st part: Each timestep the function advect the passive tracers whose coordinate are
 * belonging to the current processor. The passive tracers that does not belong to the processor
 * are set to be equal to -DBL_MAX. After that, the x,y,z, Temperature, Pressure are syncronized in
 * all processor with an All_reduce operation.
 * 2nd part: The routine check if the passive tracer is below the free surface, changing eventually its phase
 * and following the same approach for the coordinate and P,T.
 */

	FDSTAG          *fs;
	JacRes          *jr;
	SolVarCell      *svCell;
	Material_t      *mat;
	PData           *Pd;
	PetscInt        sx, sy, sz, nx, ny,nz,rank;
	PetscInt        jj, I, J, K, II, JJ, KK, AirPhase, num_part,ID, n, ii, numActTracers,*markind,id_m ;
	PetscScalar     ex,bx,ey,by,ez,bz;
	PetscScalar     *ncx, *ncy, *ncz;
	PetscScalar     *ccx, *ccy, *ccz;
	PetscScalar     ***lvx, ***lvy, ***lvz, ***lp, ***lT;
	PetscScalar     vx, vy, vz, xc, yc, zc, xp, yp, zp, dt, Ttop, endx,endy,endz,begx,begy,begz,npx,npy,npz;
	PetscScalar     *Xp, *Yp,*Zp,*T,*Pr,*phase,*mf_ptr,*Active,*melt_grid;
	PetscScalar     pShift;
	PetscScalar     Xm[3],X[3];
	PetscLogDouble t;
	vector <spair>    dist;
	spair d;
	PetscErrorCode ierr;
	PetscFunctionBegin;

	AirPhase = -1;
	Ttop     =  0.0;


	

	MPI_Comm_rank( MPI_COMM_WORLD, &rank );

	// access context
	fs = actx->fs;
	jr = actx->jr;
	mat = jr->dbm->phases;
	Pd  = jr->Pd;

	if(jr->ctrl.Passive_Tracer == 0)  PetscFunctionReturn(0);
	
	PrintStart(&t, "Advection Passive tracers", NULL);

	if(actx->surf->UseFreeSurf)
		{
			AirPhase = actx->surf->AirPhase;
			Ttop     = actx->jr->bc->Ttop;
		}
	// current time step
	dt = jr->ts->dt;
<<<<<<< HEAD
=======

//	if(jr->ts->istep == 1 )ierr = ADV_Assign_Phase(actx); CHKERRQ(ierr);
>>>>>>> c3ac27f1
	if(jr->ctrl.pShift)
	{
		pShift = jr->ctrl.pShift;
	}
	else
	{
		pShift = 0.0;
	}
	// starting indices & number of cells
	sx = fs->dsx.pstart; nx = fs->dsx.ncels;
	sy = fs->dsy.pstart; ny = fs->dsy.ncels;
	sz = fs->dsz.pstart;

	// node & cell coordinates
	ncx = fs->dsx.ncoor; ccx = fs->dsx.ccoor;
	ncy = fs->dsy.ncoor; ccy = fs->dsy.ccoor;
	ncz = fs->dsz.ncoor; ccz = fs->dsz.ccoor;

	begx = fs->dsx.gcrdbeg;
	endx = fs->dsx.gcrdend;

	begy = fs->dsy.gcrdbeg;
	endy = fs->dsy.gcrdend;

	begz = fs->dsz.gcrdbeg;
	endz = fs->dsz.gcrdend;

	// access velocity, pressure & temperature vectors
	ierr = DMDAVecGetArray(fs->DA_X,   jr->lvx, &lvx); CHKERRQ(ierr);
	ierr = DMDAVecGetArray(fs->DA_Y,   jr->lvy, &lvy); CHKERRQ(ierr);
	ierr = DMDAVecGetArray(fs->DA_Z,   jr->lvz, &lvz); CHKERRQ(ierr);
	ierr = DMDAVecGetArray(fs->DA_CEN, jr->lp,  &lp) ; CHKERRQ(ierr);
	ierr = DMDAVecGetArray(fs->DA_CEN, jr->lT,  &lT) ; CHKERRQ(ierr);

	ierr = FDSTAGGetLocalBox(fs, &bx, &by, &bz, &ex, &ey, &ez); CHKERRQ(ierr);


	ierr = VecGetArray(actx->Ptr->x, &Xp)              ; CHKERRQ(ierr);
	ierr = VecGetArray(actx->Ptr->y, &Yp)              ; CHKERRQ(ierr);
	ierr = VecGetArray(actx->Ptr->z, &Zp)              ; CHKERRQ(ierr);
	ierr = VecGetArray(actx->Ptr->p, &Pr)              ; CHKERRQ(ierr);
	ierr = VecGetArray(actx->Ptr->T, &T)               ; CHKERRQ(ierr);
	ierr = VecGetArray(actx->Ptr->phase, &phase)       ; CHKERRQ(ierr);
	ierr = VecGetArray(actx->Ptr->Melt_fr, &mf_ptr)    ; CHKERRQ(ierr);
	ierr = VecGetArray(actx->Ptr->Melt_Grid, &melt_grid); CHKERRQ(ierr);
	ierr = VecGetArray(actx->Ptr->C_advection, &Active); CHKERRQ(ierr);

	// scan all markers
    numActTracers   = 0;
	num_part        = actx->Ptr->nummark;

	for(jj = 0; jj < num_part; jj++)
	{

		// get consecutive index of the host cell
		xp = Xp[jj];
		yp = Yp[jj];
		zp = Zp[jj];

		// get marker coordinates
		if(xp >= bx && xp< ex && yp >= by && yp< ey && zp >= bz && zp< ez)
		{
			ierr = Discret1DFindPoint(&fs->dsx, xp, I); CHKERRQ(ierr);
			ierr = Discret1DFindPoint(&fs->dsy, yp, J); CHKERRQ(ierr);
			ierr = Discret1DFindPoint(&fs->dsz, zp, K); CHKERRQ(ierr);

			// get coordinates of cell center
			xc = ccx[I];
			yc = ccy[J];
			zc = ccz[K];

			// map marker on the cells of X, Y, Z & center grids
			if(xp > xc) { II = I; } else { II = I-1; }
			if(yp > yc) { JJ = J; } else { JJ = J-1; }
			if(zp > zc) { KK = K; } else { KK = K-1; }

			// interpolate velocity, pressure & temperature
			vx = InterpLin3D(lvx, I,  JJ, KK, sx, sy, sz, xp, yp, zp, ncx, ccy, ccz);
			vy = InterpLin3D(lvy, II, J,  KK, sx, sy, sz, xp, yp, zp, ccx, ncy, ccz);
			vz = InterpLin3D(lvz, II, JJ, K,  sx, sy, sz, xp, yp, zp, ccx, ccy, ncz);

			// update pressure & temperature variables
			Pr[jj] = InterpLin3D(lp, II, JJ, K,  sx, sy, sz, xp, yp, zp, ccx, ccy, ncz) + pShift;
			T[jj]  = InterpLin3D(lT, II, JJ, K,  sx, sy, sz, xp, yp, zp, ccx, ccy, ncz);

			GET_CELL_ID(ID, I, J, K, nx, ny)

			svCell = &jr->svCell[ID];


			melt_grid[jj] = svCell->svBulk.mf;

			if(svCell->svBulk.mf>0.0)
			{
			  //check if the original phase saved is one that has a phase/melt law associated


				if(mat[PetscInt(phase[jj])].pdn)
				{
					ierr = setDataPhaseDiagram(Pd, Pr[jj], T[jj], mat[PetscInt(phase[jj])].pdn); CHKERRQ(ierr);
					mf_ptr[jj]= Pd->mf;
				}
				else
				{
					// Passive tracers are initialize during the initial stage of the simulation.
					// They can have a different phase as soon as the melting start.

					// sort markers by distance
					dist.clear();
					n = actx->markstart[ID+1] - actx->markstart[ID];
					markind = actx->markind + actx->markstart[ID];


					for (ii = 0; ii < n; ii++)
					{
						id_m=markind[ii];
						Xm[0] = actx->markers[id_m].X[0];
						Xm[1] = actx->markers[id_m].X[1];
						Xm[2] = actx->markers[id_m].X[2];
						X[0]  = xp;
						X[1]  = yp;
						X[2]  = zp;

						if (mat[actx->markers[ii].phase].pdn)
						{
							d.first  = EDIST(Xm, X);
							d.second = id_m;
							dist.push_back(d);
						}
					}
					sort(dist.begin(), dist.end());
					phase[jj] = actx->markers[dist.begin()->second].phase;

					ierr = setDataPhaseDiagram(Pd, Pr[jj], T[jj], mat[PetscInt(phase[jj])].pdn); CHKERRQ(ierr);

					mf_ptr[jj]=Pd->mf;

				}
			}
			else
			{
				mf_ptr[jj]=0.0;
			}


			if((Active[jj] == 0.0) && actx->Ptr->Condition_pr != _Always_)
			{
				ierr = Check_advection_condition(actx, jj, ID,xp,yp,zp,Pr[jj],T[jj],melt_grid[jj]); CHKERRQ(ierr);
			}


			// override temperature of air phase
			if(AirPhase != -1 && phase[jj] == AirPhase) T[jj] = Ttop;

			// advect marker

			if( Active[jj]==1.0)
			{
                numActTracers += 1; // keep track of the # of active tracers on this processor
				npx = xp + vx*dt;
				npy = yp + vy*dt;
				npz = zp + vz*dt;
			}
			else
			{
				npx = xp;
				npy = yp;
				npz = zp;
			}

			if(npz > endz)
				{
					npz = zp;
					Active[jj]=0.0;
				}
			else if(npz < begz)
				{
					npz = zp;
					Active[jj]=0.0;
				}

			if(npy > endy)
				{
					npy = yp;
					Active[jj]=0.0;
				}
			else if(npy < begy)
				{
				  	npy = yp;
					Active[jj]=0.0;
				}


			if(npx > endx)
				{
					npx = xp;
					Active[jj]=0.0;

				}
			else if(npx < begx)
				{
					npx = xp;
					Active[jj]=0.0;
				}



			Xp[jj]=npx;
			Yp[jj]=npy;
			Zp[jj]=npz;
		}
		else
		{
			Xp[jj]      =   -DBL_MAX;
			Yp[jj]      =   -DBL_MAX;
			Zp[jj]      =   -DBL_MAX;
			Pr[jj]      =   -DBL_MAX;
			T[jj]       =   -DBL_MAX;
			phase[jj]   =   -DBL_MAX;
			mf_ptr[jj]  =   -DBL_MAX;
			Active[jj]  =   -DBL_MAX;
			melt_grid[jj] = -DBL_MAX;

		}

	}


	ierr = VecRestoreArray(actx->Ptr->x, &Xp)           ; CHKERRQ(ierr);
	ierr = VecRestoreArray(actx->Ptr->y, &Yp)           ; CHKERRQ(ierr);
	ierr = VecRestoreArray(actx->Ptr->z, &Zp)           ; CHKERRQ(ierr);
	ierr = VecRestoreArray(actx->Ptr->p, &Pr)           ; CHKERRQ(ierr);
	ierr = VecRestoreArray(actx->Ptr->T, &T)           ; CHKERRQ(ierr);
	ierr = VecRestoreArray(actx->Ptr->phase, &phase)           ; CHKERRQ(ierr);
	ierr = VecRestoreArray(actx->Ptr->Melt_fr, &mf_ptr)           ; CHKERRQ(ierr);
	ierr = VecRestoreArray(actx->Ptr->Melt_Grid, &melt_grid)           ; CHKERRQ(ierr);
	ierr = VecRestoreArray(actx->Ptr->C_advection, &Active)           ; CHKERRQ(ierr);


	// restore access
	ierr = DMDAVecRestoreArray(fs->DA_X,   jr->lvx, &lvx); CHKERRQ(ierr);
	ierr = DMDAVecRestoreArray(fs->DA_Y,   jr->lvy, &lvy); CHKERRQ(ierr);
	ierr = DMDAVecRestoreArray(fs->DA_Z,   jr->lvz, &lvz); CHKERRQ(ierr);
	ierr = DMDAVecRestoreArray(fs->DA_CEN, jr->lp,  &lp);  CHKERRQ(ierr);
	ierr = DMDAVecRestoreArray(fs->DA_CEN, jr->lT,  &lT);  CHKERRQ(ierr);

	// get local grid sizes
	ierr = DMDAGetCorners(fs->DA_CEN, &sx, &sy, &sz, &nx, &ny, &nz); CHKERRQ(ierr);


	if(ISParallel(PETSC_COMM_WORLD))
	{

		// sync pressure
		ierr = Sync_Vector(actx->Ptr->p,actx,actx->Ptr->nummark); CHKERRQ(ierr);

		ierr = VecCopy(actx->Ptr->Recv,actx->Ptr->p); CHKERRQ(ierr);

		// sync temperature
		ierr = Sync_Vector(actx->Ptr->T,actx,actx->Ptr->nummark); CHKERRQ(ierr);

		ierr = VecCopy(actx->Ptr->Recv,actx->Ptr->T); CHKERRQ(ierr);

		// sync coordinate
		//x
		ierr = Sync_Vector(actx->Ptr->x,actx,actx->Ptr->nummark); CHKERRQ(ierr);

		ierr = VecCopy(actx->Ptr->Recv,actx->Ptr->x); CHKERRQ(ierr);

		//y
		ierr = Sync_Vector(actx->Ptr->y,actx,actx->Ptr->nummark); CHKERRQ(ierr);

		ierr = VecCopy(actx->Ptr->Recv,actx->Ptr->y); CHKERRQ(ierr);

		//z
		ierr = Sync_Vector(actx->Ptr->z,actx,actx->Ptr->nummark); CHKERRQ(ierr);

		ierr = VecCopy(actx->Ptr->Recv,actx->Ptr->z); CHKERRQ(ierr);

		// sync melt fraction
		// melt fraction of the particle
		ierr = Sync_Vector(actx->Ptr->Melt_fr,actx,actx->Ptr->nummark); CHKERRQ(ierr);

		ierr = VecCopy(actx->Ptr->Recv,actx->Ptr->Melt_fr); CHKERRQ(ierr);

		// melt fraction of the grid
		ierr = Sync_Vector(actx->Ptr->Melt_Grid,actx,actx->Ptr->nummark); CHKERRQ(ierr);

		ierr = VecCopy(actx->Ptr->Recv,actx->Ptr->Melt_Grid); CHKERRQ(ierr);

		//sync advection condition
		ierr = Sync_Vector(actx->Ptr->C_advection,actx,actx->Ptr->nummark); CHKERRQ(ierr);

		ierr = VecCopy(actx->Ptr->Recv,actx->Ptr->C_advection); CHKERRQ(ierr);

		//sync phase
		ierr = Sync_Vector(actx->Ptr->phase,actx,actx->Ptr->nummark); CHKERRQ(ierr);

		ierr = VecCopy(actx->Ptr->Recv,actx->Ptr->phase); CHKERRQ(ierr);

		// number of active tracer in the whole domain
        PetscInt numActTracers_0;
        ierr = MPI_Reduce(&numActTracers, &numActTracers_0, 1, MPIU_INT, MPI_SUM, 0, PETSC_COMM_WORLD); CHKERRQ(ierr);
        numActTracers   = numActTracers_0;       // sum of # of active tracers on root

	}

    // print output
    PetscPrintf(PETSC_COMM_WORLD,"\n Currently active tracers    :  %i \n", numActTracers);


	// Check whatever the marker are belonging to rocks phase or not

	ierr = ADVMarkCrossFreeSurfPassive_Tracers(actx); CHKERRQ(ierr);



	if(ISParallel(PETSC_COMM_WORLD))
	{
		ierr = Sync_Vector(actx->Ptr->phase,actx,actx->Ptr->nummark); CHKERRQ(ierr);

		ierr = VecCopy(actx->Ptr->Recv,actx->Ptr->phase); CHKERRQ(ierr);
	}

	PrintDone(t);
	

	PetscFunctionReturn(0);
}

//----------------------------------------------------------------------------//

#undef __FUNCT__
#define __FUNCT__ "ADVMarkCrossFreeSurfPassive_Tracers"
PetscErrorCode ADVMarkCrossFreeSurfPassive_Tracers(AdvCtx *actx)
{
	// change marker passive tracers when crossing free surface

	Marker           *IP;
	FDSTAG          *fs;
	FreeSurf        *surf;
	Vec             vphase;
	PetscInt        sx, sy, sz;
	PetscInt        ii, jj, ID, I, J, K, L, AirPhase, phaseID, nmark, *markind, markid;
	PetscScalar     ***ltopo, ***phase, *ncx, *ncy, topo, xp, yp, zp, *IX,bz,ez,by,ey,bx,ex,Xm[3];
	PetscScalar *Xp, *Yp,*Zp,*phaseptr;
	spair           d;
	vector <spair>  dist;


	PetscErrorCode ierr;
	PetscFunctionBegin;

	// free-surface cases only
	if(!actx->surf->UseFreeSurf) PetscFunctionReturn(0);

	// access context
	surf      = actx->surf;
	fs        = actx->fs;
	L         = fs->dsz.rank;
	AirPhase  = surf->AirPhase;

	// starting indices & number of cells
	sx = fs->dsx.pstart;
	sy = fs->dsy.pstart;
	sz = fs->dsz.pstart;

	// grid coordinates
	ncx = fs->dsx.ncoor;
	ncy = fs->dsy.ncoor;

	ierr = FDSTAGGetLocalBox(fs, &bx, &by, &bz, &ex, &ey, &ez); CHKERRQ(ierr);


	// reserve marker distance buffer
	dist.reserve(_mark_buff_sz_);

	// request local vector for reference sedimentation phases
	ierr = DMGetLocalVector(fs->DA_CEN, &vphase);

	// compute reference sedimentation phases
	ierr = ADVGetSedPhase(actx, vphase); CHKERRQ(ierr);

	// access topography & phases
	ierr = DMDAVecGetArray(surf->DA_SURF, surf->ltopo, &ltopo);  CHKERRQ(ierr);
	ierr = DMDAVecGetArray(fs->DA_CEN,    vphase,      &phase);  CHKERRQ(ierr);

	ierr = VecGetArray(actx->Ptr->x, &Xp)           ; CHKERRQ(ierr);
	ierr = VecGetArray(actx->Ptr->y, &Yp)           ; CHKERRQ(ierr);
	ierr = VecGetArray(actx->Ptr->z, &Zp)           ; CHKERRQ(ierr);
	ierr = VecGetArray(actx->Ptr->phase, &phaseptr)           ; CHKERRQ(ierr);

	// scan all markers
	for(jj = 0; jj < actx->Ptr->nummark; jj++)
	{
		// access next marker
		xp = Xp[jj];
		yp = Yp[jj];
		zp = Zp[jj];;
		// get consecutive index of the host cell



		if(xp >= bx && xp<ex && yp >= by && yp< ey && zp >= bz && zp< ez)
		{

			ierr = Discret1DFindPoint(&fs->dsx, xp, I); CHKERRQ(ierr);
			ierr = Discret1DFindPoint(&fs->dsy, yp, J); CHKERRQ(ierr);
			ierr = Discret1DFindPoint(&fs->dsz, zp, K); CHKERRQ(ierr);

			GET_CELL_ID(ID, I, J, K, fs->dsx.ncels, fs->dsy.ncels)


			// compute surface topography at marker position
			topo = InterpLin2D(ltopo, I, J, L, sx, sy, xp, yp, ncx, ncy);

			// check whether rock marker is above the free surface
			if(phaseptr[jj] != AirPhase && zp > topo)
			{
				// erosion (physical or numerical) -> rock turns into air
				phaseptr[jj]= AirPhase;
			}

			// check whether air marker is below the free surface
			if(phaseptr[jj] == AirPhase && zp < topo)
			{
				if(surf->SedimentModel > 0)
				{
				// sedimentation (physical) -> air turns into a prescribed rock
					phaseptr[jj]= surf->phase;
				}
				else
				{
				// sedimentation (numerical) -> air turns into closest (reference) rock
					Xm[0]=xp;
					Xm[1]=yp;
					Xm[2]=zp;

				// get marker list in containing cell
					nmark   = actx->markstart[ID+1] - actx->markstart[ID];
					markind = actx->markind + actx->markstart[ID];

				// clear distance storage
					dist.clear();

					for(ii = 0; ii < nmark; ii++)
					{
					// get current marker
						markid = markind[ii];
						IP     = &actx->markers[markid];

						// sort out air markers
						if(IP->phase == AirPhase) continue;

						// get marker coordinates
						IX = IP->X;

						// store marker index and distance
						d.first  = EDIST(Xm, IX);
						d.second = markid;

						dist.push_back(d);
					}

					// find closest rock marker (if any)
					if(dist.size())
					{
					// sort rock markers by distance
						sort(dist.begin(), dist.end());

					// copy phase from closest marker
						IP = &actx->markers[dist.begin()->second];

						phaseptr[jj] = IP->phase;
					}
					else
					{
					// no local rock marker found, set phase to reference
						phaseID = (PetscInt)phase[sz+K][sy+J][sx+I];

						if(phaseID < 0)
						{
						SETERRQ(PETSC_COMM_SELF, PETSC_ERR_USER, "Incorrect sedimentation phase");
						}

						phaseptr[jj] = phaseID;
					}
				}
				//=======================================================================
				// WARNING! At best clone history from nearest rock marker
				//=======================================================================

			}
		}
		else
		{
			phaseptr[jj] = -DBL_MAX;
		}
	}


	ierr = VecRestoreArray(actx->Ptr->x, &Xp)           ; CHKERRQ(ierr);
	ierr = VecRestoreArray(actx->Ptr->y, &Yp)           ; CHKERRQ(ierr);
	ierr = VecRestoreArray(actx->Ptr->z, &Zp)           ; CHKERRQ(ierr);
	ierr = VecRestoreArray(actx->Ptr->phase, &phaseptr) ; CHKERRQ(ierr);
	// restore access
	ierr = DMDAVecRestoreArray(surf->DA_SURF, surf->ltopo, &ltopo);  CHKERRQ(ierr);
	ierr = DMDAVecRestoreArray(fs->DA_CEN,    vphase,      &phase);  CHKERRQ(ierr);

	// restore phase vector
	ierr = DMRestoreLocalVector(fs->DA_CEN, &vphase); CHKERRQ(ierr);

	PetscFunctionReturn(0);
}

//----------------------------------------------------------------------------//
#undef __FUNCT__
#define __FUNCT__ "Check_advection_condition"
PetscErrorCode Check_advection_condition(AdvCtx *actx, PetscInt jj, PetscInt ID, PetscScalar xp, PetscScalar yp, PetscScalar zp, PetscScalar P,PetscScalar T,PetscScalar mf)
{

	PetscScalar 		*phase,*Active;
	PetscScalar 		Xm[3],X[3];
	vector <spair>    	dist;
	spair 				d;
	PetscErrorCode 		ierr;

	PetscFunctionBegin;

	ierr = VecGetArray(actx->Ptr->C_advection, &Active); CHKERRQ(ierr);

	if(actx->Ptr->Condition_pr == _Time_ptr_)
	{
		if((actx->jr->ts->time>=actx->Ptr->value_condition )&& Active[jj] == 0.0)
		{
			Active[jj] = 1.0;
		}
	}
	else if(actx->Ptr->Condition_pr ==_Melt_Fr_)
	{
		if((mf>=actx->Ptr->value_condition) && Active[jj] == 0.0)
		{
			Active[jj] = 1.0;
		}
	}
	else if(actx->Ptr->Condition_pr ==_Temp_ptr_)
	{
		if((T>=actx->Ptr->value_condition) && Active[jj] == 0.0)
		{
			Active[jj] = 1.0;
		}
	}
	else if(actx->Ptr->Condition_pr ==_Pres_ptr_)
	{
		if((P>=actx->Ptr->value_condition) && Active[jj] == 0.0)
		{
			Active[jj] = 1.0;
		}
	}

	// overwrite the phase in case of delayed activation or if some condition are met

	if(((actx->Ptr->Condition_pr ==_Pres_ptr_)||(actx->Ptr->Condition_pr ==_Temp_ptr_)||(actx->Ptr->Condition_pr ==_Time_ptr_)) && Active[jj] == 1.0)
	{

		PetscInt n, ii,id_m,*markind;

		ierr = VecGetArray(actx->Ptr->phase, &phase); CHKERRQ(ierr);


		X[0]  = xp;
		X[1]  = yp;
		X[2]  = zp;

		dist.clear();
		n = actx->markstart[ID+1] - actx->markstart[ID];
		markind = actx->markind + actx->markstart[ID];


		for (ii = 0; ii < n; ii++)
		{
			id_m=markind[ii];
			Xm[0] =actx->markers[id_m].X[0];
			Xm[1] =actx->markers[id_m].X[1];
			Xm[2] =actx->markers[id_m].X[2];


			d.first  = EDIST(Xm, X);
			d.second = id_m;
			dist.push_back(d);

		}
		sort(dist.begin(), dist.end());
		phase[jj]= actx->markers[dist.begin()->second].phase;
		ierr = VecRestoreArray(actx->Ptr->phase, &phase); CHKERRQ(ierr);



	}

	ierr = VecRestoreArray(actx->Ptr->C_advection, &Active); CHKERRQ(ierr);

	PetscFunctionReturn(0);
}



//----------------------------------------------------------------------------//
#undef __FUNCT__
#define __FUNCT__ "ADVPtrDestroy"
PetscErrorCode ADVPtrDestroy(AdvCtx *actx)
{

	PetscFunctionBegin;


	// check whether current storage is insufficient

	VecDestroy(&actx->Ptr->ID);

	VecDestroy(&actx->Ptr->x);

	VecDestroy(&actx->Ptr->y);

	VecDestroy(&actx->Ptr->z);

	VecDestroy(&actx->Ptr->T);

	VecDestroy(&actx->Ptr->p);

	VecDestroy(&actx->Ptr->phase);

	VecDestroy(&actx->Ptr->Melt_fr);

	VecDestroy(&actx->Ptr->Melt_Grid);

	VecDestroy(&actx->Ptr->C_advection);

	VecDestroy(&actx->Ptr->Recv);



	PetscFunctionReturn(0);
}
// --------------------------------------------------------------------------------------- //

//-------------------------------------------------------------------------//

#undef __FUNCT__
#define __FUNCT__ "Passive_Tracer_WriteRestart"
PetscErrorCode Passive_Tracer_WriteRestart(AdvCtx *actx, FILE *fp)
{
	PetscErrorCode ierr;
	PetscFunctionBegin;

	if(actx->jr->ctrl.Passive_Tracer)
	{

	// write solution vectors
	ierr = VecWriteRestart(actx->Ptr->x, fp); CHKERRQ(ierr);
	ierr = VecWriteRestart(actx->Ptr->y, fp); CHKERRQ(ierr);
	ierr = VecWriteRestart(actx->Ptr->z, fp); CHKERRQ(ierr);
	ierr = VecWriteRestart(actx->Ptr->p, fp); CHKERRQ(ierr);
	ierr = VecWriteRestart(actx->Ptr->T, fp); CHKERRQ(ierr);
	ierr = VecWriteRestart(actx->Ptr->phase, fp); CHKERRQ(ierr);
	ierr = VecWriteRestart(actx->Ptr->Melt_fr, fp); CHKERRQ(ierr);
	ierr = VecWriteRestart(actx->Ptr->Melt_Grid, fp); CHKERRQ(ierr);
	ierr = VecWriteRestart(actx->Ptr->C_advection, fp); CHKERRQ(ierr);
	ierr = VecWriteRestart(actx->Ptr->ID, fp); CHKERRQ(ierr);
	}

	PetscFunctionReturn(0);
}

// --------------------------------------------------------------------------------------- //

#undef __FUNCT__
#define __FUNCT__ "ReadPassive_Tracers"
PetscErrorCode ReadPassive_Tracers(AdvCtx *actx, FILE *fp)
{
	PetscErrorCode ierr;
	PetscFunctionBegin;

	// read solution vectors
	if(actx->jr->ctrl.Passive_Tracer)
	{
		ierr = ADVPtrReCreateStorage(actx); CHKERRQ(ierr);

		ierr = VecReadRestart(actx->Ptr->x, fp); CHKERRQ(ierr);
		ierr = VecReadRestart(actx->Ptr->y, fp); CHKERRQ(ierr);
		ierr = VecReadRestart(actx->Ptr->z, fp); CHKERRQ(ierr);
		ierr = VecReadRestart(actx->Ptr->p, fp); CHKERRQ(ierr);
		ierr = VecReadRestart(actx->Ptr->T, fp); CHKERRQ(ierr);
		ierr = VecReadRestart(actx->Ptr->phase, fp); CHKERRQ(ierr);
		ierr = VecReadRestart(actx->Ptr->Melt_fr, fp); CHKERRQ(ierr);
		ierr = VecReadRestart(actx->Ptr->Melt_Grid, fp); CHKERRQ(ierr);
		ierr = VecReadRestart(actx->Ptr->C_advection, fp); CHKERRQ(ierr);
		ierr = VecReadRestart(actx->Ptr->ID, fp); CHKERRQ(ierr);
	}



	PetscFunctionReturn(0);
}
//---------------------------------------------------------
#undef __FUNCT__
#define __FUNCT__ "Sync_Vector"
PetscErrorCode Sync_Vector(Vec x,AdvCtx *actx ,PetscInt nummark)
{
	PetscScalar *recv,*send;

	PetscErrorCode ierr;
	PetscFunctionBegin;

	ierr = VecZeroEntries(actx->Ptr->Recv); CHKERRQ(ierr);

	ierr = VecGetArray(x, &send)           ; CHKERRQ(ierr);
	ierr = VecGetArray(actx->Ptr->Recv, &recv)           ; CHKERRQ(ierr);

	ierr = MPI_Allreduce(send, recv, (PetscMPIInt)nummark, MPIU_SCALAR, MPI_MAX,PETSC_COMM_WORLD); CHKERRQ(ierr);

	ierr = VecRestoreArray(x, &send)           ; CHKERRQ(ierr);
	ierr = VecRestoreArray(actx->Ptr->Recv, &recv)           ; CHKERRQ(ierr);

	PetscFunctionReturn(0);
}


//=========================================================
/*
#undef __FUNCT__
#define __FUNCT__ "Passive_tracers_save"
PetscErrorCode Passive_tracers_save(AdvCtx *actx)
{	// save new restart database, then delete the original

	Scaling        *scal;
	FILE           *fp;
	char           *fileName;
	PetscScalar    time;
	PetscInt        step;
	PetscInt       ii;
	PetscScalar    *xp,*yp,*zp,*P,*T,*phase,*ID,*mf_ptr,*Active;
	PetscErrorCode ierr;
	PetscFunctionBegin;


	if(actx->jr->ctrl.Passive_Tracer == 0) PetscFunctionReturn(0);

	scal = actx->jr->scal;
	step    = actx->jr->ts->istep;
	time    = actx->jr->ts->time*actx->jr->scal->time;

	if(step==0)
	{
		ierr = DirMake("./Passive_Tracers"); CHKERRQ(ierr);
	}

	if(ISRankZero(PETSC_COMM_WORLD))
	{
	// compile actual & temporary restart file name
		asprintf(&fileName, "./Passive_Tracers/PT_%1.8lld.dat",(LLD)step);

	// open temporary restart file for writing in binary mode
		fp = fopen(fileName, "w");
		fprintf(fp,"number_marker = %d \n ", actx->Ptr->nummark);

		fprintf(fp,"\n");


		fprintf(fp,"Time = %6f Timestep = %d \n",time,step);

		fprintf(fp,"nx = %d ny = %d nz = %d \n", actx->Ptr->passive_tracer_resolution[0],actx->Ptr->passive_tracer_resolution[1],actx->Ptr->passive_tracer_resolution[2]);

		fprintf(fp,"\n");

		fprintf(fp," # ID  X  Y  Z  P  T  PH MeltFr\r\n");

		ierr = VecGetArray(actx->Ptr->ID, &ID)           ; CHKERRQ(ierr);
		ierr = VecGetArray(actx->Ptr->x, &xp)           ; CHKERRQ(ierr);
		ierr = VecGetArray(actx->Ptr->y, &yp)           ; CHKERRQ(ierr);
		ierr = VecGetArray(actx->Ptr->z, &zp)           ; CHKERRQ(ierr);
		ierr = VecGetArray(actx->Ptr->p, &P)           ; CHKERRQ(ierr);
		ierr = VecGetArray(actx->Ptr->T, &T)           ; CHKERRQ(ierr);
		ierr = VecGetArray(actx->Ptr->phase, &phase)           ; CHKERRQ(ierr);
		ierr = VecGetArray(actx->Ptr->Melt_fr, &mf_ptr)           ; CHKERRQ(ierr);
		ierr = VecGetArray(actx->Ptr->C_advection, &Active)           ; CHKERRQ(ierr);


		for(ii=0;ii<actx->Ptr->nummark;ii++)
		{


			fprintf(fp," %d %3f   %3f  %3f  %2f  %2f  %d %6f %d \r\n",PetscInt(ID[ii]),xp[ii]*scal->length,yp[ii]*scal->length,zp[ii]*scal->length,P[ii]*scal->stress,T[ii]*scal->temperature - scal->Tshift, PetscInt(phase[ii]),mf_ptr[ii],PetscInt(Active[ii]));

		}
		ierr = VecRestoreArray(actx->Ptr->ID, &ID)         ; CHKERRQ(ierr);
		ierr = VecRestoreArray(actx->Ptr->x, &xp)          ; CHKERRQ(ierr);
		ierr = VecRestoreArray(actx->Ptr->y, &yp)          ; CHKERRQ(ierr);
		ierr = VecRestoreArray(actx->Ptr->z, &zp)          ; CHKERRQ(ierr);
		ierr = VecRestoreArray(actx->Ptr->p, &P)           ; CHKERRQ(ierr);
		ierr = VecRestoreArray(actx->Ptr->T, &T)           ; CHKERRQ(ierr);
		ierr = VecRestoreArray(actx->Ptr->phase, &phase)   ; CHKERRQ(ierr);
		ierr = VecRestoreArray(actx->Ptr->Melt_fr, &mf_ptr)           ; CHKERRQ(ierr);
		ierr = VecRestoreArray(actx->Ptr->C_advection, &Active)           ; CHKERRQ(ierr);


		fclose(fp);

		free(fileName);
	}

	PetscFunctionReturn(0);

}
*/<|MERGE_RESOLUTION|>--- conflicted
+++ resolved
@@ -491,11 +491,6 @@
 		}
 	// current time step
 	dt = jr->ts->dt;
-<<<<<<< HEAD
-=======
-
-//	if(jr->ts->istep == 1 )ierr = ADV_Assign_Phase(actx); CHKERRQ(ierr);
->>>>>>> c3ac27f1
 	if(jr->ctrl.pShift)
 	{
 		pShift = jr->ctrl.pShift;
