/*@ ~~~~~~~~~~~~~~~~~~~~~~~~~~~~~~~~~~~~~~~~~~~~~~~~~~~~~~~~~~~~~~~~~~~~~~~~~~~
 **
 **   Project      : LaMEM
 **   License      : MIT, see LICENSE file for details
 **   Contributors : Anton Popov, Boris Kaus, see AUTHORS file for complete list
 **   Organization : Institute of Geosciences, Johannes-Gutenberg University, Mainz
 **   Contact      : kaus@uni-mainz.de, popov@uni-mainz.de
 **
 ** ~~~~~~~~~~~~~~~~~~~~~~~~~~~~~~~~~~~~~~~~~~~~~~~~~~~~~~~~~~~~~~~~~~~~~~~ @*/
//---------------------------------------------------------------------------
//..... LOCAL LEVEL INTEGRATION ALGORITHMS FOR CONSTITUTIVE EQUATIONS  ......
//---------------------------------------------------------------------------
#ifndef __constEq_h__
#define __constEq_h__

//---------------------------------------------------------------------------

struct Material_t;
struct Soft_t;
struct Controls;
struct SolVarDev;
struct SolVarBulk;
struct SolVarCell;
struct SolVarEdge;
struct PData;
struct JacRes;
struct Ph_trans_t;
struct DBMat;
struct Scaling;
struct BCCtx;
struct Dike;
struct DBPropDike;
struct HeatZone;
struct DBPropHeatZone;
//---------------------------------------------------------------------------

// constitutive equations evaluation context
struct ConstEqCtx
{
	// database parameters
<<<<<<< HEAD
	PetscInt     numPhases; 	// number phases
	Material_t  *phases;    	// phase parameters
	Soft_t      *soft;      	// material softening laws
	Ph_trans_t  *PhaseTrans;    // Phase transition laws
    PetscInt    numPhtr;        // number of phase transitions laws
    DBMat       *dbm;
    DBPropDike  *dbdike;
    Dike        *matDike;       // material properties of dike
    PetscInt    numDike;        // number of dikes
	Controls    *ctrl;      	// parameters and controls
	PData       *Pd;        	// phase diagram data
	Scaling     *scal;      	// scaling
	PetscScalar  dt;        	// time step
	PetscScalar  stats[3];  	// total number of [starts, successes, iterations]
	PetscScalar  avg_topo;  	// average surface topography
	BCCtx        *bc;           // boundary conditions, necessary for velin for dike
=======
	PetscInt         numPhases; 	// number phases
	Material_t      *phases;    	// phase parameters
	Soft_t          *soft;      	// material softening laws
	Ph_trans_t      *PhaseTrans;    // Phase transition laws
	PetscInt         numPhtr;       // number of phase transitions laws
    DBMat           *dbm;           // material database
    DBPropDike      *dbdike;        // dike database
    Dike            *matDike;       // material properties of dike
    PetscInt         numDike;       // number of dikes
	DBPropHeatZone  *dbheatzone;    // heatzone database
    HeatZone        *matHeatZone;   // material properties of heatzone
    PetscInt         numHeatZone;   // number of heat zones
	Controls        *ctrl;      	// parameters and controls
	PData           *Pd;        	// phase diagram data
	Scaling         *scal;      	// scaling
	PetscScalar      dt;        	// time step
	PetscScalar      stats[3];  	// total number of [starts, successes, iterations]
	PetscScalar      avg_topo;  	// average surface topography
	BCCtx           *bc;            // boundary conditions, necessary for velin for dike
>>>>>>> 38177228

	// control volume parameters
	PetscScalar *phRat;  // phase ratios in the control volume
	SolVarDev   *svDev;  // deviatoric variables
	SolVarBulk  *svBulk; // volumetric variables
	PetscScalar  p;      // pressure
	PetscScalar  p_lith; // lithostatic pressure
	PetscScalar  p_pore; // pore pressure
	PetscScalar  T;      // temperature
	PetscScalar  DII;    // effective strain rate
	PetscScalar  Le;     // characteristic element size
	PetscScalar  depth;  // depth for depth-dependent density model

	// phase parameters
	PetscScalar  A_els;  // elasticity constant
	PetscScalar  A_dif;  // diffusion constant
	PetscScalar  A_max;  // upper bound constant
	PetscScalar  A_dis;  // dislocation constant
	PetscScalar  N_dis;  // dislocation exponent
	PetscScalar  A_prl;  // Peierls constant
	PetscScalar  N_prl;  // Peierls exponent
	PetscScalar  A_fk;   // Frank-Kamenetzky constant
	PetscScalar  taupl;  // plastic yield stress
	PetscScalar  eta_vp; // regularization viscosity
	

	// control volume results
	PetscScalar  eta;    // effective viscosity
	PetscScalar  eta_cr; // creep viscosity
	PetscScalar  DIIdif; // diffusion creep strain rate
	PetscScalar  DIIdis; // dislocation creep strain rate
	PetscScalar  DIIprl; // Peierls creep strain rate
	PetscScalar  DIIfk;  // Frank-Kamenetzky strain rate
	PetscScalar  DIIpl;  // plastic strain rate
	PetscScalar  yield;  // yield stress
};

//---------------------------------------------------------------------------
// setup evaluation context
PetscErrorCode setUpConstEq(ConstEqCtx *ctx, JacRes *jr);

// setup control volume parameters
PetscErrorCode setUpCtrlVol(
	ConstEqCtx  *ctx,    // context
	PetscScalar *phRat,  // phase ratios in the control volume
	SolVarDev   *svDev,  // deviatoric variables
	SolVarBulk  *svBulk, // volumetric variables
	PetscScalar  p,      // pressure
	PetscScalar  p_lith, // lithostatic pressure
	PetscScalar  p_pore, // pore pressure
	PetscScalar  T,      // temperature
	PetscScalar  DII,    // effective strain rate
	PetscScalar  z,      // z-coordinate of control volume
	PetscScalar  Le);    // characteristic element size

// setup phase parameters for deviatoric constitutive equation
PetscErrorCode setUpPhase(ConstEqCtx *ctx, PetscInt ID);

// evaluate deviatoric constitutive equations in control volume
PetscErrorCode devConstEq(ConstEqCtx *ctx);

// compute phase viscosities and strain rate partitioning
PetscErrorCode getPhaseVisc(ConstEqCtx *ctx, PetscInt ID);

// compute residual of the visco-elastic constitutive equation
PetscScalar getConsEqRes(PetscScalar eta, void *pctx);

// apply strain softening to a parameter (friction, cohesion)
PetscScalar applyStrainSoft(
		Soft_t      *soft, // material softening laws
		PetscInt     ID,   // softening law ID
		PetscScalar  APS,  // accumulated plastic strain
		PetscScalar  Le,   // characteristic element size
		PetscScalar  par); // softening parameter

// compute inverse elastic parameter in control volume
PetscScalar getI2Gdt(
		PetscInt     numPhases, // number phases
		Material_t  *phases,    // phase parameters
		PetscScalar *phRat,     // phase ratios in the control volume
		PetscScalar  dt);       // time step

// evaluate volumetric constitutive equations in control volume
PetscErrorCode volConstEq(ConstEqCtx *ctx);

// evaluate constitutive equations on the cell
PetscErrorCode cellConstEq(
		ConstEqCtx  *ctx,    // evaluation context
		SolVarCell  *svCell, // solution variables
		PetscScalar  dxx,    // effective normal strain rate components
		PetscScalar  dyy,    // ...
		PetscScalar  dzz,    // ...
		PetscScalar &sxx,    // Cauchy stress components
		PetscScalar &syy,    // ...
		PetscScalar &szz,    // ...
		PetscScalar &gres,   // volumetric residual
		PetscScalar &rho,   // effective density
		PetscScalar &dikeRHS);   // additional term due to dike divergence when computing RHS

// evaluate constitutive equations on the edge
PetscErrorCode edgeConstEq(
		ConstEqCtx  *ctx,    // evaluation context
		SolVarEdge  *svEdge, // solution variables
		PetscScalar  d,      // effective shear strain rate component
		PetscScalar &s);     // Cauchy stress component

// check convergence of constitutive equations
PetscErrorCode checkConvConstEq(ConstEqCtx *ctx);

//---------------------------------------------------------------------------
//.............................. PHASE DIAGRAM  .............................
//---------------------------------------------------------------------------

PetscErrorCode setDataPhaseDiagram(
		PData       *pd,
		PetscScalar  p,
		PetscScalar  T,
		char         pdn[]);

//---------------------------------------------------------------------------
#endif<|MERGE_RESOLUTION|>--- conflicted
+++ resolved
@@ -38,24 +38,6 @@
 struct ConstEqCtx
 {
 	// database parameters
-<<<<<<< HEAD
-	PetscInt     numPhases; 	// number phases
-	Material_t  *phases;    	// phase parameters
-	Soft_t      *soft;      	// material softening laws
-	Ph_trans_t  *PhaseTrans;    // Phase transition laws
-    PetscInt    numPhtr;        // number of phase transitions laws
-    DBMat       *dbm;
-    DBPropDike  *dbdike;
-    Dike        *matDike;       // material properties of dike
-    PetscInt    numDike;        // number of dikes
-	Controls    *ctrl;      	// parameters and controls
-	PData       *Pd;        	// phase diagram data
-	Scaling     *scal;      	// scaling
-	PetscScalar  dt;        	// time step
-	PetscScalar  stats[3];  	// total number of [starts, successes, iterations]
-	PetscScalar  avg_topo;  	// average surface topography
-	BCCtx        *bc;           // boundary conditions, necessary for velin for dike
-=======
 	PetscInt         numPhases; 	// number phases
 	Material_t      *phases;    	// phase parameters
 	Soft_t          *soft;      	// material softening laws
@@ -75,7 +57,6 @@
 	PetscScalar      stats[3];  	// total number of [starts, successes, iterations]
 	PetscScalar      avg_topo;  	// average surface topography
 	BCCtx           *bc;            // boundary conditions, necessary for velin for dike
->>>>>>> 38177228
 
 	// control volume parameters
 	PetscScalar *phRat;  // phase ratios in the control volume
