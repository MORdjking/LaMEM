--- conflicted
+++ resolved
@@ -98,24 +98,9 @@
 	PetscScalar amplitude;
 	PetscScalar wavelength;
 	PetscScalar rand_amplitude;
-<<<<<<< HEAD
-        // ridge
-        PetscScalar v_spread;
-        PetscScalar v_ridge;    // NEW FOR DIKE, THICKER LITHOSPHERE
-        PetscScalar x_oblique;
-        PetscScalar ridgeseg_x[2];
-        PetscScalar ridgeseg_y[2];
-        PetscScalar x_ridgeLeft;
-        PetscScalar x_ridgeRight;
-        PetscScalar y_ridgeFront;
-        PetscScalar y_ridgeBack;
-        PetscScalar thermalAgeRidge;
-        PetscScalar age0;
-        // temperature
-=======
-    
 	// ridge
     PetscScalar v_spread;
+    PetscScalar v_ridge;    // NEW FOR DIKE, THICKER LITHOSPHERE 
     PetscScalar x_oblique;
     PetscScalar ridgeseg_x[2];
     PetscScalar ridgeseg_y[2];
@@ -126,9 +111,8 @@
     PetscScalar thermalAgeRidge;
     PetscScalar age0;                   // thermal age @ ridge
     PetscScalar maxAge;                 // maximum thermal Age a plate can have [say 80 Myrs on Earth]
-    
     // temperature
->>>>>>> 37b1d9d0
+
 	PetscInt    setTemp;
 	PetscScalar cstTemp;
 	PetscScalar topTemp, botTemp;
