/*@ ~~~~~~~~~~~~~~~~~~~~~~~~~~~~~~~~~~~~~~~~~~~~~~~~~~~~~~~~~~~~~~~~~~~~~~~~~~~
 **
 **    Copyright (c) 2011-2015, JGU Mainz, Anton Popov, Boris Kaus
 **    All rights reserved.
 **
 **    This software was developed at:
 **
 **         Institute of Geosciences
 **         Johannes-Gutenberg University, Mainz
 **         Johann-Joachim-Becherweg 21
 **         55128 Mainz, Germany
 **
 **    project:    LaMEM
 **    filename:   marker.c
 **
 **    LaMEM is free software: you can redistribute it and/or modify
 **    it under the terms of the GNU General Public License as published
 **    by the Free Software Foundation, version 3 of the License.
 **
 **    LaMEM is distributed in the hope that it will be useful,
 **    but WITHOUT ANY WARRANTY; without even the implied warranty of
 **    MERCHANTABILITY or FITNESS FOR A PARTICULAR PURPOSE.
 **    See the GNU General Public License for more details.
 **
 **    You should have received a copy of the GNU General Public License
 **    along with LaMEM. If not, see <http://www.gnu.org/licenses/>.
 **
 **
 **    Contact:
 **        Boris Kaus       [kaus@uni-mainz.de]
 **        Anton Popov      [popov@uni-mainz.de]
 **
 **
 **    Main development team:
 **         Anton Popov      [popov@uni-mainz.de]
 **         Boris Kaus       [kaus@uni-mainz.de]
 **         Tobias Baumann
 **         Adina Pusok
 **         Arthur Bauville
 **
 ** ~~~~~~~~~~~~~~~~~~~~~~~~~~~~~~~~~~~~~~~~~~~~~~~~~~~~~~~~~~~~~~~~~~~~~~~ @*/
//---------------------------------------------------------------------------
//........................   MARKER ROUTINES   ..............................
//---------------------------------------------------------------------------

#include "LaMEM.h"
#include "marker.h"
#include "parsing.h"
#include "advect.h"
#include "fdstag.h"
#include "scaling.h"
#include "JacRes.h"
#include "phase.h"
#include "tools.h"
#include "bc.h"
#include "surf.h"
#include "phase_transition.h"

/*
#START_DOC#
#END_DOC#
*/
//---------------------------------------------------------------------------
PetscErrorCode ADVMarkInit(AdvCtx *actx, FB *fb)
{
	FDSTAG    *fs;
	PetscInt  nmarkx, nmarky, nmarkz, nummark;
	PetscBool LoadPhaseDiagrams;

	PetscErrorCode ierr;
	PetscFunctionBeginUser;

	fs = actx->fs;

	// allocate storage for uniform distribution
	if(actx->msetup != _FILES_)
	{
		// get local number of markers
		nmarkx  = fs->dsx.ncels * actx->NumPartX;
		nmarky  = fs->dsy.ncels * actx->NumPartY;
		nmarkz  = fs->dsz.ncels * actx->NumPartZ;
		nummark = nmarkx*nmarky*nmarkz;

		// allocate storage
		ierr = ADVReAllocStorage(actx, nummark); CHKERRQ(ierr);

		// set number of markers
		actx->nummark = nummark;
	}

	// initialize coordinates, add random noise
	if(actx->msetup != _FILES_
	&& actx->msetup != _POLYGONS_)
	{
		ierr = ADVMarkInitCoord(actx); CHKERRQ(ierr);
	}

	// initialize markers
	if     (actx->msetup == _GEOM_)       { ierr = ADVMarkInitGeom    (actx, fb); CHKERRQ(ierr); }
	else if(actx->msetup == _FILES_)      { ierr = ADVMarkInitFiles   (actx, fb); CHKERRQ(ierr); }
	else if(actx->msetup == _POLYGONS_)   { ierr = ADVMarkInitPolygons(actx, fb); CHKERRQ(ierr); }

	// set temperature (optional methods)

	// linear gradient
	ierr = ADVMarkSetTempGrad(actx); CHKERRQ(ierr);

	// from file
	ierr = ADVMarkSetTempFile(actx, fb); CHKERRQ(ierr);

	// phase-based
	ierr = ADVMarkSetTempPhase(actx); CHKERRQ(ierr);

	// Load phase diagrams for the phases where it is required + interpolate the reference density for the first timestep
	LoadPhaseDiagrams = PETSC_FALSE;
	
	for(PetscInt i = 0; i < actx->jr->dbm->numPhases; i++)
	{
		if(actx->jr->dbm->phases[i].pdAct)
		{
			LoadPhaseDiagrams = PETSC_TRUE;
		}
	}

	if(LoadPhaseDiagrams)
	{
		PetscPrintf(PETSC_COMM_WORLD,"Phase Diagrams:  \n");
		PetscPrintf(PETSC_COMM_WORLD,"   Diagrams employed for phases  : \n ");
		
	}	

	for(PetscInt i=0; i<actx->jr->dbm->numPhases; i++)
	{
		if(actx->jr->dbm->phases[i].pdAct)
		{
			PetscPrintf(PETSC_COMM_WORLD,"        %i:  ", i);

			ierr = LoadPhaseDiagram(actx, actx->jr->dbm->phases, i); CHKERRQ(ierr);
		}
	}

	if(LoadPhaseDiagrams)
	{
		PetscPrintf(PETSC_COMM_WORLD,"\n");
		PetscPrintf(PETSC_COMM_WORLD,"--------------------------------------------------------------------------\n");
	}


	PetscFunctionReturn(0);
}
//---------------------------------------------------------------------------
PetscErrorCode ADVMarkInitCoord(AdvCtx *actx)
{
	// initializes coordinates and adds random noise if required for hard-coded setups

	FDSTAG      *fs;
	PetscScalar  x, y, z, dx, dy, dz;
	PetscInt     i, j, k, ii, jj, kk;
	PetscInt     imark;
	PetscRandom  rctx;
	PetscScalar  cf_rand;

	PetscErrorCode ierr;
	PetscFunctionBeginUser;

	fs = actx->fs;

	if(actx->randNoise)
	{
		ierr = PetscRandomCreate(PETSC_COMM_SELF, &rctx); CHKERRQ(ierr);
		ierr = PetscRandomSetFromOptions(rctx);           CHKERRQ(ierr);
	}

	// marker counter
	imark = 0;

	// create uniform distribution of markers/cell for variable grid
	for(k = 0; k < fs->dsz.ncels; k++)
	{
		// spacing of particles
		dz = (fs->dsz.ncoor[k+1]-fs->dsz.ncoor[k])/(PetscScalar)actx->NumPartZ;
		for(j = 0; j < fs->dsy.ncels; j++)
		{
			// spacing of particles
			dy = (fs->dsy.ncoor[j+1]-fs->dsy.ncoor[j])/(PetscScalar)actx->NumPartY;
			for(i = 0; i < fs->dsx.ncels; i++)
			{
				// spacing of particles
				dx = (fs->dsx.ncoor[i+1]-fs->dsx.ncoor[i])/(PetscScalar)actx->NumPartX;

				// loop over markers in cells
				for (kk = 0; kk < actx->NumPartZ; kk++)
				{
					if(kk == 0) z = fs->dsz.ncoor[k] + dz*0.5;
					else        z = fs->dsz.ncoor[k] + dz*0.5 + (PetscScalar)kk*dz;

					for (jj = 0; jj < actx->NumPartY; jj++)
					{
						if(jj == 0) y = fs->dsy.ncoor[j] + dy*0.5;
						else        y = fs->dsy.ncoor[j] + dy*0.5 + (PetscScalar)jj*dy;

						for(ii = 0; ii < actx->NumPartX; ii++)
						{
							if(ii == 0) x = fs->dsx.ncoor[i] + dx*0.5;
							else        x = fs->dsx.ncoor[i] + dx*0.5 + (PetscScalar)ii*dx;

							// set marker coordinates
							actx->markers[imark].X[0] = x;
							actx->markers[imark].X[1] = y;
							actx->markers[imark].X[2] = z;

							if(actx->randNoise)
							{
								// add random noise
								// decrease/increase amount of noise by changing A in: (cf_rand-0.5)*dx/A
								ierr = PetscRandomGetValueReal(rctx, &cf_rand); CHKERRQ(ierr);
								actx->markers[imark].X[0] += (cf_rand - 0.5)*dx/1;
								ierr = PetscRandomGetValueReal(rctx, &cf_rand); CHKERRQ(ierr);
								actx->markers[imark].X[1] += (cf_rand - 0.5)*dy/1;
								ierr = PetscRandomGetValueReal(rctx, &cf_rand); CHKERRQ(ierr);
								actx->markers[imark].X[2] += (cf_rand - 0.5)*dz/1;
							}

							// increment local counter
							imark++;
						}
					}
				}
			}
		}
	}

	// destroy random context
	if(actx->randNoise)
	{
		ierr = PetscRandomDestroy(&rctx); CHKERRQ(ierr);
	}

	PetscFunctionReturn(0);
}
//-----------------------------------------------------------------------------
PetscErrorCode ADVMarkPerturb(AdvCtx *actx)
{
	FDSTAG      *fs;
	PetscScalar *X;
	PetscInt     i, ID, I, J, K, nx,ny;
	PetscScalar  dx,dy,dz;
	PetscRandom  rctx;
	PetscScalar  cf_rand;

	PetscErrorCode ierr;
	PetscFunctionBeginUser;

	// return if not set
	if(!actx->randNoiseGP) PetscFunctionReturn(0);

	PetscPrintf(PETSC_COMM_WORLD,"Apply random noise to markers after initialization\n");

	fs = actx->fs;

	// get random number context
	ierr = PetscRandomCreate(PETSC_COMM_SELF, &rctx); CHKERRQ(ierr);
	ierr = PetscRandomSetFromOptions(rctx);           CHKERRQ(ierr);

	// get number of cells
	nx = fs->dsx.ncels;
	ny = fs->dsy.ncels;

	// loop over all local particles
	for(i = 0; i < actx->nummark; i++)
	{
		// get marker coordinates
		X = actx->markers[i].X;

		// get consecutive index of the host cell
		ID = actx->cellnum[i];

		// expand I, J, K cell indices
		GET_CELL_IJK(ID, I, J, K, nx, ny)

		// get subgrid cell widths
		dx = SIZE_CELL(I, 0, fs->dsx)/(PetscScalar)actx->NumPartX;
		dy = SIZE_CELL(J, 0, fs->dsy)/(PetscScalar)actx->NumPartY;
		dz = SIZE_CELL(K, 0, fs->dsz)/(PetscScalar)actx->NumPartZ;

		// Perturb marker location
		ierr = PetscRandomGetValueReal(rctx, &cf_rand); CHKERRQ(ierr);
		X[0] += (cf_rand - 0.5)*dx;
		ierr = PetscRandomGetValueReal(rctx, &cf_rand); CHKERRQ(ierr);
		X[1] += (cf_rand - 0.5)*dy;
		ierr = PetscRandomGetValueReal(rctx, &cf_rand); CHKERRQ(ierr);
		X[2] += (cf_rand - 0.5)*dz;
	}

	// destroy random context
	ierr = PetscRandomDestroy(&rctx); CHKERRQ(ierr);

	PetscPrintf(PETSC_COMM_WORLD,"--------------------------------------------------------------------------\n");
	PetscFunctionReturn(0);
}
//---------------------------------------------------------------------------
PetscErrorCode ADVMarkSave(AdvCtx *actx)
{
	int            fd;
	PetscInt       imark;
	Marker         *P;
	PetscViewer    view_out;
	PetscLogDouble t;
	char           *filename, path[_str_len_];
	PetscScalar    *markbuf, *markptr, header, chLen, chTemp, Tshift, s_nummark;

	PetscErrorCode ierr;
	PetscFunctionBeginUser;

	if(actx->advect == ADV_NONE) PetscFunctionReturn(0);

	if(!actx->saveMark) PetscFunctionReturn(0);

	PrintStart(&t, "Saving markers in parallel to", actx->saveFile);

	// access context
	chLen  = actx->jr->scal->length;
	chTemp = actx->jr->scal->temperature;
	Tshift = actx->jr->scal->Tshift;


	// extract directory path
	strcpy(path, actx->saveFile); (*strrchr(path, '/')) = '\0';

	// create directory
	ierr = DirMake(path); CHKERRQ(ierr);

	// compile file name
	asprintf(&filename, "%s.%1.8lld.dat", actx->saveFile, (LLD)actx->iproc);

	// open file for binary output
	ierr = PetscViewerBinaryOpen(PETSC_COMM_SELF, filename, FILE_MODE_WRITE, &view_out); CHKERRQ(ierr);
	ierr = PetscViewerBinaryGetDescriptor(view_out, &fd);                                CHKERRQ(ierr);

	// initialize file header for MATLAB compatibility
	header = -1;

	// create write buffer
	ierr = PetscMalloc((size_t)(5*actx->nummark)*sizeof(PetscScalar), &markbuf); CHKERRQ(ierr);

	// copy data from storage into buffer
	for(imark = 0, markptr = markbuf; imark < actx->nummark; imark++, markptr += 5)
	{
		P          =              &actx->markers[imark];
		markptr[0] =              P->X[0]*chLen;
		markptr[1] =              P->X[1]*chLen;
		markptr[2] =              P->X[2]*chLen;
		markptr[3] = (PetscScalar)P->phase;
		markptr[4] =              P->T*chTemp - Tshift;
	}

	// write binary output
	s_nummark = (PetscScalar)actx->nummark;
	ierr = PetscBinaryWrite(fd, &header,    1,               PETSC_SCALAR); CHKERRQ(ierr);
	ierr = PetscBinaryWrite(fd, &s_nummark, 1,               PETSC_SCALAR); CHKERRQ(ierr);
	ierr = PetscBinaryWrite(fd, markbuf,    5*actx->nummark, PETSC_SCALAR); CHKERRQ(ierr);

	// destroy file handle & file name
	ierr = PetscViewerDestroy(&view_out); CHKERRQ(ierr);
	free(filename);

	// destroy buffer
	ierr = PetscFree(markbuf); CHKERRQ(ierr);

	PrintDone(t);

	PetscFunctionReturn(0);
}
//---------------------------------------------------------------------------
PetscErrorCode ADVMarkCheckMarkers(AdvCtx *actx)
{
	// check initial marker distribution
	FDSTAG      *fs;
	PetscScalar *X;
	PetscInt     error;
	PetscScalar  bx, by, bz;
	PetscScalar  ex, ey, ez;
	PetscInt     *numMarkCell, rbuf[4], sbuf[4];
	PetscInt     i, maxid, NumInvalidPhase, numNonLocal, numEmpty, numWrong, refMarkCell;

	PetscErrorCode ierr;
	PetscFunctionBeginUser;

	fs = actx->fs;

	// get maximum phase ID
	maxid = actx->dbm->numPhases - 1;

	// get reference number of markers per cell
	refMarkCell = actx->NumPartX*actx->NumPartY*actx->NumPartZ;

	// get local coordinate bounds
	ierr = FDSTAGGetLocalBox(fs, &bx, &by, &bz, &ex, &ey, &ez); CHKERRQ(ierr);

	// allocate marker counter array
	ierr = makeIntArray(&numMarkCell, NULL, fs->nCells); CHKERRQ(ierr);

	// clear error flag
	error = 0;

	// count markers with invalid phase ID & non-local markers
	NumInvalidPhase = 0;
	numNonLocal     = 0;

	for(i = 0; i < actx->nummark; i++)
	{
		// marker should have a valid phase ID
		if(actx->markers[i].phase > maxid) NumInvalidPhase++;

		// get marker coordinates
		X = actx->markers[i].X;

		// marker must be local (check bounding box)
		if(X[0] < bx || X[0] > ex
		|| X[1] < by || X[1] > ey
		|| X[2] < bz || X[2] > ez) numNonLocal++;
		
		// count number of markers in the cells
		numMarkCell[actx->cellnum[i]]++;
	}
	
	// count empty & sparse cells
	numEmpty = 0;
	numWrong = 0;

	for(i = 0; i < fs->nCells; i++)
	{
		if(numMarkCell[i] == 0)           numEmpty++;
		if(numMarkCell[i] != refMarkCell) numWrong++;
	}

	// clear
	ierr = PetscFree(numMarkCell); CHKERRQ(ierr);

	// get global figures
	if(actx->nproc != 1)
	{
		sbuf[0] = NumInvalidPhase;
		sbuf[1] = numNonLocal;
		sbuf[2] = numEmpty;
		sbuf[3] = numWrong;

		ierr = MPI_Allreduce(sbuf, rbuf, 4, MPIU_INT, MPI_SUM, actx->icomm); CHKERRQ(ierr);

		NumInvalidPhase = rbuf[0];
		numNonLocal     = rbuf[1];
		numEmpty        = rbuf[2];
		numWrong        = rbuf[3];
	}

	// print diagnostics
	if(NumInvalidPhase)
	{
		ierr = PetscPrintf(PETSC_COMM_WORLD, "Number of markers with invalid phase ID: %lld\n", (LLD)NumInvalidPhase); CHKERRQ(ierr);
		error = 1;
	}

	if(numNonLocal)
	{
		ierr = PetscPrintf(PETSC_COMM_WORLD, "Number of non-local markers: %lld\n", (LLD)numNonLocal); CHKERRQ(ierr);
		error = 1;
	}

	if(numEmpty)
	{
		ierr = PetscPrintf(PETSC_COMM_WORLD, "Number of exactly empty cells: %lld\n", (LLD)numEmpty); CHKERRQ(ierr);
		error = 1;
	}

	if(numWrong)
	{
		ierr = PetscPrintf(PETSC_COMM_WORLD, "Number of cells with incorrect number of markers (nmark_x*nmark_y*nmark_z): %lld\n", (LLD)numWrong); CHKERRQ(ierr);
		error = 1;
	}

	if(error)
	{
		SETERRQ(PETSC_COMM_SELF, PETSC_ERR_USER, "Problems with initial marker distribution (see the above message)");
	}


	PetscFunctionReturn(0);
}
//---------------------------------------------------------------------------
PetscErrorCode ADVMarkSetTempGrad(AdvCtx *actx)
{
	// initialize temperature on markers based on linear gradient
	FDSTAG      *fs;
	BCCtx       *bc;
	Marker      *P;
	PetscInt     imark, nummark;
	PetscScalar  dTdz, zbot, ztop, zp, Tbot;

	PetscErrorCode ierr;
	PetscFunctionBeginUser;

	bc      = actx->jr->bc;
	fs      = actx->fs;
	nummark = actx->nummark;

	// return if not set
	if(!bc->initTemp) PetscFunctionReturn(0);

	// get time-dependent Tbot
	ierr 			= 	BCGetTempBound(bc, &Tbot);					CHKERRQ(ierr);		
	
	// get grid coordinate bounds in z-direction
	ierr = FDSTAGGetGlobalBox(fs, NULL, NULL, &zbot, NULL, NULL, &ztop); CHKERRQ(ierr);

	// override top boundary with free surface level
	if(actx->surf->UseFreeSurf)
	{
		ztop = actx->surf->InitLevel;
	}

	// get temperature gradient in z-direction
	dTdz = (bc->Ttop - Tbot)/(ztop - zbot);

	// set temperature based on temperature gradient
	for(imark = 0; imark < nummark; imark++)
	{
		// get current marker
		P = &actx->markers[imark];

		// get global marker coordinates
		zp = P->X[2];

		// set temperature
		if(zp > ztop) P->T = bc->Ttop;
		else          P->T = Tbot + dTdz*(zp - zbot);
	}

	PetscFunctionReturn(ierr);
}
//---------------------------------------------------------------------------
PetscErrorCode ADVMarkSetTempPhase(AdvCtx *actx)
{
	// initialize temperature on markers based on phase temperature
	Material_t  *phases;
	Marker      *P;
	PetscInt     i, n, phase_set, imark, nummark;
	PetscScalar  phase_temp[_max_num_phases_];

	PetscFunctionBeginUser;

	n         = actx->dbm->numPhases;
	phases    = actx->dbm->phases;
	nummark   = actx->nummark;
	phase_set = 0;

	// set temperature based on phase
	for(i = 0; i < n; i++)
	{
		if(phases[i].T) { phase_temp[i] = phases[i].T; phase_set = 1; }
		else              phase_temp[i] = 0.0;
	}

	// check activation
	if(!phase_set) PetscFunctionReturn(0);

	for(imark = 0; imark < nummark; imark++)
	{
		// get current marker
		P = &actx->markers[imark];

		// assign phase temperature to markers, if initial phase temperature is set
		if(phase_temp[P->phase]) P->T = phase_temp[P->phase];
	}

	PetscFunctionReturn(0);
}
//---------------------------------------------------------------------------
PetscErrorCode ADVMarkSetTempFile(AdvCtx *actx, FB *fb)
{
	FDSTAG         *fs;
	int            fd;
	Marker         *P;
	PetscViewer    view_in;
	PetscLogDouble t;
	char           filename[_str_len_];
	PetscScalar    header, dim[3];
	PetscInt       GridSize, nx, ny, nz, imark, nummark, nmarkx, nmarky, nmarkz;
	PetscScalar    DX, DY, DZ, bx, by, bz, ex, ey, ez;
	PetscScalar    xp, yp, zp, Xc, Yc, Zc, xpL, ypL, zpL;
	PetscScalar    *Temp;
	PetscInt       Ix, Iy, Iz;
	PetscScalar    chTemp, Tshift;

	PetscErrorCode ierr;
	PetscFunctionBeginUser;

	// get file name
	ierr = getStringParam(fb, _OPTIONAL_, "temp_file", filename, NULL); CHKERRQ(ierr);

	// check whether file is provided
	if(!strlen(filename)) PetscFunctionReturn(0);

	PrintStart(&t, "Loading temperature redundantly from", filename);

	// access context
	fs     = actx->fs;
	chTemp = actx->jr->scal->temperature;
	Tshift = actx->jr->scal->Tshift;

	// open and read the file
	ierr = PetscViewerBinaryOpen(PETSC_COMM_SELF, filename, FILE_MODE_READ, &view_in); CHKERRQ(ierr);
	ierr = PetscViewerBinaryGetDescriptor(view_in, &fd); CHKERRQ(ierr);

	// read (and ignore) the silent undocumented file header
	ierr = PetscBinaryRead(fd, &header, 1, NULL, PETSC_SCALAR); CHKERRQ(ierr);

	// read grid dimensions
	ierr = PetscBinaryRead(fd, &dim, 3, NULL, PETSC_SCALAR); CHKERRQ(ierr);

	// compute grid size
	nx = (PetscInt)dim[0];
	ny = (PetscInt)dim[1];
	nz = (PetscInt)dim[2];
	GridSize = nx * ny * nz;

	// allocate space for entire file & initialize counter
	ierr = PetscMalloc((size_t)GridSize*sizeof(PetscScalar), &Temp); CHKERRQ(ierr);

	// read entire file
	ierr = PetscBinaryRead(fd, Temp, GridSize, NULL, PETSC_SCALAR); CHKERRQ(ierr);

	// get mesh extents
	ierr = FDSTAGGetGlobalBox(fs, &bx, &by, &bz, &ex, &ey, &ez); CHKERRQ(ierr);

	// get grid spacing
	DX = (ex - bx)/(dim[0] - 1.0);
	DY = (ey - by)/(dim[1] - 1.0);
	DZ = (ez - bz)/(dim[2] - 1.0);

	// get local number of markers
	nmarkx  = fs->dsx.ncels * actx->NumPartX;
	nmarky  = fs->dsy.ncels * actx->NumPartY;
	nmarkz  = fs->dsz.ncels * actx->NumPartZ;
	nummark = nmarkx*nmarky*nmarkz;

	for(imark = 0; imark < nummark; imark++)
	{
		// get current marker
		P = &actx->markers[imark];

		// get global marker coordinates
		xp = P->X[0];
		yp = P->X[1];
		zp = P->X[2];

		// index of the lower left corner of the element (of the temperature grid) in which the particle is
		Ix = (PetscInt)floor((xp - bx)/DX);
		Iy = (PetscInt)floor((yp - by)/DY);
		Iz = (PetscInt)floor((zp - bz)/DZ);

		// coordinate of the first corner (lower left deepest)
		Xc = bx + (PetscScalar)Ix*DX;
		Yc = by + (PetscScalar)Iy*DY;
		Zc = bz + (PetscScalar)Iz*DZ;

		// Local coordinate of the particle inside a temperature element
		xpL = (xp - Xc)/DX;
		ypL = (yp - Yc)/DY;
		zpL = (zp - Zc)/DZ;

		// Interpolate value on the particle using trilinear shape functions
		P->T = ((
		(1.0-xpL) * (1.0-ypL) * (1.0-zpL) * Temp[Iz    *nx*ny + Iy     * nx + Ix   ] +
		 xpL      * (1.0-ypL) * (1.0-zpL) * Temp[Iz    *nx*ny + Iy     * nx + Ix+1 ] +
		 xpL      *  ypL      * (1.0-zpL) * Temp[Iz    *nx*ny + (Iy+1) * nx + Ix+1 ] +
		(1.0-xpL) *  ypL      * (1.0-zpL) * Temp[Iz    *nx*ny + (Iy+1) * nx + Ix   ] +
		(1.0-xpL) * (1.0-ypL) *  zpL      * Temp[(Iz+1)*nx*ny + Iy     * nx + Ix   ] +
		 xpL      * (1.0-ypL) *  zpL      * Temp[(Iz+1)*nx*ny + Iy     * nx + Ix+1 ] +
		 xpL      *  ypL      *  zpL      * Temp[(Iz+1)*nx*ny + (Iy+1) * nx + Ix+1 ] +
		(1.0-xpL) *  ypL      *  zpL      * Temp[(Iz+1)*nx*ny + (Iy+1) * nx + Ix   ] ) + Tshift)/chTemp;
	}

	// clear memory
	PetscFree(Temp);
	ierr = PetscViewerDestroy(&view_in); CHKERRQ(ierr);

	PrintDone(t);

	PetscFunctionReturn(ierr);
}
//---------------------------------------------------------------------------
PetscErrorCode ADVMarkSetTempVector(AdvCtx *actx)
{
	FDSTAG         *fs;
	JacRes         *jr;
	Marker         *P;
	PetscInt       sx, sy, sz, nx, ny, jj, ID, I, J, K, II, JJ, KK, AirPhase;
	PetscScalar    *ccx, *ccy, *ccz, ***lT;
	PetscScalar    xc, yc, zc, xp, yp, zp, Ttop;

	PetscErrorCode ierr;
	PetscFunctionBeginUser;

	// access context
	fs   =  actx->fs;
	jr   =  actx->jr;

	// get air phase
	AirPhase = -1;
	Ttop     =  0.0;

	if(actx->surf->UseFreeSurf)
	{
		AirPhase = actx->surf->AirPhase;
		Ttop     = actx->jr->bc->Ttop;
	}

	// starting indices & number of cells
	sx = fs->dsx.pstart; nx = fs->dsx.ncels;
	sy = fs->dsy.pstart; ny = fs->dsy.ncels;
	sz = fs->dsz.pstart;

	// cell coordinates
	ccx = fs->dsx.ccoor;
	ccy = fs->dsy.ccoor;
	ccz = fs->dsz.ccoor;

	// access temperature vector
	ierr = DMDAVecGetArray(fs->DA_CEN, jr->lT,  &lT);  CHKERRQ(ierr);

	// scan all markers
	for(jj = 0; jj < actx->nummark; jj++)
	{
		// access next marker
		P = &actx->markers[jj];

		// get consecutive index of the host cell
		ID = actx->cellnum[jj];

		// expand I, J, K cell indices
		GET_CELL_IJK(ID, I, J, K, nx, ny)

		// get marker coordinates
		xp = P->X[0];
		yp = P->X[1];
		zp = P->X[2];

		// get coordinates of cell center
		xc = ccx[I];
		yc = ccy[J];
		zc = ccz[K];

		// map marker on the cells of center grids
		if(xp > xc) { II = I; } else { II = I-1; }
		if(yp > yc) { JJ = J; } else { JJ = J-1; }
		if(zp > zc) { KK = K; } else { KK = K-1; }

		// interpolate temperature on the marker
		P->T = InterpLin3D(lT, II, JJ, KK,  sx, sy, sz, xp, yp, zp, ccx, ccy, ccz);

		// override temperature of air phase
		if(AirPhase != -1 && P->phase == AirPhase) P->T = Ttop;
	}

	// restore access
	ierr = DMDAVecRestoreArray(fs->DA_CEN, jr->lT,  &lT);  CHKERRQ(ierr);

	PetscFunctionReturn(0);
}
//---------------------------------------------------------------------------
// Specific initialization routines
//---------------------------------------------------------------------------
PetscErrorCode ADVMarkInitFiles(AdvCtx *actx, FB *fb)
{
	int            fd;
	Marker         *P;
	PetscViewer    view_in;
	PetscLogDouble t;
	char           *filename, file[_str_len_];
	PetscScalar    *markbuf, *markptr, header, chTemp, chLen, Tshift, s_nummark;
	PetscInt       imark, nummark;

	PetscErrorCode ierr;
	PetscFunctionBeginUser;

	// get file name
	ierr = getStringParam(fb, _OPTIONAL_, "mark_load_file", file, "./markers/mdb"); CHKERRQ(ierr);

	PrintStart(&t, "Loading markers in parallel from", file);

	// compile input file name with extension
	asprintf(&filename, "%s.%1.8lld.dat", file, (LLD)actx->iproc);

	// open file
	ierr = PetscViewerBinaryOpen(PETSC_COMM_SELF, filename, FILE_MODE_READ, &view_in); CHKERRQ(ierr);
	ierr = PetscViewerBinaryGetDescriptor(view_in, &fd);                               CHKERRQ(ierr);

	// read (and ignore) the silent undocumented file header
	ierr = PetscBinaryRead(fd, &header, 1, NULL, PETSC_SCALAR); CHKERRQ(ierr);

	// read number of local of markers
	ierr = PetscBinaryRead(fd, &s_nummark, 1, NULL, PETSC_SCALAR); CHKERRQ(ierr);
	nummark = (PetscInt)s_nummark;

	// allocate marker storage
	ierr = ADVReAllocStorage(actx, nummark); CHKERRQ(ierr);

	// set number of markers
	actx->nummark = nummark;

	// allocate marker buffer
	ierr = PetscMalloc((size_t)(5*actx->nummark)*sizeof(PetscScalar), &markbuf); CHKERRQ(ierr);

	// read markers into buffer
	ierr = PetscBinaryRead(fd, markbuf, 5*actx->nummark, NULL, PETSC_SCALAR); CHKERRQ(ierr);

	// destroy file handle & file name
	ierr = PetscViewerDestroy(&view_in); CHKERRQ(ierr);
	free(filename);

	// get characteristic length & temperature
	chLen  = actx->jr->scal->length;
	chTemp = actx->jr->scal->temperature;
	Tshift = actx->jr->scal->Tshift;

	// copy buffer to marker storage
	for(imark = 0, markptr = markbuf; imark < actx->nummark; imark++, markptr += 5)
	{
		P        =           &actx->markers[imark];
		P->X[0]  =           markptr[0]/chLen;
		P->X[1]  =           markptr[1]/chLen;
		P->X[2]  =           markptr[2]/chLen;
		P->phase = (PetscInt)markptr[3];
		P->T     =          (markptr[4] + Tshift)/chTemp;
	}

	// free marker buffer
	ierr = PetscFree(markbuf); CHKERRQ(ierr);

	PrintDone(t);

	PetscFunctionReturn(0);
}
//---------------------------------------------------------------------------
PetscErrorCode ADVMarkInitGeom(AdvCtx *actx, FB *fb)
{
	Marker         *P;
	PetscLogDouble  t;
	PetscScalar     chLen, chTime;
	char            TemperatureStructure[_str_len_];
	PetscInt        jj, ngeom, imark, maxPhaseID;
	GeomPrim        geom[_max_geom_], *pgeom[_max_geom_], *sphere, *ellipsoid, *box, *ridge, *hex, *layer, *cylinder;

	// map container to sort primitives in the order of appearance
	map<PetscInt, GeomPrim*> cgeom;
	map<PetscInt, GeomPrim*>::iterator it, ie;

	PetscErrorCode ierr;
	PetscFunctionBeginUser;

	ngeom      = 0;
	maxPhaseID = actx->dbm->numPhases - 1;
	chLen      = actx->jr->scal->length;
	chTime     = actx->jr->scal->time;

	// clear storage
	ierr = PetscMemzero(geom,  sizeof(GeomPrim) *(size_t)_max_geom_); CHKERRQ(ierr);
	ierr = PetscMemzero(pgeom, sizeof(GeomPrim*)*(size_t)_max_geom_); CHKERRQ(ierr);

	PrintStart(&t, "Reading geometric primitives", NULL);

	//=======
	// LAYERS
	//=======

	ierr = FBFindBlocks(fb, _OPTIONAL_, "<LayerStart>", "<LayerEnd>"); CHKERRQ(ierr);

	for(jj = 0; jj < fb->nblocks; jj++)
	{
		fb->ID  = jj;								// allows command-line parsing
		GET_GEOM(layer, geom, ngeom, _max_geom_);

		ierr = getIntParam   (fb, _REQUIRED_, "phase",  &layer->phase,  1, maxPhaseID); CHKERRQ(ierr);
		ierr = getScalarParam(fb, _REQUIRED_, "top",    &layer->top,    1, chLen);      CHKERRQ(ierr);
		ierr = getScalarParam(fb, _REQUIRED_, "bottom", &layer->bot,    1, chLen);      CHKERRQ(ierr);

		// optional sinusoidal perturbation of layer interface:
		//  (adds amplitude*sin(2*pi/wavelength*x) to the interface)
		layer->cosine = 0;
		ierr = getIntParam   (fb, _OPTIONAL_, "cosine",  &layer->cosine,  1, maxPhaseID); CHKERRQ(ierr);
		if (layer->cosine==1){
			ierr = getScalarParam   (fb, _REQUIRED_, "wavelength",  &layer->wavelength,  1, chLen    ); CHKERRQ(ierr);
			ierr = getScalarParam   (fb, _REQUIRED_, "amplitude",   &layer->amplitude,   1, chLen    ); CHKERRQ(ierr);
		}

		// random noise
		layer->rand_amplitude = 0.0;
		ierr = getScalarParam   (fb, _OPTIONAL_, "rand_ampl",  &layer->rand_amplitude,  1, maxPhaseID); CHKERRQ(ierr);

		// Optional temperature options:
		layer->setTemp = 0;
		ierr = getStringParam(fb, _OPTIONAL_, "Temperature",     TemperatureStructure,       NULL ); CHKERRQ(ierr);
		if 		(!strcmp(TemperatureStructure, "constant"))	    {layer->setTemp=1;}
		else if (!strcmp(TemperatureStructure, "linear"))	    {layer->setTemp=2;}
		else if (!strcmp(TemperatureStructure, "halfspace"))    {layer->setTemp=3;}
		
		// Depending on temperature options, get required input parameters
		if (layer->setTemp==1){
			ierr = getScalarParam(fb, _REQUIRED_, "cstTemp", 	&layer->cstTemp, 1, 1);     CHKERRQ(ierr); 
		
			// take potential shift C->K into account	
			layer->cstTemp = (layer->cstTemp +  actx->jr->scal->Tshift)/actx->jr->scal->temperature; 		
		}
		if (layer->setTemp>1){
			ierr = getScalarParam(fb, _REQUIRED_, "topTemp", 	&layer->topTemp, 1, 1);     CHKERRQ(ierr); 
			ierr = getScalarParam(fb, _REQUIRED_, "botTemp", 	&layer->botTemp, 1, 1);     CHKERRQ(ierr); 

			// take potential shift C->K into account	
			layer->topTemp = (layer->topTemp +  actx->jr->scal->Tshift)/actx->jr->scal->temperature; 		
			layer->botTemp = (layer->botTemp +  actx->jr->scal->Tshift)/actx->jr->scal->temperature;
		}
		if (layer->setTemp==3){
			ierr 			= getScalarParam(fb, _REQUIRED_, "thermalAge", &layer->thermalAge, 1, chTime); CHKERRQ(ierr); 
			layer->kappa    = 1e-6/( (actx->jr->scal->length_si)*(actx->jr->scal->length_si)/(actx->jr->scal->time_si)); // thermal diffusivity in m2/s	
		}

		layer->setPhase = setPhaseLayer;

		cgeom.insert(make_pair(fb->blBeg[fb->blockID++], layer));
	}

	ierr = FBFreeBlocks(fb); CHKERRQ(ierr);

	//========
	// SPHERES
	//========

	ierr = FBFindBlocks(fb, _OPTIONAL_, "<SphereStart>", "<SphereEnd>"); CHKERRQ(ierr);

	for(jj = 0; jj < fb->nblocks; jj++)
	{
		fb->ID  = jj;								// allows command-line parsing
		
		GET_GEOM(sphere, geom, ngeom, _max_geom_);
		
		ierr = getIntParam   (fb, _REQUIRED_, "phase",  &sphere->phase,  1, maxPhaseID); CHKERRQ(ierr);
		ierr = getScalarParam(fb, _REQUIRED_, "radius", &sphere->radius, 1, chLen);      CHKERRQ(ierr);
		ierr = getScalarParam(fb, _REQUIRED_, "center",  sphere->center, 3, chLen);      CHKERRQ(ierr);

		// Optional temperature options:
		sphere->setTemp = 0;
		ierr = getStringParam(fb, _OPTIONAL_, "Temperature",     TemperatureStructure,       NULL ); CHKERRQ(ierr);
		if 		(!strcmp(TemperatureStructure, "constant"))	    {sphere->setTemp=1;}
		
		// Depending on temperature options, get required input parameters
		if (sphere->setTemp==1){
			ierr = getScalarParam(fb, _REQUIRED_, "cstTemp", 	&sphere->cstTemp, 1, 1);     CHKERRQ(ierr); 
		
			// take potential shift C->K into account	
			sphere->cstTemp = (sphere->cstTemp +  actx->jr->scal->Tshift)/actx->jr->scal->temperature; 		
		}
		
		sphere->setPhase = setPhaseSphere;

		cgeom.insert(make_pair(fb->blBeg[fb->blockID++], sphere));
	}

	ierr = FBFreeBlocks(fb); CHKERRQ(ierr);

	//===========
	// ELLIPSOIDS
	//===========

	ierr = FBFindBlocks(fb, _OPTIONAL_, "<EllipsoidStart>", "<EllipsoidEnd>"); CHKERRQ(ierr);

	for(jj = 0; jj < fb->nblocks; jj++)
	{
		GET_GEOM(ellipsoid, geom, ngeom, _max_geom_);

		ierr = getIntParam   (fb, _REQUIRED_, "phase",  &ellipsoid->phase,  1, maxPhaseID); CHKERRQ(ierr);
		ierr = getScalarParam(fb, _REQUIRED_, "axes",    ellipsoid->axes,   3, chLen);      CHKERRQ(ierr);
		ierr = getScalarParam(fb, _REQUIRED_, "center",  ellipsoid->center, 3, chLen);      CHKERRQ(ierr);

		// Optional temperature options:
		ellipsoid->setTemp = 0;
		ierr = getStringParam(fb, _OPTIONAL_, "Temperature",     TemperatureStructure,       NULL ); CHKERRQ(ierr);
		if 		(!strcmp(TemperatureStructure, "constant"))	    {ellipsoid->setTemp=1;}
		
		// Depending on temperature options, get required input parameters
		if (ellipsoid->setTemp==1){
			ierr = getScalarParam(fb, _REQUIRED_, "cstTemp", 	&ellipsoid->cstTemp, 1, 1);     CHKERRQ(ierr); 
		
			// take potential shift C->K into account	
			ellipsoid->cstTemp = (ellipsoid->cstTemp +  actx->jr->scal->Tshift)/actx->jr->scal->temperature; 		
		}

		ellipsoid->setPhase = setPhaseEllipsoid;

		cgeom.insert(make_pair(fb->blBeg[fb->blockID++], ellipsoid));	
	}

	ierr = FBFreeBlocks(fb); CHKERRQ(ierr);

	//======
	// BOXES
	//======

	ierr = FBFindBlocks(fb, _OPTIONAL_, "<BoxStart>", "<BoxEnd>"); CHKERRQ(ierr);

	for(jj = 0; jj < fb->nblocks; jj++)
	{
		fb->ID  = jj;								// allows command-line parsing
		GET_GEOM(box, geom, ngeom, _max_geom_);

		box->setTemp = 0;	//default is no	
		ierr = getIntParam   (fb, _REQUIRED_, "phase",  	&box->phase,   1, maxPhaseID); 	CHKERRQ(ierr);
		ierr = getScalarParam(fb, _REQUIRED_, "bounds",  	 box->bounds,  6, chLen);      	CHKERRQ(ierr);
		box->bot = box->bounds[4]; box->top = box->bounds[5];

		// Optional temperature options:
		box->setTemp = 0;
		ierr = getStringParam(fb, _OPTIONAL_, "Temperature",        TemperatureStructure,       NULL );          CHKERRQ(ierr);
		if 		(!strcmp(TemperatureStructure, "constant"))	    {box->setTemp=1;}
		else if (!strcmp(TemperatureStructure, "linear"))	    {box->setTemp=2;}
		else if (!strcmp(TemperatureStructure, "halfspace"))    {box->setTemp=3;}
		
		// Depending on temperature options, get required input parameters
		if (box->setTemp==1){
			ierr = getScalarParam(fb, _REQUIRED_, "cstTemp", 	&box->cstTemp, 1, 1);     CHKERRQ(ierr); 
			
			// take potential shift C->K into account	
			box->cstTemp = (box->cstTemp +  actx->jr->scal->Tshift)/actx->jr->scal->temperature; 		

		}
		if (box->setTemp>1){
			ierr = getScalarParam(fb, _REQUIRED_, "topTemp", 	&box->topTemp, 1, 1);     CHKERRQ(ierr); 
			ierr = getScalarParam(fb, _REQUIRED_, "botTemp", 	&box->botTemp, 1, 1);     CHKERRQ(ierr); 

			// take potential shift C->K into account	
			box->topTemp = (box->topTemp +  actx->jr->scal->Tshift)/actx->jr->scal->temperature; 		
			box->botTemp = (box->botTemp +  actx->jr->scal->Tshift)/actx->jr->scal->temperature; 		

		}
		if (box->setTemp==3){
			
			ierr = getScalarParam(fb, _REQUIRED_, "thermalAge", &box->thermalAge, 1, chTime); CHKERRQ(ierr); 

			box->kappa      = 1e-6/( (actx->jr->scal->length_si)*(actx->jr->scal->length_si)/(actx->jr->scal->time_si)); // thermal diffusivity in m2/s	
		}
		
		box->setPhase = setPhaseBox;

		cgeom.insert(make_pair(fb->blBeg[fb->blockID++], box));
	}

	ierr = FBFreeBlocks(fb); CHKERRQ(ierr);


	//========
	// RIDGES
	//========

	ierr = FBFindBlocks(fb, _OPTIONAL_, "<RidgeSegStart>", "<RidgeSegEnd>"); CHKERRQ(ierr);

	for(jj = 0; jj < fb->nblocks; jj++)
	  {
		PetscScalar v_spread, maxAge;  
	    fb->ID  = jj;                                                               // allows command-line parsing
	    GET_GEOM(ridge, geom, ngeom, _max_geom_);
	    
	    ridge->setTemp 	= 0;       	//	default is no
		v_spread   	   	= 0.0;
		maxAge 			= 1e20;		// max. thermal age a plate can have 		
	    ierr = getIntParam   (fb, _REQUIRED_, "phase",          &ridge->phase,  1, maxPhaseID);    					CHKERRQ(ierr);
	    ierr = getScalarParam(fb, _REQUIRED_, "bounds",         ridge->bounds,  6, chLen);         					CHKERRQ(ierr);
	    ierr = getScalarParam(fb, _REQUIRED_, "ridgeseg_x",     ridge->ridgeseg_x,  2, chLen);     					CHKERRQ(ierr);
        ierr = getScalarParam(fb, _REQUIRED_, "ridgeseg_y",     ridge->ridgeseg_y,  2, chLen);     					CHKERRQ(ierr);
	    ierr = getScalarParam(fb, _REQUIRED_, "age0",           &ridge->age0, 1, chTime);          					CHKERRQ(ierr);
        ierr = getScalarParam(fb, _OPTIONAL_, "v_spread",       &v_spread,    1, actx->jr->scal->velocity);         CHKERRQ(ierr);
        ierr = getScalarParam(fb, _OPTIONAL_, "maxAge",       	&maxAge,      1, actx->jr->scal->time);      		CHKERRQ(ierr);
		
	    ridge->bot 		= ridge->bounds[4];
	    ridge->top 		= ridge->bounds[5];
	    ridge->maxAge 	= maxAge;

		if (v_spread>0){
			ridge->v_spread=v_spread;		
		}
		else{
	    	ridge->v_spread=PetscAbs(actx->jr->bc->velin);
		}
	    
	    // Temperature options (actually required to be setTemp==4)
	    ierr = getStringParam(fb, _OPTIONAL_, "Temperature",    TemperatureStructure,   NULL );    CHKERRQ(ierr);
	    
	    if (!strcmp(TemperatureStructure, "halfspace_age"))    {ridge->setTemp=4;}
	    
	    if (ridge->setTemp==4){
	      ierr = getScalarParam(fb, _REQUIRED_, "topTemp",  &ridge->topTemp, 1, 1);            CHKERRQ(ierr);
	      ierr = getScalarParam(fb, _REQUIRED_, "botTemp",  &ridge->botTemp, 1, 1);            CHKERRQ(ierr);
	      
	      // take potential shift C->K into account
	      ridge->topTemp = (ridge->topTemp +  actx->jr->scal->Tshift)/actx->jr->scal->temperature;
	      ridge->botTemp = (ridge->botTemp +  actx->jr->scal->Tshift)/actx->jr->scal->temperature;
	      ridge->kappa   = 1e-6/( (actx->jr->scal->length_si)*(actx->jr->scal->length_si)/(actx->jr->scal->time_si)); // thermal diffusivity in m2/
	      
	    }
	    
	    ridge->setPhase = setPhaseRidge;
	    
	    cgeom.insert(make_pair(fb->blBeg[fb->blockID++], ridge));
	    
	  }
	
	ierr = FBFreeBlocks(fb); CHKERRQ(ierr);

	
	//======
	// HEXES
	//======

	ierr = FBFindBlocks(fb, _OPTIONAL_, "<HexStart>", "<HexEnd>"); CHKERRQ(ierr);

	for(jj = 0; jj < fb->nblocks; jj++)
	{
		fb->ID  = jj;								// allows command-line parsing
		GET_GEOM(hex, geom, ngeom, _max_geom_);

		ierr = getIntParam   (fb, _REQUIRED_, "phase",  &hex->phase, 1,  maxPhaseID); CHKERRQ(ierr);
		ierr = getScalarParam(fb, _REQUIRED_, "coord",   hex->coord, 24, chLen);      CHKERRQ(ierr);

		// compute bounding box
		HexGetBoundingBox(hex->coord, hex->bounds);

		hex->setPhase = setPhaseHex;

		cgeom.insert(make_pair(fb->blBeg[fb->blockID++], hex));
	}

	ierr = FBFreeBlocks(fb); CHKERRQ(ierr);

	//==========
	// CYLINDERS
	//==========

	ierr = FBFindBlocks(fb, _OPTIONAL_, "<CylinderStart>", "<CylinderEnd>"); CHKERRQ(ierr);

	for(jj = 0; jj < fb->nblocks; jj++)
	{
		fb->ID  = jj;								// allows command-line parsing
		GET_GEOM(cylinder, geom, ngeom, _max_geom_);

		ierr = getIntParam   (fb, _REQUIRED_, "phase",   &cylinder->phase,  1, maxPhaseID); CHKERRQ(ierr);
		ierr = getScalarParam(fb, _REQUIRED_, "radius",  &cylinder->radius, 1, chLen);      CHKERRQ(ierr);
		ierr = getScalarParam(fb, _REQUIRED_, "base",     cylinder->base,   3, chLen);      CHKERRQ(ierr);
		ierr = getScalarParam(fb, _REQUIRED_, "cap",      cylinder->cap,    3, chLen);      CHKERRQ(ierr);

		// Optional temperature options:
		cylinder->setTemp = 0;
		ierr = getStringParam(fb, _OPTIONAL_, "Temperature",     TemperatureStructure,       NULL ); CHKERRQ(ierr);
		if 		(!strcmp(TemperatureStructure, "constant"))	    {cylinder->setTemp=1;}
		
		// Depending on temperature options, get required input parameters
		if (cylinder->setTemp==1){
			ierr = getScalarParam(fb, _REQUIRED_, "cstTemp", 	&cylinder->cstTemp, 1, 1);     CHKERRQ(ierr); 
		
			// take potential shift C->K into account	
			cylinder->cstTemp = (cylinder->cstTemp +  actx->jr->scal->Tshift)/actx->jr->scal->temperature; 		
		}

		cylinder->setPhase = setPhaseCylinder;

		cgeom.insert(make_pair(fb->blBeg[fb->blockID++], cylinder));
	}

	ierr = FBFreeBlocks(fb); CHKERRQ(ierr);

	// store pointers to primitives in the order of appearance in the file
	for(it = cgeom.begin(), ie = cgeom.end(), ngeom = 0; it != ie; it++)
	{
		pgeom[ngeom++] = it->second;
	}

	//==============
	// ASSIGN PHASES
	//==============

	// loop over local markers
	for(imark = 0; imark < actx->nummark; imark++)
	{
		P = &actx->markers[imark];

		//set default
		P->phase = actx->bgPhase;

		// override from geometric primitives
		for(jj = 0; jj < ngeom; jj++)
		{
			pgeom[jj]->setPhase(pgeom[jj], P);
		}
	}

	PrintDone(t);

	PetscFunctionReturn(0);
}
//---------------------------------------------------------------------------
PetscErrorCode ADVMarkInitPolygons(AdvCtx *actx, FB *fb)
{
	// REDUNDANTLY loads a file with 2D-polygons that coincide with the marker planes
	// each processor uses the full polygonal shapes to find assign phase ids to local markers

	FDSTAG        *fs;
	int            fd;
	PetscViewer    view_in;
	char           filename[_str_len_];
	PetscScalar    header[2];
	PetscInt       tstart[3], tend[3], nmark[3], nidx[3], nidxmax;
	PetscInt       k, n, kvol, Fcount, Fsize, VolN, Nmax, Lmax, kpoly, lpoly, numLev;
	Volume3D       Vol;
	Polygon2D      Polys[_max_polygons_];
	PetscInt      *polyin, *polyin_sum;
	PetscInt      *idx;
	PetscScalar   *X, *PolyLen, *PolyIdx, *PolyX, *PolyFile;
	PetscInt       imark, imarkx, imarky, imarkz, icellx, icelly, icellz;
	PetscScalar    dx, dy, dz, x, y, z;
	PetscScalar    chLen;
	PetscLogDouble t;
	PetscRandom    rctx;
	PetscScalar    cf_rand;
	PetscInt       nPoly;
	PetscScalar    atol;
	PetscScalar    box[4];
	CtrlP          CtrlPoly;
	PetscInt       VolID, nCP;

	PetscErrorCode ierr;
	PetscFunctionBeginUser;

	// get file name
	ierr = getStringParam(fb, _OPTIONAL_, "poly_file", filename, "./input/poly.dat"); CHKERRQ(ierr);

	PrintStart(&t, "Loading polygons redundantly from", filename);

	// initialize
	fs = actx->fs;
	x = y = z = dx = dy = dz = 0.0;
	chLen = actx->jr->scal->length;

	// initialize the random number generator
	if(actx->randNoise)
	{
		ierr = PetscRandomCreate(PETSC_COMM_SELF, &rctx); CHKERRQ(ierr);
		ierr = PetscRandomSetFromOptions(rctx);           CHKERRQ(ierr);
	}

	//===========================
	// --- initialize markers ---
	//===========================
	
	// marker counter
	imark  = 0;
	icellx = 0;
	icelly = 0;
	icellz = 0;

	// initialize makers in a processor wise manner
	for(imarkz = 0; imarkz < fs->dsz.ncels*actx->NumPartZ; imarkz++)
	{
		if(!(imarkz%actx->NumPartZ))
		{
			dz = (fs->dsz.ncoor[icellz+1] - fs->dsz.ncoor[icellz]) / (PetscScalar) (actx->NumPartZ);
			z  = fs->dsz.ncoor[icellz] + 0.5*dz;
			icellz++;
		}
		else
		{
			z += dz;
		}
		icelly = 0;

		for(imarky = 0; imarky < fs->dsy.ncels*actx->NumPartY; imarky++)
		{
			if(!(imarky%actx->NumPartY))
			{
				dy = (fs->dsy.ncoor[icelly+1] - fs->dsy.ncoor[icelly]) / (PetscScalar) (actx->NumPartY);
				y  = fs->dsy.ncoor[icelly] + 0.5*dy;
				icelly++;
			}
			else
			{
				y += dy;
			}
			icellx = 0;

			for(imarkx = 0; imarkx < fs->dsx.ncels*actx->NumPartX; imarkx++)
			{
				if(!(imarkx%actx->NumPartX))
				{
					dx = (fs->dsx.ncoor[icellx+1] - fs->dsx.ncoor[icellx]) / (PetscScalar) (actx->NumPartX);
					x  = fs->dsx.ncoor[icellx] + 0.5*dx;
					icellx++;
				}
				else
				{
					x += dx;
				}

				// set marker coordinates
				actx->markers[imark].X[0] = x;
				actx->markers[imark].X[1] = y;
				actx->markers[imark].X[2] = z;
				
				
				if(actx->randNoise)
				{
					// add random noise
					ierr = PetscRandomGetValueReal(rctx, &cf_rand); CHKERRQ(ierr);
					actx->markers[imark].X[0] += (cf_rand-0.5)*dx/( (PetscScalar) actx->NumPartX);
					ierr = PetscRandomGetValueReal(rctx, &cf_rand); CHKERRQ(ierr);
					actx->markers[imark].X[1] += (cf_rand-0.5)*dy/( (PetscScalar) actx->NumPartY);
					ierr = PetscRandomGetValueReal(rctx, &cf_rand); CHKERRQ(ierr);
					actx->markers[imark].X[2] += (cf_rand-0.5)*dz/( (PetscScalar) actx->NumPartZ);
				}

				// increment local counter
				imark++;
			}
		}
	}

	//===============================
	// --- local grid/marker info ---
	//===============================

	// get first global index of marker plane
	tstart[0] = fs->dsx.pstart * actx->NumPartX;
	tstart[1] = fs->dsy.pstart * actx->NumPartY;
	tstart[2] = fs->dsz.pstart * actx->NumPartZ;

	// get local number of markers per direction
	nmark[0]  = fs->dsx.ncels * actx->NumPartX;
	nmark[1]  = fs->dsy.ncels * actx->NumPartY;
	nmark[2]  = fs->dsz.ncels * actx->NumPartZ;

	// get last global index of marker plane
	for(k = 0; k < 3; k++)
	{
		tend[k] = tstart[k] + nmark[k] - 1;
	}

	// how many markers on the marker plane ?
	nidx[0] = nmark[1] * nmark[2]; nidxmax = nidx[0];
	nidx[1] = nmark[0] * nmark[2]; if (nidx[1] > nidxmax) nidxmax = nidx[1];
	nidx[2] = nmark[0] * nmark[1]; if (nidx[2] > nidxmax) nidxmax = nidx[2];

	// read file
	ierr = PetscViewerBinaryOpen(PETSC_COMM_SELF, filename, FILE_MODE_READ, &view_in); CHKERRQ(ierr);
	ierr = PetscViewerBinaryGetDescriptor(view_in, &fd);                               CHKERRQ(ierr);

	// read (and ignore) the silent undocumented file header & size of file
	ierr = PetscBinaryRead(fd, &header, 2, NULL, PETSC_SCALAR); CHKERRQ(ierr);
	Fsize = (PetscInt)(header[1]);

	// allocate space for entire file & initialize counter
	ierr = PetscMalloc((size_t)Fsize  *sizeof(PetscScalar),&PolyFile); CHKERRQ(ierr);
	Fcount = 0;

	// read entire file 
	ierr = PetscBinaryRead(fd, PolyFile, Fsize, NULL, PETSC_SCALAR); CHKERRQ(ierr);

	// read number of volumes
	VolN = (PetscInt)(PolyFile[Fcount]); Fcount++;
	Nmax = (PetscInt)(PolyFile[Fcount]); Fcount++;
	Lmax = (PetscInt)(PolyFile[Fcount]); Fcount++;

    // allocate space for index array & the coordinates of the largest polygon
	ierr = PetscMalloc((size_t)Nmax  *sizeof(PetscScalar),&PolyLen); CHKERRQ(ierr);
	ierr = PetscMalloc((size_t)Nmax  *sizeof(PetscScalar),&PolyIdx); CHKERRQ(ierr);
	ierr = PetscMalloc((size_t)Lmax*2*sizeof(PetscScalar),&PolyX);   CHKERRQ(ierr);

	// allocate temporary arrays
	ierr = PetscMalloc((size_t)nidxmax*sizeof(PetscInt),&idx);         CHKERRQ(ierr);
	ierr = PetscMalloc((size_t)nidxmax*sizeof(PetscInt),&polyin);      CHKERRQ(ierr);
	ierr = PetscMalloc((size_t)nidxmax*sizeof(PetscInt),&polyin_sum);  CHKERRQ(ierr);
	ierr = PetscMemzero(polyin_sum, (size_t)nidxmax*sizeof(PetscInt)); CHKERRQ(ierr);
	ierr = PetscMalloc((size_t)nidxmax*2*sizeof(PetscScalar),&X);      CHKERRQ(ierr);

	// read geometry variations
	ierr = ADVMarkReadCtrlPoly(fb, &CtrlPoly, VolID, nCP); CHKERRQ(ierr);

	// --- loop over all volumes ---
	for(kvol = 0; kvol < VolN; kvol++)
	{
		// read volume header
		Vol.dir   = (PetscInt)(PolyFile[Fcount]); Fcount++; // normal vector of polygon plane
		Vol.phase = (PetscInt)(PolyFile[Fcount]); Fcount++; // phase that polygon defines
		Vol.type  = (PetscInt)(PolyFile[Fcount]); Fcount++; // type of assigning the phases
		Vol.num   = (PetscInt)(PolyFile[Fcount]); Fcount++; // number of polygon slices defining the volume
		
		// define axes the span the polygon plane
		if (Vol.dir==0)
		{
			Vol.ax[0] = 1; Vol.ax[1] = 2;
		}
		else if (Vol.dir==1)
		{
			Vol.ax[0] = 0; Vol.ax[1] = 2;
		}
		else if (Vol.dir==2)
		{
			Vol.ax[0] = 0; Vol.ax[1] = 1;
		}
		else
		{
			SETERRQ(PETSC_COMM_SELF, PETSC_ERR_USER, "The 'Dir' argument is wrong; should be 0, 1 or 2.");
		}

		// get position of polygons (PetscScalar !)
		for(kpoly = 0; kpoly < Vol.num; kpoly++)
		{
			PolyIdx[kpoly] = PolyFile[Fcount]; Fcount++;
		}

		// get lengths of polygons (PetscScalar !)
		for (kpoly=0; kpoly<Vol.num;kpoly++)
		{
			PolyLen[kpoly] = PolyFile[Fcount]; Fcount++;
		}

		// interpolate stretch parameters
		PetscScalar SyAll[Vol.num];
		PetscScalar SxAll[Vol.num];
		if (kvol == VolID)
		{
			PetscPrintf(PETSC_COMM_WORLD,"\nVarying volume %d (phase: %d, type: %d) \n", VolID, Vol.phase, Vol.type);
			
			// shift index of control polys by 1 to be in line with c indexing
			PetscInt    i;
    		for (i=0; i < nCP; ++i)
    		{
				// also check if control polygon is out of bounds
				if (CtrlPoly.Pos[i] > Vol.num)
				{
<<<<<<< HEAD
					SETERRQ1(PETSC_COMM_WORLD, PETSC_ERR_USER, "Control Polygon out of bounds. Volume only has %d polygons", Vol.num);
=======
					SETERRQ(PETSC_COMM_WORLD, PETSC_ERR_USER, "Control Polygon out of bounds. Volume only has %d polygons", Poly.num);
>>>>>>> 3060faae
				}
				PetscPrintf(PETSC_COMM_WORLD,"CtrlPoly %d: Pos: %d, Sx: %.6f, Sy: %.6f \n",i+1,CtrlPoly.Pos[i],CtrlPoly.Sx[i],CtrlPoly.Sy[i]);
				CtrlPoly.Pos[i] = CtrlPoly.Pos[i] - 1;
    		}

			// interpolate stretch parameters
			interpStretch(CtrlPoly.Sx,CtrlPoly.Sy,nCP,CtrlPoly.Pos,Vol.num,SxAll,SyAll);
		}

		// --- loop through all slices ---
		numLev = 0;
		for(kpoly = 0; kpoly < Vol.num; kpoly++)
		{
			if(numLev > 0)
			{
				numLev--;
				continue;
			}

			// read polygon
			Polys[0].len  = (PetscInt)(PolyLen[kpoly]);
			Polys[0].gidx = (PetscInt)(PolyIdx[kpoly]);
			Polys[0].lidx = (PetscInt)(PolyIdx[kpoly])-tstart[Vol.dir];

			// count how many other polygons are on this level
			for(lpoly = kpoly+1; lpoly < Vol.num; lpoly++)
			{
				if((PetscInt)(PolyIdx[lpoly]) == Polys[0].gidx)
				{
					numLev++;
				}
				else
				{
					break;
				}
			}

			// also read all those polygons
			for(lpoly = 1; lpoly < numLev+1; lpoly++)
			{
				Polys[lpoly].len  = (PetscInt)(PolyLen[kpoly+lpoly]);
				Polys[lpoly].gidx = (PetscInt)(PolyIdx[kpoly+lpoly]);
				Polys[lpoly].lidx = (PetscInt)(PolyIdx[kpoly+lpoly])-tstart[Vol.dir];
			}

			// loop over group of polygons and check which markers are in which polygon
			for(lpoly = 0; lpoly < numLev+1; lpoly++)
			{
				// check if slice is part of local proc
				if(Polys[lpoly].gidx >= tstart[Vol.dir] && Polys[lpoly].gidx <= tend[Vol.dir])
				{
					// read polygon
					for (n=0; n<Polys[lpoly].len*2;n++)
					{
						PolyX[n] = PolyFile[Fcount]; Fcount++;
					}

					// vary Polygon geometry
					if (kvol == VolID)
					{
						stretchPolygon(PolyX,Polys[lpoly].len,SxAll[kpoly+lpoly],SyAll[kpoly+lpoly]);
					}

					// get local markers that locate on polygon plane
					ADVMarkSecIdx(actx, Vol.dir, Polys[lpoly].lidx, idx);

					for(k = 0; k < nidx[Vol.dir]; k++)
					{
						X[k*2]   = actx->markers[idx[k]].X[Vol.ax[0]] * chLen;
						X[k*2+1] = actx->markers[idx[k]].X[Vol.ax[1]] * chLen;
					}

					// get bounding box of a polygon
					nPoly = Polys[lpoly].len;

					polygon_box(&nPoly, PolyX, 1e-12, &atol, box);

					// check which markers are in the polygon
					in_polygon(nidx[Vol.dir], X, nPoly, PolyX, box, atol, polyin);

					// sum up number of polygons that a marker is in
					for(k = 0; k < nidx[Vol.dir]; k++)
					{
						polyin_sum[k] += polyin[k];
					}

				}
				else
				{
					// increase counter of the buffer
					Fcount += Polys[lpoly].len*2;
				}
			}

			// set marker phase
			for(k = 0; k < nidx[Vol.dir]; k++)
			{
				if(polyin_sum[k] % 2)
				{
					if(Vol.type == 1) // additive
					{
						actx->markers[idx[k]].phase += Vol.phase;
					}
					else if(Vol.type == 2) // grid additive
					{
						if(actx->markers[idx[k]].phase % 2 == 1) // avoid adding twice when contours are over imposed (e.g. at grid intersection)
						{
							actx->markers[idx[k]].phase += Vol.phase;
						}
					}
					else // overwriting
					{
						actx->markers[idx[k]].phase = Vol.phase;
					}
				}
			}
			ierr = PetscMemzero(polyin_sum, (size_t)nidxmax*sizeof(PetscInt)); CHKERRQ(ierr);
		}
	}

	// free
	PetscFree(idx);
	PetscFree(polyin);
	PetscFree(polyin_sum);
	PetscFree(X);
	PetscFree(PolyIdx);
	PetscFree(PolyLen);
	PetscFree(PolyX);
	PetscFree(PolyFile);
	
	if(actx->randNoise)
	{
		ierr = PetscRandomDestroy(&rctx); CHKERRQ(ierr);
	}

	ierr = PetscViewerDestroy(&view_in); CHKERRQ(ierr);

	PrintDone(t);

	PetscFunctionReturn(ierr);
}
//---------------------------------------------------------------------------
PetscErrorCode ADVMarkReadCtrlPoly(FB *fb, CtrlP *CtrlPoly, PetscInt &VolID, PetscInt &nCP)
{
	PetscInt       jj;
	
	PetscErrorCode ierr;
	PetscFunctionBeginUser;

	// find blocks
	ierr = FBFindBlocks(fb, _OPTIONAL_, "<vG_ControlPolyStart>", "<vG_ControlPolyEnd>"); CHKERRQ(ierr);
	nCP  = fb->nblocks;

	// check number of control polygons
	if (nCP > _max_ctrl_poly_)
	{
		SETERRQ(PETSC_COMM_WORLD, PETSC_ERR_USER, "%d exceeds maximum number of control polygons (%d) \n",nCP,_max_ctrl_poly_);
	}

	// loop over blocks
	for(jj = 0; jj < nCP; jj++)
	{
		fb->ID  = jj;								// allows command-line parsing

		ierr = getIntParam   (fb, _REQUIRED_, "PolyID",  &CtrlPoly->ID[jj],    1, 0);   CHKERRQ(ierr);
		ierr = getIntParam   (fb, _REQUIRED_, "VolID",   &CtrlPoly->VolID[jj], 1, 0);   CHKERRQ(ierr);
		ierr = getIntParam   (fb, _REQUIRED_, "PolyPos", &CtrlPoly->Pos[jj],   1, 0);   CHKERRQ(ierr);
		ierr = getScalarParam(fb, _REQUIRED_, "Sx",      &CtrlPoly->Sx[jj],    1, 1);   CHKERRQ(ierr);
		ierr = getScalarParam(fb, _REQUIRED_, "Sy",      &CtrlPoly->Sy[jj],    1, 1);   CHKERRQ(ierr);

		if (CtrlPoly->VolID[jj] != CtrlPoly->VolID[0])
		{
			SETERRQ(PETSC_COMM_WORLD, PETSC_ERR_USER, "All control polygons should have the same volume ID \n");
		}

		fb->blockID++;
	}

	ierr = FBFreeBlocks(fb); CHKERRQ(ierr);

	if (nCP > 0)
	{
		VolID = CtrlPoly->VolID[0];
	}
	else
	{
		VolID = -1;
	}
	

	PetscFunctionReturn(ierr);
}
//---------------------------------------------------------------------------
void ADVMarkSecIdx(AdvCtx *actx, PetscInt dir, PetscInt Islice, PetscInt *idx)
{
	FDSTAG   *fs;
	PetscInt i,ix,iy,iz,nmarkx,nmarky,nmarkz;
	PetscInt d,c;
	
	// get fdstag info
	fs = actx->fs;

	// get local number of markers
	nmarkx  = fs->dsx.ncels * actx->NumPartX;
	nmarky  = fs->dsy.ncels * actx->NumPartY;
	nmarkz  = fs->dsz.ncels * actx->NumPartZ;

	if(dir == 0) // yz plane
	{
		d = 0;
		c = Islice;
		for(iz=0; iz<nmarkz; iz++)
		{
			for (iy=0; iy<nmarky; iy++)
			{
				idx[d] =c;
				c += nmarkx;
				d++;
			}
		}
	}
	else if(dir == 1) // xz plane
	{
		d = 0;
		c = Islice *nmarkx;
		for(iz=0; iz<nmarkz;iz++ )
		{
			for(ix=0; ix<nmarkx;ix++)
			{
				idx[d] = c;
				c++;
				d++;
			}
			c += nmarkx*nmarky-nmarkx;
		}
	}
	else if(dir == 2) // xy plane
	{
		d = 0;
		for(i=0; i<(nmarkx*nmarky);i++)
		{
			idx[d] = i + (Islice*nmarkx*nmarky);
			d++;
		}
	}

	return;
}
//---------------------------------------------------------------------------
// get the density from a phase diagram
PetscErrorCode LoadPhaseDiagram(AdvCtx *actx, Material_t  *phases, PetscInt i)
{
	FILE          *fp;
    PetscInt       i_pd,j,ij,lineStart,n,found, NumberOfPhaseDiagramProperties;
    PetscScalar    fl[2];
    char           buf[1000],name[_str_len_];
    PData         *pd;
    Scaling       *scal;
   
	PetscFunctionBeginUser;

	scal = actx->jr->scal;
	pd   = actx->jr->Pd;

	found = 0;
	// Get the next empty row in the buffer
	for(j=0; j<_max_num_pd_; j++)
	{
		if(!pd->rho_pdns[0][j])
		{
			found 	= 1;
			i_pd 	= j;
			break;
		}
		else
		{
			found 	= 1;
			// Check if we have this diagram already in the buffer
			for(ij=0; ij<_pd_name_sz_; ij++)
			{
				if((pd->rho_pdns[ij][j] != phases[i].pdn[ij]))
				{
					found = 0;
					break;
				}
			}
			if(found == 1)
			{
				// We already loaded that diagram so no need to do anything here except setting the flags for the melt
				sprintf(name,"%s.in",phases[i].pdn);  // is this ever used?
				fp=fopen(phases[i].pdf,"rb");
				for(j=0;j<1;j++)
				{
					if(j==0)
					{
						fscanf(fp, "%lf,",&fl[0]);
					}
				}
				if(fl[0] == 4 || fl[0] == 5)
				{
					phases[i].pdAct = 1;
				}
				fclose(fp);
				PetscFunctionReturn(0);
			}
		}
	}

	if(found == 0)
	{
		PetscPrintf(PETSC_COMM_WORLD,"Phase diagram buffer too small!\n\n");
		PetscFunctionReturn(0);
	}

	// Create the name
	sprintf(name,"%s.in",phases[i].pdn);

	lineStart = 50;    // 50 lines are reserved for the header in the phase diagram

	fp=fopen(phases[i].pdf,"rb");
	if (fp==NULL)
	{
		SETERRQ(PETSC_COMM_SELF, PETSC_ERR_USER, "No such phase diagram: %s\n",name);
	}

	// Read header
	for(j=0;j<lineStart;j++)
	{
		if(j==0)
		{
			fscanf(fp, "%i,",&pd->numProps[i_pd]);
		}
		else
		{
			fgets(buf, 1000, fp);
		}
	}

	// Read important phase diagram info about the pressure & temperature range of the diagram
	fscanf(fp, "%lf,",&pd->minT[i_pd]);														// minimum T of diagram [in Kelvin]
	pd->minT[i_pd] 			=	pd->minT[i_pd]/scal->temperature;							// non-dimensionalize
	fscanf(fp, "%lf,",&pd->dT[i_pd]);														// Temperature increment
	pd->dT[i_pd] 			=	pd->dT[i_pd]/scal->temperature;								// non-dimensionalize
	fscanf(fp, "%i,",&pd->nT[i_pd]);														// # of temperature points in diagram 
	pd->maxT[i_pd] 	 		=	pd->minT[i_pd] + (PetscScalar)(pd->nT[i_pd])*pd->dT[i_pd];	// maximum T of diagram
	fscanf(fp, "%lf,",&pd->minP[i_pd]);														// minimum P of diagram [in bar]
	pd->minP[i_pd] 			=	(pd->minP[i_pd]*1e5)/scal->stress_si;						// non-dimensionalize
	fscanf(fp, "%lf,",&pd->dP[i_pd]);														// Pressure increment
	pd->dP[i_pd] 			=	(pd->dP[i_pd]*1e5)/scal->stress_si;							// non-dimensionalize
	fscanf(fp, "%i,",&pd->nP[i_pd]);														// # of pressure points in diagram 
	pd->maxP[i_pd] 	 		=	pd->minP[i_pd] + (PetscScalar)(pd->nP[i_pd])*pd->dP[i_pd];	// maximum P of diagram
	
	n = pd->nT[i_pd]*pd->nP[i_pd]; // number of points

	// Print info:
	PetscPrintf(PETSC_COMM_WORLD," P range=[%1.1f-%1.1f] kbar, T range = [%1.1f-%1.1f] K \n", pd->minP[i_pd]*scal->stress_si/1e8, pd->maxP[i_pd]*scal->stress_si/1e8, pd->minT[i_pd]*scal->temperature, pd->maxT[i_pd]*scal->temperature);


	/*
	Check what data is available:
	1 column = rho fluid [kg/m3]
	2 column = melt fraction []
	3 column = density [kg/m3]
	4 column = T [K]
	5 column = P [b]
	*/

	NumberOfPhaseDiagramProperties = pd->numProps[i_pd];
	if (NumberOfPhaseDiagramProperties == 3)  // density
	{
		fscanf(fp,"%lf %lf %lf,",&pd->rho_v[0][i_pd],&fl[0],&fl[1]);
		pd->rho_v[0][i_pd] /= scal->density;
		for (j=1; j<n; j++)
		{
			fscanf(fp, "%lf %lf %lf,",&pd->rho_v[j][i_pd],&fl[0],&fl[1]);
			pd->rho_v[j][i_pd] /= scal->density;
		}
	}
	else if(NumberOfPhaseDiagramProperties == 4)   // density + mf
	{
		fscanf(fp, "%lf %lf %lf %lf,",&pd->Me_v[0][i_pd],&pd->rho_v[0][i_pd],&fl[0],&fl[1]);
		pd->rho_v[0][i_pd] /= scal->density;

		for (j=1; j<n; j++)
		{
			fscanf(fp, "%lf %lf %lf %lf,",&pd->Me_v[j][i_pd],&pd->rho_v[j][i_pd],&fl[0],&fl[1]);
			pd->rho_v[j][i_pd] /= scal->density;
		}
	}
	else if(NumberOfPhaseDiagramProperties == 5)   // density + mf + density_fluid
	{
		fscanf(fp, "%lf %lf %lf %lf %lf,",&pd->rho_f_v[0][i_pd],&pd->Me_v[0][i_pd],&pd->rho_v[0][i_pd],&fl[0],&fl[1]);
		pd->rho_v[0][i_pd] /= scal->density;
		pd->rho_f_v[0][i_pd] /= scal->density;

		for (j=1; j<n; j++)
		{
			fscanf(fp, "%lf %lf %lf %lf %lf,",&pd->rho_f_v[j][i_pd],&pd->Me_v[j][i_pd],&pd->rho_v[j][i_pd],&fl[0],&fl[1]);
			pd->rho_v[j][i_pd] /= scal->density;
			pd->rho_f_v[j][i_pd] /= scal->density;
		}
	}
	else
	{
		PetscPrintf(PETSC_COMM_WORLD,"Unknown phase diagram data!\n");
		PetscFunctionReturn(0);
	}

	// Interpolate the name
	for(j=0; j<_pd_name_sz_; j++)
	{
		pd->rho_pdns[j][i_pd] = phases[i].pdn[j];
	}
	fclose(fp);

	// Uncomment to debug values
	//PetscPrintf(PETSC_COMM_WORLD,"RHO = %.20f ; scal = %lf\n 2 = %lf\n  3 = %lf\n 3m = %lf\n  4 = %.20f ; scal = %lf\n 5 = %lf\n 6 = %lf\n 6m = %lf\n n = %i ; scal = %lf\n",pd->rho_v[2][0], scal.temperature,pd->rho_pdval[1][i_pd],pd->rho_pdval[2][i_pd],pd->rho_pdval[3][i_pd],pd->rho_pdval[4][i_pd], scal.stress_si,pd->rho_pdval[5][i_pd],pd->rho_pdval[6][i_pd],pd->rho_pdval[7][i_pd],n);

	PetscFunctionReturn(0);
}
//---------------------------------------------------------------------------
// geometric primitives functions
//---------------------------------------------------------------------------
void setPhaseSphere(GeomPrim *sphere, Marker *P)
{
	PetscScalar dx, dy, dz;

	dx = P->X[0] - sphere->center[0];
	dy = P->X[1] - sphere->center[1];
	dz = P->X[2] - sphere->center[2];

	if(sqrt(dx*dx + dy*dy + dz*dz) <= sphere->radius)
	{
		P->phase = sphere->phase;
		if (sphere->setTemp>0)
		{	
			PetscScalar T=0;
			computeTemperature(sphere, P, &T);

			P->T = T; 			// set Temperature
		}
	}
}
//---------------------------------------------------------------------------
void setPhaseEllipsoid(GeomPrim *ellipsoid, Marker *P)
{
	PetscScalar dx, dy, dz;
	PetscScalar x2, y2, z2;
	x2 = (ellipsoid->axes[0])*(ellipsoid->axes[0]);
	y2 = (ellipsoid->axes[1])*(ellipsoid->axes[1]);
	z2 = (ellipsoid->axes[2])*(ellipsoid->axes[2]);

	dx = P->X[0] - ellipsoid->center[0];
	dy = P->X[1] - ellipsoid->center[1];
	dz = P->X[2] - ellipsoid->center[2];

	if((dx*dx)/x2 + (dy*dy)/y2 + (dz*dz)/z2 <= 1)
	{
		P->phase = ellipsoid->phase;
		if(ellipsoid->setTemp > 0)
		{
			PetscScalar T=0;
			computeTemperature(ellipsoid, P, &T);

			P->T = T; 			// set Temperature
		}
	}

}
//---------------------------------------------------------------------------
void setPhaseBox(GeomPrim *box, Marker *P)
{
	if(P->X[0] >= box->bounds[0] && P->X[0] <= box->bounds[1]
	&& P->X[1] >= box->bounds[2] && P->X[1] <= box->bounds[3]
	&& P->X[2] >= box->bounds[4] && P->X[2] <= box->bounds[5])
	{
		P->phase = box->phase;
		if (box->setTemp>0)
		{	
			PetscScalar T=0;
			computeTemperature(box, P, &T);

			P->T = T; 			// set Temperature
		}

	}
}
//--------------------------------------------------------------------------- 
void setPhaseRidge(GeomPrim *ridge, Marker *P)    // JS, ridge temperature  
{
  if(P->X[0] >= ridge->bounds[0] && P->X[0] <= ridge->bounds[1]
     && P->X[1] >= ridge->bounds[2] && P->X[1] <= ridge->bounds[3]
     && P->X[2] >= ridge->bounds[4] && P->X[2] <= ridge->bounds[5])
    {

      P->phase = ridge->phase;
      if(ridge->setTemp>0)
        {
          PetscScalar T=0;
          computeTemperature(ridge, P, &T);

          P->T = T;                     // set Temperature
        }
    }
}
//---------------------------------------------------------------------------
void setPhaseLayer(GeomPrim *layer, Marker *P)
{
	PetscScalar bot, top,pert,pert_random;


	bot = layer->bot; 
	top = layer->top;
	if (layer->cosine==1){
		// Add sinusoidal perturbation
		pert 	= 	-layer->amplitude*PetscCosScalar(2*PETSC_PI/layer->wavelength*P->X[0]);	
		bot 	= 	bot + pert;
		top 	= 	top + pert;
	}

	// add random noise
	pert_random 	= (rand()/PetscScalar(RAND_MAX)-0.5)*layer->rand_amplitude;
	bot 			= 	bot + pert_random;
	top 			= 	top + pert_random;

	if(P->X[2] >= bot && P->X[2] <= top)
	{
		P->phase = layer->phase;
		if (layer->setTemp>0)
		{	
			PetscScalar T=0;
			computeTemperature(layer, P, &T);

			P->T = T; 			// set Temperature
		}
	}
}
//---------------------------------------------------------------------------
void setPhaseHex(GeomPrim *hex, Marker *P)
{
	PetscInt    i;
	PetscScalar tol = 1e-6;

	// cell tetrahedrization
	PetscInt tet [] =
	{
		0, 1, 2, 5, // 0
		2, 6, 5, 7, // 1
		0, 3, 2, 7, // 2
		0, 5, 4, 7, // 3
		0, 2, 5, 7, // 4
	};

	// check bounding box
	if(P->X[0] >= hex->bounds[0] && P->X[0] <= hex->bounds[1]
	&& P->X[1] >= hex->bounds[2] && P->X[1] <= hex->bounds[3]
	&& P->X[2] >= hex->bounds[4] && P->X[2] <= hex->bounds[5])
	{
		// check tetrahedrons
		for(i = 0; i < 5; i++)
		{
			if(TetPointTest(hex->coord, tet + 4*i, P->X, tol))
			{
				P->phase = hex->phase;
				return;
			}
		}
	}
}
//---------------------------------------------------------------------------
void setPhaseCylinder(GeomPrim *cylinder, Marker *P)
{
	PetscScalar px, py, pz, ax, ay, az, dx, dy, dz, t;

	// get vector between a test point and cylinder base
	px = P->X[0] - cylinder->base[0];
	py = P->X[1] - cylinder->base[1];
	pz = P->X[2] - cylinder->base[2];

	// get cylinder axis vector
	ax = cylinder->cap[0] - cylinder->base[0];
	ay = cylinder->cap[1] - cylinder->base[1];
	az = cylinder->cap[2] - cylinder->base[2];

	// find normalized parametric coordinate of a point-axis projection
	t = (ax*px + ay*py + az*pz)/(ax*ax + ay*ay + az*az);

	// find distance vector between point and axis
	dx = px - t*ax;
	dy = py - t*ay;
	dz = pz - t*az;

	// check cylinder
	if(t >= 0.0 && t <= 1.0 && sqrt(dx*dx + dy*dy + dz*dz) <= cylinder->radius)
	{
		P->phase = cylinder->phase;

		if (cylinder->setTemp>0)
		{	
			PetscScalar T=0;
			computeTemperature(cylinder, P, &T);

			P->T = T; 			// set Temperature
		}
	}
}
//---------------------------------------------------------------------------
// geometric primitives temperature functions
//---------------------------------------------------------------------------
void computeTemperature(GeomPrim *geom, Marker *P, PetscScalar *T)
{
	// computes the temperature at the point based on the top of the geometric object
	
	if(geom->setTemp == 1)
	{
		// constant temperature
		(*T) = geom->cstTemp;
	}
	else if (geom->setTemp==2)
	{
		// linear temperature between top & bottom
		PetscScalar z_top, z_bot, z, T_top, T_bot;
		
		z_top = geom->top;
		z_bot = geom->bot;
		T_top = geom->topTemp;
		T_bot = geom->botTemp;
		z     = P->X[2];
		(*T)  = (z-z_top)*(T_top - T_bot)/(z_top-z_bot) + T_top; // linear gradient between top & bottom
		

	}
	else if (geom->setTemp==3)
	{
		// Half space cooling profile
		PetscScalar z_top, z, T_top, T_bot, kappa, thermalAge;

		z_top      = geom->top;
		T_top      = geom->topTemp;
		T_bot      = geom->botTemp;
		thermalAge = geom->thermalAge;
		z          = PetscAbs(P->X[2]-z_top);
		kappa      = geom->kappa;
		(*T)       = (T_bot-T_top)*erf(z/2.0/sqrt(kappa*thermalAge)) + T_top;
	}
	else if (geom->setTemp==4)   // Oblique ridge temperature
    {
        // Half space cooling profile with age function, oblique possible
        PetscScalar   x, y, z, z_top, v_spread, x_oblique, x_ridgeLeft, x_ridgeRight, y_ridgeFront, y_ridgeBack;
        PetscScalar   T_top, T_bot, kappa, thermalAgeRidge, age0, maxAge;
        
        y             = P->X[1];
        x             = P->X[0];
        y_ridgeFront  = geom->ridgeseg_y[0];
        y_ridgeBack   = geom->ridgeseg_y[1];
        x_ridgeRight  = geom->ridgeseg_x[1];
        x_ridgeLeft   = geom->ridgeseg_x[0];
        z_top         = geom->top;
        T_top         = geom->topTemp;
        T_bot         = geom->botTemp;
        z             = PetscAbs(P->X[2]-z_top);
        kappa         = geom->kappa;
        v_spread      = geom->v_spread;
        age0          = geom->age0;
        maxAge        = geom->maxAge;
        
        if (x_ridgeLeft == x_ridgeRight)
        {
            thermalAgeRidge = PetscAbs(x-x_ridgeLeft)/v_spread + age0;
            //thermalAgeRidge = max(thermalAgeRidge,age0);
            
        }
        else
        {
            x_oblique = (x_ridgeLeft-x_ridgeRight)/(y_ridgeFront-y_ridgeBack) * y + x_ridgeLeft;
            thermalAgeRidge = PetscAbs(x-x_oblique)/v_spread + age0;
            //thermalAgeRidge = max(thermalAgeRidge,age0);
        }
        
        thermalAgeRidge = min(thermalAgeRidge,maxAge);      // upper cutoff
        (*T) = (T_bot-T_top)*erf(z/2.0/sqrt(kappa*thermalAgeRidge)) + T_top;
        
    }
    
}

//---------------------------------------------------------------------------
void HexGetBoundingBox(
		PetscScalar *coord,  // hex coordinates
		PetscScalar *bounds) // bounding box
{
	PetscInt     i;
	PetscScalar *x;

	bounds[0] = bounds[1] = coord[0];
	bounds[2] = bounds[3] = coord[1];
	bounds[4] = bounds[5] = coord[2];

	// compute bounding box
	for(i = 1; i < 8; i++)
	{
		x = coord + 3*i;

		if(bounds[0] > x[0]) bounds[0] = x[0];
		if(bounds[1] < x[0]) bounds[1] = x[0];
		if(bounds[2] > x[1]) bounds[2] = x[1];
		if(bounds[3] < x[1]) bounds[3] = x[1];
		if(bounds[4] > x[2]) bounds[4] = x[2];
		if(bounds[5] < x[2]) bounds[5] = x[2];
	}
}
//---------------------------------------------------------------------------
PetscInt TetPointTest(
		PetscScalar *coord, // tetrahedron coordinates
		PetscInt    *ii,    // corner indices
		PetscScalar *xp,    // point coordinate
		PetscScalar  tol)   // relative tolerance
{
	// macro for computing 3x3 matrix determinant
	#define DET PetscAbsScalar(a11*(a22*a33-a23*a32)-a12*(a21*a33-a23*a31)+a13*(a21*a32-a22*a31))

	PetscInt     j1, j2, j3, j4;
	PetscScalar  x, y, z, r, s, t, q, d;
	PetscScalar  a11, a12, a13, a21, a22, a23, a31, a32, a33;
	PetscScalar  x1, y1, z1, x2, y2, z2, x3, y3, z3, x4, y4, z4;

	// assign point coordinates
	x = xp[0];
	y = xp[1];
	z = xp[2];

	// assign nodal coordinates
	j1 = 3*ii[0]; x1 = coord[j1]; y1 = coord[j1+1]; z1 = coord[j1+2]; // node 1
	j2 = 3*ii[1]; x2 = coord[j2]; y2 = coord[j2+1]; z2 = coord[j2+2]; // node 2
	j3 = 3*ii[2]; x3 = coord[j3]; y3 = coord[j3+1]; z3 = coord[j3+2]; // node 3
	j4 = 3*ii[3]; x4 = coord[j4]; y4 = coord[j4+1]; z4 = coord[j4+2]; // node 4

	// compute total volume
	a11 = x2 - x1;   a12 = x3 - x1;   a13 = x4 - x1;
	a21 = y2 - y1;   a22 = y3 - y1;   a23 = y4 - y1;
	a31 = z2 - z1;   a32 = z3 - z1;   a33 = z4 - z1;
	d   = DET;

	// compute sub-volume (p2-p3-p4-p) (N1)
	a11 = x2 - x;    a12 = x3 - x;    a13 = x4 - x;
	a21 = y2 - y;    a22 = y3 - y;    a23 = y4 - y;
	a31 = z2 - z;    a32 = z3 - z;    a33 = z4 - z;
	r   = DET;

	// compute sub-volume (p1-p3-p4-p) (N2)
	a11 = x1 - x;
	a21 = y1 - y;
	a31 = z1 - z;
	s   = DET;

	// compute sub-volume (p1-p2-p4-p) (N3)
	a12 = x2 - x;
	a22 = y2 - y;
	a32 = z2 - z;
	t   = DET;

	// compute sub-volume (p1-p2-p3-p) (N4)
	a13 = x3 - x;
	a23 = y3 - y;
	a33 = z3 - z;
	q   = DET;

	// point test
	if(r + s + t + q > d*(1.0 + tol)) return 0;

	return 1;
}
//---------------------------------------------------------------------------<|MERGE_RESOLUTION|>--- conflicted
+++ resolved
@@ -1442,11 +1442,7 @@
 				// also check if control polygon is out of bounds
 				if (CtrlPoly.Pos[i] > Vol.num)
 				{
-<<<<<<< HEAD
-					SETERRQ1(PETSC_COMM_WORLD, PETSC_ERR_USER, "Control Polygon out of bounds. Volume only has %d polygons", Vol.num);
-=======
 					SETERRQ(PETSC_COMM_WORLD, PETSC_ERR_USER, "Control Polygon out of bounds. Volume only has %d polygons", Poly.num);
->>>>>>> 3060faae
 				}
 				PetscPrintf(PETSC_COMM_WORLD,"CtrlPoly %d: Pos: %d, Sx: %.6f, Sy: %.6f \n",i+1,CtrlPoly.Pos[i],CtrlPoly.Sx[i],CtrlPoly.Sy[i]);
 				CtrlPoly.Pos[i] = CtrlPoly.Pos[i] - 1;
