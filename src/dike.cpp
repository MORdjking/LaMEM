--- conflicted
+++ resolved
@@ -84,13 +84,9 @@
 		      PetscPrintf(PETSC_COMM_WORLD,"Dike blocks : \n");
             }
                 // initialize ID for consistency checks                                                                                                                 
-<<<<<<< HEAD
+
             for(jj = 0; jj < _max_num_dike_ ; jj++) dbdike->matDike[jj].ID = -1;
-=======
-                for(jj = 0; jj < _max_num_dike_; jj++) dbdike->matDike[jj].ID = -1;
-
-
->>>>>>> 8e10d962
+
 		// error checking
                 if(fb->nblocks > _max_num_dike_)
                 {
@@ -183,7 +179,7 @@
                                 PetscScalar &k,
                                 PetscScalar &rho_A)
 {
-<<<<<<< HEAD
+
         BCCtx       *bc;
         Dike        *dike;
         Ph_trans_t  *PhaseTrans;
@@ -336,81 +332,6 @@
 	  } // close dike block loop
 	
 	PetscFunctionReturn(0);
-}
-=======
-  
-  BCCtx       *bc;
-  Dike        *dike;
-  Ph_trans_t  *PhaseTrans;
-  PetscInt     i, j, numDike;
-  PetscScalar  v_spread, M, left, right;
-  
-  numDike    = ctx->numDike;
-  bc         = ctx->bc;
-  PhaseTrans = ctx->PhaseTrans;
-
-  j = 0;
-  
-  // loop through all dike blocks
-  for(j = 0; j < numDike; j++)
-    {
-
-      // access the parameters of the dike depending on the dike block
-      dike = ctx->matDike+j;
-
-      // access the phase ID of the dike parameters of each dike
-      i = dike->PhaseID;   // correct phase ID
-      
-      // check if the phase ratio of a dike phase is greater than 0 in the current cell
-      if(phRat[i]>0)
-	{
-	  if(dike->Mb == dike->Mf)
-	    {
-	      // constant M
-	      M = dike->Mf;
-	      v_spread = PetscAbs(bc->velin);
-	      left = PhaseTrans->bounds[0];
-	      right = PhaseTrans->bounds[1];
-	      dike->dikeRHS = M * 2 * v_spread / PetscAbs(left-right);  // necessary to write dike->dikeRHS?
-	    }
-	  
-	  /*else                                                                                                                                                          
-            {
-	    // Mb an Mf are different
-	    // FDSTAG *fs;
-	    
-	    // access context
-	    // fs = bc->fs;
-	    // bdx = SIZE_NODE(i, sx, fs->dsx); // distance between two neighbouring cell centers in x-direction 
-	    //  cdx = SIZE_CELL(i, sx, fs->dsx); // distance between two neigbouring nodes in x-direction       
-            
-	    if(front == back)
-	    {
-	    // linear interpolation between different M values, Mf is M in front, Mb is M in back
-	    M = dike.Mf + (dike.Mb - dike.Mf) * (y/(PetscAbs(front+back))); 
-	    dikeRHS = M * 2 * v_spread / PetscAbs(left+right);  // [1/s] SCALE THIS TERM, now it is in km
-	    }
-	    else
-	    {
-	    // linear interpolation if the ridge/dike phase is oblique
-	    y = COORD_CELL(j,sy,fs->dsy);
-	    M = Mf + (Mb - Mf) * (y/(PetscAbs(front+back)));
-	    dikeRHS = M * 2 * v_spread / PetscAbs(left+right);  // [1/s] SCALE THIS TERM, now it is in km 
-	    }
-            }*/
-	  else
-            {
-              dike->dikeRHS = 0.0;   // necessary dike->dikeRHS ?? not really right? it is always passed as a variable
-            }
-	  
-	  dikeRHS += phRat[i]*dike->dikeRHS;   // is it correct to just use dikeRHS? still necessary to save as dike->dikeRHS before because used in cellconsteq?
-	  
-	}
-
-    }
-  
-  
-  PetscFunctionReturn(0);
   
 }
 
@@ -461,8 +382,7 @@
     }
   
   PetscFunctionReturn(0);
-}
-
-
-// --------------------------------------------------------------------------------------------------------------- 
->>>>>>> 8e10d962
+
+}
+
+// --------------------------------------------------------------------------------------------------------------- 