--- conflicted
+++ resolved
@@ -171,33 +171,19 @@
         PetscFunctionReturn(0);
 }
 //------------------------------------------------------------------------------------------------------------------
-#undef __FUNCT__
-<<<<<<< HEAD
-#define __FUNCT__ "GetDikeContr"
-PetscErrorCode GetDikeContr(ConstEqCtx *ctx,
-			    PetscScalar *phRat,          // phase ratios in the control volume
-			    PetscScalar &dikeRHS,
-			    PetscScalar &y_c)
-=======
-#define __FUNCT__ "Dike_k_heatsource"
-PetscErrorCode Dike_k_heatsource(JacRes *jr,
-				 Material_t *phases,
-				 PetscScalar &Tc,
-				 PetscScalar *phRat,          // phase ratios in the control volume
-				 PetscScalar &k,
-				 PetscScalar &rho_A)
->>>>>>> eccb4f83
-{
-  
+#define __FUNCT__ "GetDikeContr"                                                                                                                                             
+PetscErrorCode GetDikeContr(ConstEqCtx *ctx,                                                                                                                                
+                            PetscScalar *phRat,          // phase ratios in the control volume                                                                              
+                           PetscScalar &dikeRHS,                                                                                                                                                        PetscScalar &y_c)     
+
   BCCtx       *bc;
   Dike        *dike;
-<<<<<<< HEAD
   Ph_trans_t  *CurrPhTr;
   FDSTAG      *fs;
   PetscInt     i, nD, nPtr, numDike, numPhtr;
   PetscScalar  v_spread, M, left, right, front, back;
   PetscInt     j, sy, ny;
-  PetscScalar  y_distance;
+PetscScalar  y_distance, tempdikeRHS;
   
   numDike    = ctx->numDike;
   bc         = ctx->bc;
@@ -235,7 +221,7 @@
 		      v_spread = PetscAbs(bc->velin);
 		      left = CurrPhTr->bounds[0];
 		      right = CurrPhTr->bounds[1];
-		      dike->dikeRHS = M * 2 * v_spread / PetscAbs(left-right);
+		      tempdikeRHS = M * 2 * v_spread / PetscAbs(left-right);
 		    }
 		  
 		  else if(dike->Mb != dike->Mf)   // Mf and Mb are different
@@ -264,8 +250,8 @@
 			  M = dike->Mf + (dike->Mb - dike->Mf) * (y_distance / (back - front));
 			  PetscPrintf(PETSC_COMM_WORLD," M = %g \n", M);
 
-			  dike->dikeRHS = M * 2 * v_spread / PetscAbs(left - right);
-			  PetscPrintf(PETSC_COMM_WORLD," dikeRHS = %g \n", dike->dikeRHS);
+			  tempdikeRHS = M * 2 * v_spread / PetscAbs(left - right);
+			  PetscPrintf(PETSC_COMM_WORLD," dikeRHS = %g \n", tempdikeRHS);
 			}
 		      /*  else   % ridge is oblique
 			  {
@@ -273,16 +259,16 @@
 			  // linear interpolation of Mf and Mb
 			  y_distance = y_c - front;
 			  M = dike->Mf + (dike->Mb - dike->Mf) * (y_distance/(back - front)); NEEDS CHANGE
-			  dike->dikeRHS = M * 2 * v_spread / PetscAbs(left-right);
+			  tempdikeRHS = M * 2 * v_spread / PetscAbs(left-right);
 			  } */
 		    }  // close loop Mb!=Mf
 
 		  else  //  dike phase ratio phRat = 0.0
 		    {
-		      dike->dikeRHS = 0.0;
+		      tempdikeRHS = 0.0;
 		    }
 	      
-		  dikeRHS += phRat[i]*dike->dikeRHS;
+		  dikeRHS += phRat[i]*tempdikeRHS;
 		  
 		}
 	    }
@@ -290,14 +276,25 @@
 	}
 
     }
-=======
+
+
+//-----------------------------------------------------------------------------------------------------------------
+#define __FUNCT__ "Dike_k_heatsource"
+PetscErrorCode Dike_k_heatsource(JacRes *jr,
+                                 Material_t *phases,
+                                 PetscScalar &Tc,
+                                 PetscScalar *phRat,          // phase ratios in the control volume                                                                         
+                                 PetscScalar &k,
+                                 PetscScalar &rho_A)
+
+{
+  
   Ph_trans_t  *PhaseTrans;
   Material_t  *M;
   PetscInt     i, j, numDike;
   PetscScalar  v_spread, left, right, kfac, tempdikeRHS;
   
   numDike    = jr->dbdike->numDike; // number of dikes
-  
   bc         =  jr->bc;
   PhaseTrans =  jr->dbm->matPhtr;   // phase transition
   
@@ -308,7 +305,7 @@
     {
       
       kfac = 0.0;
-      rho_A = 0.0;
+      //      rho_A = 0.0;
       
       //access the material parameters of each dike block
       dike=jr->dbdike->matDike+j;
@@ -329,8 +326,6 @@
 	      tempdikeRHS = dike->Mf * 2 * v_spread / PetscAbs(left-right);
 	    }
 	  
-	  //code for along-axis variation in M goes here eventually
-	  
 	  else
 	    {
 	      tempdikeRHS = 0.0;
@@ -353,7 +348,7 @@
 		else if (Tc >= M->T_liq)
 		  {
 		    kfac += phRat[i];
-		    rho_A = 0.0;
+		    //		    rho_A = 0.0;
 		  }
 	  // end adjust k and heat source according to Behn & Ito [2008]
 	  
@@ -362,87 +357,8 @@
 	}   // end phase ratio
       
     }   // end dike loop
->>>>>>> eccb4f83
   
   PetscFunctionReturn(0);
-}
-//------------------------------------------------------------------------------------------------------------------
-#undef __FUNCT__
-#define __FUNCT__ "GetDikeContr"
-PetscErrorCode GetDikeContr(ConstEqCtx *ctx,
-                                  PetscScalar *phRat,          // phase ratios in the control volume
-                                  PetscScalar &dikeRHS)
-{
-
-        BCCtx       *bc;
-        Dike        *dike;
-        Ph_trans_t  *PhaseTrans;
-        PetscInt     i, j, numDike;
-        PetscScalar  v_spread, M, left, right, tempDikeRHS;
-	//	PetscInt     k, sx, dsx, sy, dsy;
-	//	PetscScalar  front, back;
-
-        numDike    = ctx->numDike;
-        bc         = ctx->bc;
-	//	fs         = bc->fs;
-        PhaseTrans = ctx->PhaseTrans;
-
-	// loop through all dike blocks
-        for(j = 0; j < numDike; j++)
-	  {
-            // access parameters of each dike block
-            dike=ctx->matDike+j;
-	    
-            // access the correct phase ID of the dike parameters of each dike
-            i = dike->PhaseID;
-	    
-	    // check if the phase ratio of a dike phase is greater than 0 in the current cell
-            if(phRat[i]>0)
-	      {
-		if(dike->Mb == dike->Mf)
-		  {
-		    // constant M
-		    M = dike->Mf;
-		    v_spread = PetscAbs(bc->velin);
-		    left = PhaseTrans->bounds[0];
-		    right = PhaseTrans->bounds[1];
-		    tempDikeRHS = M * 2 * v_spread / PetscAbs(left-right);
-		  }
-		
-		/*else // Mb an Mf are different
-		  {
-		  
-		  // access context
-		  y = COORD_CELL(k,sy,fs->dsy);
-		  
-		  front = PhaseTrans->bounds[2];
-		  back  = PhaseTrans->bounds[3];
-		  if(front == back)
-		  {
-		  // linear interpolation between different M values, Mf is in front, Mb is in back
-		  M = dike->Mf + (dike->Mb - dike->Mf) * (y/(PetscAbs(front+back))); 
-		  tempDikeRHS = M * 2 * v_spread / PetscAbs(left+right);
-		  }
-		  else
-		    {
-                    // linear interpolation if the dike phase is oblique
-                    M = dike->Mf + (dike->Mb - dike->Mf) * (y/(PetscAbs(front+back)));
-                    tempDikeRHS = M * 2 * v_spread / PetscAbs(left+right);
-		    }
-		    }*/
-		else
-		 {
-		   tempDikeRHS = 0.0;
-		 }
-	       
-		dikeRHS += phRat[i]*tempDikeRHS;
-
-	      } // close phase ratio loop
-	    
-	  } // close dike block loop
-	
-	PetscFunctionReturn(0);
-  
 }
 
 //------------------------------------------------------------------------------------------------------------------
@@ -493,9 +409,5 @@
   
   PetscFunctionReturn(0);
 
-<<<<<<< HEAD
-=======
 }
-
->>>>>>> eccb4f83
 // --------------------------------------------------------------------------------------------------------------- 