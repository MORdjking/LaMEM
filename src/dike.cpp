/*@ ~~~~~~~~~~~~~~~~~~~~~~~~~~~~~~~~~~~~~~~~~~~~~~~~~~~~~~~~~~~~~~~~~~~~~~~~~~~
 **
 **   Project      : LaMEM
 **   License      : MIT, see LICENSE file for details
 **   Contributors : Anton Popov, Boris Kaus, see AUTHORS file for complete list
 **   Organization : Institute of Geosciences, Johannes-Gutenberg University, Mainz
 **   Contact      : kaus@uni-mainz.de, popov@uni-mainz.de
 **
 ** ~~~~~~~~~~~~~~~~~~~~~~~~~~~~~~~~~~~~~~~~~~~~~~~~~~~~~~~~~~~~~~~~~~~~~~~ @*/
/*

    This file defines properties for the dike which is defined as an additional 
    source term on the RHS of the continutiy equation

*/
//---------------------------------------------------------------------------
//.................. DIKE PARAMETERS READING ROUTINES....................
//---------------------------------------------------------------------------
#include "LaMEM.h"
#include "phase.h"
#include "parsing.h"
#include "JacRes.h"
#include "dike.h"
#include "constEq.h"
#include "bc.h"
#include "tssolve.h"
#include "scaling.h"
#include "fdstag.h"
#include "tools.h"
#include "surf.h"
#include "advect.h"

// added for file output *djking
#include <sstream>
#include <fstream>
#include <iostream>

//---------------------------------------------------------------------------
PetscErrorCode DBDikeCreate(DBPropDike *dbdike, DBMat *dbm, FB *fb, JacRes *jr, PetscBool PrintOutput)   
{

        // read all dike parameter blocks from file
  Dike     *dike;
  FDSTAG   *fs;
  PetscScalar ***gsxx_eff_ave_hist;
  PetscInt jj, nD, numDike, numdyndike, istep_nave;
  PetscInt i, j, istep_count, sx, sy, sisc, nx, ny;

  PetscErrorCode ierr;
  PetscFunctionBeginUser;

  if (!jr->ctrl.actDike) PetscFunctionReturn(0);   // only execute this function if dikes are active
 
  fs = jr->fs;
  //===============                                                                                                                                               
  // DIKE PARAMETER                                                                                                               
  //===============                                                                                                                                               

  // setup block access mode                                                                                                                                      
  ierr = FBFindBlocks(fb, _OPTIONAL_, "<DikeStart>", "<DikeEnd>"); CHKERRQ(ierr);

  if(fb->nblocks)
  {
      // print overview of dike blocks from file                                                                                                           
      if (PrintOutput)
        PetscPrintf(PETSC_COMM_WORLD,"Dike blocks : \n");

      // initialize ID for consistency checks                                                                                                                 

      for(jj = 0; jj < _max_num_dike_ ; jj++) dbdike->matDike[jj].ID = -1;

      // error checking
      if(fb->nblocks >_max_num_dike_)
        SETERRQ(PETSC_COMM_WORLD, PETSC_ERR_USER, "Too many dikes specified! Max allowed: %lld", (LLD)_max_num_dike_ );

      // store actual number of dike blocks 
      dbdike->numDike = fb->nblocks;

      if (PrintOutput)
        PetscPrintf(PETSC_COMM_WORLD,"--------------------------------------------------------------------------\n");
		
      // read each individual dike block                                                                                                                   
      for(jj = 0; jj < fb->nblocks; jj++)
      {
        ierr = DBReadDike(dbdike, dbm, fb, jr, PrintOutput); CHKERRQ(ierr);
        fb->blockID++;
      }
  }
 
	ierr = FBFreeBlocks(fb); CHKERRQ(ierr);

  numdyndike=0;

  numDike=dbdike->numDike;
  for(nD = 0; nD < numDike; nD++) // loop through all dike blocks
  {
      dike = dbdike->matDike+nD;
      if (dike->dyndike_start)
      {
        numdyndike++;
        if (numdyndike ==1) //(take this out of this loop because it will be repeated with >1 dynamic dike)
        {
            // DM for 1D cell center vector. vector is ny+1 long, but for whatever reason that must appear in the first,
            // not second entry on line 2 below 
            ierr = DMDACreate3dSetUp(PETSC_COMM_WORLD,DM_BOUNDARY_NONE,DM_BOUNDARY_NONE,DM_BOUNDARY_NONE,DMDA_STENCIL_BOX,
            fs->dsy.tnods, fs->dsy.nproc, fs->dsz.nproc, 
            fs->dsx.nproc, fs->dsy.nproc, fs->dsz.nproc, 1, 1,
            0, 0, 0, &jr->DA_CELL_1D); CHKERRQ(ierr);

            //DM for 2D cell center vector, with istep_nave planes for time averaging
            ierr = DMDACreate3dSetUp(PETSC_COMM_WORLD,DM_BOUNDARY_NONE,DM_BOUNDARY_NONE,DM_BOUNDARY_NONE,DMDA_STENCIL_BOX,
            fs->dsx.tcels, fs->dsy.tcels, fs->dsz.nproc*dike->istep_nave, 
            fs->dsx.nproc, fs->dsy.nproc, fs->dsz.nproc, 1, 1,
            0, 0, 0, &jr->DA_CELL_2D_tave); CHKERRQ(ierr);
        }

        //creating local vectors and inializing the history vector
        ierr = DMCreateLocalVector( jr->DA_CELL_2D, &dike->sxx_eff_ave);  CHKERRQ(ierr);
			  ierr = DMCreateLocalVector( jr->DA_CELL_2D, &dike->magPressure);  CHKERRQ(ierr);
        ierr = DMCreateLocalVector( jr->DA_CELL_2D_tave, &dike->sxx_eff_ave_hist);  CHKERRQ(ierr);
        ierr = DMDAVecGetArray(jr->DA_CELL_2D_tave, dike->sxx_eff_ave_hist, &gsxx_eff_ave_hist); CHKERRQ(ierr);
        ierr = DMDAGetCorners(jr->DA_CELL_2D_tave, &sx, &sy, &sisc, &nx, &ny, &istep_nave); CHKERRQ(ierr);    

        for(j = sy; j < sy+ny; j++) 
        {
          for(i = sx; i < sx+nx; i++)
          {
            for (istep_count=sisc; istep_count<sisc+istep_nave; istep_count++)
            {
              gsxx_eff_ave_hist[istep_count][j][i]=0.0;
            }
          }
        }

        ierr = DMDAVecRestoreArray(jr->DA_CELL_2D_tave, dike->sxx_eff_ave_hist, &gsxx_eff_ave_hist); CHKERRQ(ierr);
      }  //End if dyndike->start
 
  }  //End loop through dikes



	PetscFunctionReturn(0);
}

//---------------------------------------------------------------------------
//---------------------------------------------------------------------------
PetscErrorCode DBReadDike(DBPropDike *dbdike, DBMat *dbm, FB *fb, JacRes *jr, PetscBool PrintOutput)
{
	// read dike parameter from file
	Dike      *dike;
	PetscInt   ID;
	Scaling   *scal;
	
	PetscErrorCode ierr;
	PetscFunctionBeginUser;

	// access context           
	scal = dbm->scal;

  // Dike ID                                                                                                                                                         
  ierr    = getIntParam(fb, _REQUIRED_, "ID", &ID, 1, dbdike->numDike-1); CHKERRQ(ierr);
  fb->ID  = ID;

  // get pointer to specified dike parameters
  dike = dbdike->matDike + ID;

  // check ID
  if(dike->ID != -1)
  {
      SETERRQ(PETSC_COMM_WORLD, PETSC_ERR_USER, "Duplicate of Dike option!");
  }

  // set ID 
  dike->ID = ID;

	// set default value for Mc in case no Mc is provided
	dike->Mc = -1.0;
	// set default value for y_Mc in case it is not used (it does not matter since it is not accessed and checked for anywhere but might be better than not setting it)
	dike->y_Mc = 0.0;

	// read and store dike  parameters. 
  ierr = getScalarParam(fb, _REQUIRED_, "Mf", &dike->Mf,      1, 1.0); CHKERRQ(ierr);
	ierr = getScalarParam(fb, _OPTIONAL_, "Mc", &dike->Mc,      1, 1.0); CHKERRQ(ierr);
  ierr = getScalarParam(fb, _REQUIRED_, "Mb", &dike->Mb,      1, 1.0); CHKERRQ(ierr);
	ierr = getScalarParam(fb, _OPTIONAL_, "y_Mc", &dike->y_Mc,    1, 1.0); CHKERRQ(ierr);
	ierr = getIntParam(   fb, _REQUIRED_, "PhaseID", &dike->PhaseID, 1, dbm->numPhases-1); CHKERRQ(ierr);  
	ierr = getIntParam(   fb, _REQUIRED_, "PhaseTransID", &dike->PhaseTransID, 1, dbm->numPhtr-1); CHKERRQ(ierr);
  ierr = getIntParam(   fb, _OPTIONAL_, "dyndike_start", &dike->dyndike_start, 1, -1); CHKERRQ(ierr);

  // variable M parameters *djking
  if (jr->ctrl.var_M)
  {

    dike->A = 100;
    dike->B = 1e-16; 
    dike->knee = 5e6; 
		dike->Ts = 10e6;
    dike->zeta_0 = 1e24;
    dike->rho_rock = -1; // *revisit
    dike->depth = -1; // *revisit
		dike->U = -1; // *revisit for scaling check and correct incorporation
		dike->dike_width = -1; // *revisit 


		ierr = getScalarParam(fb, _OPTIONAL_, "A", &dike->A, 1, 1.0); CHKERRQ(ierr);
		ierr = getScalarParam(fb, _OPTIONAL_, "B",	&dike->B, 1, 1.0); CHKERRQ(ierr);
		ierr = getScalarParam(fb, _OPTIONAL_, "knee", &dike->knee, 1, 1.0); CHKERRQ(ierr);
		ierr = getScalarParam(fb, _OPTIONAL_, "Ts", &dike->Ts, 1, 1.0); CHKERRQ(ierr);
		ierr = getScalarParam(fb, _OPTIONAL_, "zeta_0",	&dike->zeta_0, 1, 1.0); CHKERRQ(ierr);
		ierr = getScalarParam(fb, _OPTIONAL_, "rho_rock",	&dike->rho_rock, 1, 1.0); CHKERRQ(ierr);
		ierr = getScalarParam(fb, _OPTIONAL_, "depth",	&dike->depth, 1, 1.0); CHKERRQ(ierr);
		ierr = getScalarParam(fb, _OPTIONAL_, "U",	&dike->U, 1, 1.0); CHKERRQ(ierr);
		ierr = getScalarParam(fb, _OPTIONAL_, "dike_width",	&dike->dike_width, 1, 1.0); CHKERRQ(ierr);
  }


  if (dike->dyndike_start)
  {
    dike->Tsol = 1000;
    dike->zmax_magma = -15.0;
    dike->drhomagma = 500;
		dike->filtx = 1.5;
		dike->filty = 1.5;
    dike->istep_nave = 2;
		dike->nstep_locate = 1;
		dike->out_stress = 0;
		dike->out_dikeloc = 1;
		dike->magPfac=1.0;
		dike->magPwidth=1e+30; 

		ierr = getScalarParam(fb, _OPTIONAL_, "Tsol",		&dike->Tsol,		1, 1.0); CHKERRQ(ierr);
		ierr = getScalarParam(fb, _OPTIONAL_, "filtx",		&dike->filtx,		1, 1.0); CHKERRQ(ierr);
		ierr = getScalarParam(fb, _OPTIONAL_, "filty",		&dike->filty,		1, 1.0); CHKERRQ(ierr);

		ierr = getScalarParam(fb, _OPTIONAL_, "zmax_magma",	&dike->zmax_magma,	1, 1.0); CHKERRQ(ierr);
		ierr = getScalarParam(fb, _OPTIONAL_, "drhomagma",	&dike->drhomagma,	1, 1.0); CHKERRQ(ierr);
		ierr = getScalarParam(fb, _OPTIONAL_, "magPfac",	&dike->magPfac,		1, 1.0); CHKERRQ(ierr);
		ierr = getScalarParam(fb, _OPTIONAL_, "magPwidth",	&dike->magPwidth,	1, 1.0); CHKERRQ(ierr);

		ierr = getIntParam(fb, _OPTIONAL_, "istep_nave",	&dike->istep_nave,	1, 50); CHKERRQ(ierr);
		ierr = getIntParam(fb, _OPTIONAL_, "nstep_locate",	&dike->nstep_locate,1, 1000); CHKERRQ(ierr);
		ierr = getIntParam(fb, _OPTIONAL_, "out_stress",	&dike->out_stress,	1, 50); CHKERRQ(ierr);
		ierr = getIntParam(fb, _OPTIONAL_, "out_dikeloc",	&dike->out_dikeloc,	1, 50); CHKERRQ(ierr);
    dike->istep_count=dike->istep_nave;   //initialize so that when istep=dike_start, it is set to 0
  }

  if (jr->ctrl.var_M || dike->dyndike_start)
  {

  }

	// scale the location of Mc y_Mc properly:
	dike->y_Mc /= scal->length;

  // print diking info to terminal
  if (PrintOutput)
  {
      PetscPrintf(PETSC_COMM_WORLD,"  Dike parameters ID[%lld]: PhaseTransID=%i PhaseID=%i Mf=%g, Mb=%g, Mc=%g, y_Mc=%g \n", 
        (LLD)(dike->ID), dike->PhaseTransID, dike->PhaseID, dike->Mf, dike->Mb, dike->Mc, dike->y_Mc);
    if (jr->ctrl.var_M)
    {
    PetscPrintf(PETSC_COMM_WORLD,"  Variable M is on! \n");
    PetscPrintf(PETSC_COMM_WORLD,"       A = %g, B = %g, knee = %g, Ts = %g, zeta_0 = %g \n", 
      dike->A, dike->B, dike->knee, dike->Ts, dike->zeta_0); 
    PetscPrintf(PETSC_COMM_WORLD,"       rho_rock = %g, depth = %g, U = %g, dike_width = %g \n", 
      dike->rho_rock, dike->depth, dike->U, dike->dike_width);
    }
    if (dike->dyndike_start)
    {
    PetscPrintf(PETSC_COMM_WORLD, "  Dynamic Diking is on! \n");
		PetscPrintf(PETSC_COMM_WORLD,"       dyndike_start=%i, Tsol=%g \n", 
      dike->dyndike_start, dike->Tsol);
    PetscPrintf(PETSC_COMM_WORLD,"       zmax_magma=%g,drhomagma=%g, magPfac=%g, magPwidth=%g\n", 
			dike->zmax_magma, dike->drhomagma, dike->magPfac, dike->magPwidth);
    }
    if (jr->ctrl.var_M || dike->dyndike_start)
    {
    PetscPrintf(PETSC_COMM_WORLD,"       filtx=%g, filty=%g, istep_nave=%i, istep_count=%i \n",
      dike->filtx, dike->filty, dike->istep_nave, dike->istep_count);
		PetscPrintf(PETSC_COMM_WORLD,"       nstep_locate=%i, out_stress=%i, out_dikeloc=%i\n",
			dike->nstep_locate, dike->out_stress, dike->out_dikeloc);
    }
    PetscPrintf(PETSC_COMM_WORLD,"--------------------------------------------------------------------------\n");    
  }

  // scale variables *revisit (do we want this done prior to screen output?)
  if (dike->dyndike_start)
  {
    dike->drhomagma /= jr->scal->density;
    dike->zmax_magma /= jr->scal->length;
  }
  if (jr->ctrl.var_M || dike->dyndike_start)
  {
    dike->Tsol = (dike->Tsol +  jr->scal->Tshift)/jr->scal->temperature;
    dike->filtx /= jr->scal->length;
  }

  PetscFunctionReturn(0);
}

//------------------------------------------------------------------------------------------------------------------
PetscErrorCode GetDikeContr(JacRes *jr,                                                                                                                                
                            PetscScalar *phRat,          // phase ratios in the control volume   
                            PetscInt &AirPhase,                                                                           
                            PetscScalar &dikeRHS,
                            PetscScalar &y_c,
                            PetscInt J,
                            PetscInt I,
                            PetscScalar sxx_eff_ave_cell) 
                                             
{
  BCCtx       *bc;
  Dike        *dike;
  Ph_trans_t  *CurrPhTr;
  PetscScalar v_spread, M, left, right, front, back;
  PetscScalar y_distance, tempdikeRHS;
  PetscInt    i, nD, nPtr, numDike, numPhtr, nsegs;

  // *djking
  PetscScalar P_comp, P_star, Pm;
  PetscScalar div_max, M_val, dike_or, zeta;
  PetscInt    L, sy, sx;
  PetscMPIInt rank;
  //


  PetscFunctionBeginUser;

// *revisit (can this stuff be called from jr like in Dike_k_heatsource?? if not use dikeContr_temp to fix)
  numDike    = jr->dbdike->numDike; // number of dikes
  numPhtr    = jr->dbm->numPhtr;
  bc         = jr->bc;

  nPtr = 0;
  nD = 0;

    for(nPtr=0; nPtr<numPhtr; nPtr++)   // loop over all phase transitions blocks
    {
      // access the parameters of the phasetranstion block
      CurrPhTr = jr->dbm->matPhtr+nPtr;
      
      for(nD = 0; nD < numDike; nD++) // loop through all dike blocks
      {
          // access the parameters of the dike depending on the dike block
          dike = jr->dbdike->matDike+nD;
	  
	        // access the phase ID of the dike parameters of each dike
          i = dike->PhaseID;
	  
          if(CurrPhTr->ID == dike->PhaseTransID)  // compare the phaseTransID associated with the dike with the actual ID of the phase transition in this cell           
          {
//      PetscPrintf(PETSC_COMM_WORLD,"if CurrPhTr \n");
/*   if(phRat[i]>0)
    {
      PetscPrintf(PETSC_COMM_WORLD,"phRat[i] = %g, ", phRat[i]);
    } */
	           // check if the phase ratio of a dike phase is greater than 0 in the current cell
	           if(phRat[i]>0 && CurrPhTr->celly_xboundR[J] > CurrPhTr->celly_xboundL[J])
		         {
                nsegs=CurrPhTr->nsegs;
//        PetscPrintf(PETSC_COMM_WORLD,"phRat > 0 && xboundR > xboundL, ");

                P_comp = - sxx_eff_ave_cell * 1e9 + dike->Ts; // *revisit (scale)
                // P_comp = dike->sxx_eff_ave[L][J+sy][I+sx] + dike->Ts;

//        PetscPrintf(PETSC_COMM_WORLD,"sxx_eff_ave_cell = %g, ", sxx_eff_ave_cell);
//        PetscPrintf(PETSC_COMM_WORLD,"P_comp = %g, ", P_comp);

		            if(dike->Mb == dike->Mf && dike->Mc < 0.0) // spatially constant M
		            {
//        PetscPrintf(PETSC_COMM_WORLD,"spatially constant M: ");
		              M = dike->Mf;
		              v_spread = PetscAbs(bc->velin);
		              left = CurrPhTr->celly_xboundL[J];
		              right = CurrPhTr->celly_xboundR[J];
		              
                  if(jr->ctrl.var_M) // *djking
                  {
//        PetscPrintf(PETSC_COMM_WORLD,"var_M on\n");
                    M_val = M * PetscSqrtReal(PetscAbs(-P_comp / (dike->knee + PetscAbs(P_comp))));
                    div_max = M_val * 2 * v_spread / PetscAbs(left-right); // maximum divergence allowed
                    dike_or = M * 2 * v_spread * 10; // dike opening rate (km/Myr) *revisit (scale??)
                    
                    if(P_comp < 0) // diking occurs
                    {
                      zeta = -(dike->A * dike->zeta_0 / (P_comp + dike->B) + P_comp / div_max);
                      tempdikeRHS = - P_comp / zeta;
        PetscPrintf(PETSC_COMM_WORLD,"diking --> ");
        PetscPrintf(PETSC_COMM_WORLD,"M = %g, ", M_val);
        PetscPrintf(PETSC_COMM_WORLD,"tempdikeRHS = %g \n", tempdikeRHS);
        PetscPrintf(PETSC_COMM_WORLD,"phRat[i] = %g, ", phRat[i]);
        PetscPrintf(PETSC_COMM_WORLD,"sxx_eff_ave_cell = %g (MPa), ", sxx_eff_ave_cell * 1e6);
        PetscPrintf(PETSC_COMM_WORLD,"P_comp = %g \n", P_comp);
                    }
                    else // diking DOES NOT occur
                    {
                      tempdikeRHS = 0.0;
//        PetscPrintf(PETSC_COMM_WORLD,"not diking --> ");
//        PetscPrintf(PETSC_COMM_WORLD,"M = %g \n", tempdikeRHS);
                    }

//                    PetscPrintf(PETSC_COMM_WORLD,"M = %g \n", tempdikeRHS);

                  }
                  else
                  {
                    tempdikeRHS = M * 2 * v_spread / PetscAbs(left-right);
        PetscPrintf(PETSC_COMM_WORLD,"var_M off\n");
        PetscPrintf(PETSC_COMM_WORLD,"M = %g \n", tempdikeRHS);
                  }


		            }

		            else if(dike->Mc >= 0.0)   // Mf, Mc and Mb
		            {
                  left = CurrPhTr->celly_xboundL[J];
                  right = CurrPhTr->celly_xboundR[J];
                  front = CurrPhTr->ybounds[0];
                  back = CurrPhTr->ybounds[2*nsegs-1];
                  v_spread = PetscAbs(bc->velin);

                  if(y_c >= dike->y_Mc)
                  {
                      // linear interpolation between different M values, Mc is M in the middle, acts as M in front, Mb is M in back 
                      y_distance = y_c - dike->y_Mc;
                      M = dike->Mc + (dike->Mb - dike->Mc) * (y_distance / (back - dike->y_Mc));
                      //tempdikeRHS = M * 2 * v_spread / PetscAbs(left - right);
                  }
                  
                  else
                  {
                      // linear interpolation between different M values, Mf is M in front, Mc acts as M in back  
                      y_distance = y_c - front;
                      M = dike->Mf + (dike->Mc - dike->Mf) * (y_distance / (dike->y_Mc - front));
                      //tempdikeRHS = M * 2 * v_spread / PetscAbs(left - right);
                  }
		            }
		            else if(dike->Mb != dike->Mf && dike->Mc < 0.0)   // only Mf and Mb, they are different
		            {
                  left = CurrPhTr->celly_xboundL[J];
                  right = CurrPhTr->celly_xboundR[J];
                  back = CurrPhTr->ybounds[2*nsegs-1];

                  v_spread = PetscAbs(bc->velin);
        
                  // linear interpolation between different M values, Mf is M in front, Mb is M in back
                  y_distance = y_c - front;
                  M = dike->Mf + (dike->Mb - dike->Mf) * (y_distance / (back - front));
                  //tempdikeRHS = M * 2 * v_spread / PetscAbs(left - right);
		            }
		            else   // Mb and Mf don't exist (which should not occurr)
		            {
		              SETERRQ(PETSC_COMM_WORLD, PETSC_ERR_USER, "No values for Mb and Mf. Dike option invalid!");
		            }

                // Divergence
		              dikeRHS += (phRat[i]+phRat[AirPhase])*tempdikeRHS;  // Give full divergence if cell is part dike part air

		        }  //close if phRat and xboundR>xboundL  
	        }  // close phase transition and dike phase ID comparison 
	    }  // close dike block loop
    }  // close phase transition block loop
  
  PetscFunctionReturn(0);
}

//-----------------------------------------------------------------------------------------------------------------
PetscErrorCode Dike_k_heatsource(JacRes *jr,
                                 Material_t *phases,
                                 PetscScalar &Tc,
                                 PetscScalar *phRat,          // phase ratios in the control volume 
                                 PetscScalar &k,
                                 PetscScalar &rho_A,
                                 PetscScalar &y_c,
                                 PetscInt J) 

{
  BCCtx       *bc;
  Dike        *dike;
  Ph_trans_t  *CurrPhTr;
  Material_t  *mat;
  PetscInt     i, numDike, nD, nPtr, numPhtr, nsegs;
  PetscScalar  v_spread, left, right, front, back, M, kfac, tempdikeRHS;
  PetscScalar  y_distance;
  
  PetscFunctionBeginUser;

  numDike    = jr->dbdike->numDike; // number of dikes
  numPhtr    = jr->dbm->numPhtr;
  bc         = jr->bc;
  
  nPtr = 0;
  nD   = 0;
  kfac = 0;
  
  for(nPtr=0; nPtr<numPhtr; nPtr++)   // loop over all phase transitions blocks                        
    {

      // access the parameters of the phasetranstion block                                             
      CurrPhTr = jr->dbm->matPhtr+nPtr;

      for(nD = 0; nD < numDike; nD++) // loop through all dike blocks                                    
        {
          // access the parameters of the dike depending on the dike block                                                    
          dike = jr->dbdike->matDike+nD;

          // access the phase ID of the dike parameters of each dike                                                       
          i = dike->PhaseID;
	  
          if(CurrPhTr->ID == dike->PhaseTransID)  // compare the phaseTransID associated with the dike with the actual ID of the phase transition in this cell
            {

              // if in the dike zone                   
              if(phRat[i]>0 && CurrPhTr->celly_xboundR[J] > CurrPhTr->celly_xboundL[J])
                {
                  nsegs=CurrPhTr->nsegs;
                  if(dike->Mb == dike->Mf && dike->Mc < 0.0)       // constant M                                  
                    {
                      M = dike->Mf;
                      v_spread = PetscAbs(bc->velin);
                      left = CurrPhTr->celly_xboundL[J];
                      right = CurrPhTr->celly_xboundR[J];
                      tempdikeRHS = M * 2 * v_spread / PetscAbs(left-right);
		                }
		              else if(dike->Mc >= 0.0)   // Mf, Mc and Mb            
                    {
                      left = CurrPhTr->celly_xboundL[J];
                      right = CurrPhTr->celly_xboundR[J];
                      front = CurrPhTr->ybounds[0];
                      back = CurrPhTr->ybounds[2*nsegs-1];
                      v_spread = PetscAbs(bc->velin);

                      if(y_c >= dike->y_Mc)
                        {
                          // linear interpolation between different M values, Mc is M in the middle, acts as M in front, Mb is M in back 
                          y_distance = y_c - dike->y_Mc;
                          M = dike->Mc + (dike->Mb - dike->Mc) * (y_distance / (back - dike->y_Mc));
                          tempdikeRHS = M * 2 * v_spread / PetscAbs(left - right);
                        }
                      else
                        {
                          // linear interpolation between different M values, Mf is M in front, Mc acts as M in back
                          y_distance = y_c - front;
                          M = dike->Mf + (dike->Mc - dike->Mf) * (y_distance / (dike->y_Mc - front));
                          tempdikeRHS = M * 2 * v_spread / PetscAbs(left - right);
                        }
                    }
                  else if(dike->Mb != dike->Mf && dike->Mc < 0.0)   // only Mf and Mb, they are different     
                    {
                      left = CurrPhTr->celly_xboundL[J];
                      right = CurrPhTr->celly_xboundR[J];
                      front = CurrPhTr->ybounds[0];
                      back = CurrPhTr->ybounds[2*nsegs-1];
                      v_spread = PetscAbs(bc->velin);

                      // linear interpolation between different M values, Mf is M in front, Mb is M in back       
                      y_distance = y_c - front;
                      M = dike->Mf + (dike->Mb - dike->Mf) * (y_distance / (back - front));
                      tempdikeRHS = M * 2 * v_spread / PetscAbs(left - right);
                    }
		              else
		               {
		                  tempdikeRHS = 0.0;
		               } 
		  
		              mat = &phases[i];
		  
		              //adjust k and heat source according to Behn & Ito [2008]
		              if (Tc < mat->T_liq && Tc > mat->T_sol)
		               {
		                 kfac  += phRat[i] / ( 1 + ( mat->Latent_hx/ (mat->Cp*(mat->T_liq-mat->T_sol))) );
		                 rho_A += phRat[i]*(mat->rho*mat->Cp)*(mat->T_liq-Tc)*tempdikeRHS;  // Cp*rho not used in the paper, added to conserve units of rho_A
		               }
		              else if (Tc <= mat->T_sol)
		               {
		                 kfac  += phRat[i];
		                 rho_A += phRat[i]*( mat->rho*mat->Cp)*( (mat->T_liq-Tc) + mat->Latent_hx/mat->Cp )*tempdikeRHS;
		               }
		              else if (Tc >= mat->T_liq)
		               {
		                 kfac += phRat[i];
		               }
		              // end adjust k and heat source according to Behn & Ito [2008]
		  
		              k=kfac*k;
		  
		            }   // end if phRat and xboundR>xboundL
	          } // close phase transition and phase ID comparison	  
	      }   // end dike block loop      
    }  // close phase transition block loop
  
  PetscFunctionReturn(0);
}


//------------------------------------------------------------------------------------------------------------------
PetscErrorCode Locate_Dike_Zones(AdvCtx *actx)
{


  Controls    *ctrl;
  JacRes      *jr;
  Dike        *dike;
  Ph_trans_t  *CurrPhTr;
  FDSTAG      *fs;
  PetscInt   nD, numDike, numPhtr, nPtr, n, icounter;
  PetscInt   j, j1, j2, sx, sy, sz, ny, nx, nz;
  PetscErrorCode ierr; 

  PetscFunctionBeginUser;

  jr = actx->jr;
  fs  =  jr->fs;
  ctrl = &jr->ctrl;

  if (!ctrl->actDike || jr->ts->istep+1 == 0) PetscFunctionReturn(0);   // only execute this function if dikes are active
  fs = jr->fs;

  PetscPrintf(PETSC_COMM_WORLD, "\n");
  numDike    = jr->dbdike->numDike; // number of dikes
  numPhtr    = jr->dbm->numPhtr;

  icounter=0;
  ierr = DMDAGetCorners(fs->DA_CEN, &sx, &sy, &sz, &nx, &ny, &nz); CHKERRQ(ierr);

  for(nD = 0; nD < numDike; nD++)
  {
    dike = jr->dbdike->matDike+nD; // sets dike to point to the nD-th element of matDike array

    if (dike->dyndike_start && (jr->ts->istep+1 >= dike->dyndike_start) && ((jr->ts->istep+1) % dike->nstep_locate) == 0)
    //if (dike->dyndike_start && (jr->ts->istep+1 >= dike->dyndike_start)) //debugging
    {
    	 PetscPrintf(PETSC_COMM_WORLD, "Locating Dike zone: istep=%i dike # %i\n", jr->ts->istep + 1,nD);
       // compute lithostatic pressure
       if (icounter==0) 
        {
          ierr = JacResGetLithoStaticPressure(jr); CHKERRQ(ierr);
          ierr = ADVInterpMarkToCell(actx);   CHKERRQ(ierr);
        }
        icounter++;

        //---------------------------------------------------------------------------------------------
        //  Find dike phase transition
        //---------------------------------------------------------------------------------------------
        nPtr=-1;
        for(n=0; n<numPhtr; n++)                          
        {                                               
          CurrPhTr = jr->dbm->matPhtr+n;
          if(CurrPhTr->ID == dike->PhaseTransID)  
          {
            nPtr=n;
          }
       }//end loop over Phtr
       
       if (nPtr==-1) 
       SETERRQ(PETSC_COMM_WORLD, PETSC_ERR_USER, "PhaseTransID problems with dike %i, nPtr=%i\n", nD, nPtr);

       CurrPhTr = jr->dbm->matPhtr+nPtr;
       //---------------------------------------------------------------------------------------------
       //  Find y-bounds of current dynamic dike
       //---------------------------------------------------------------------------------------------
       j1=ny-1;
       j2=0;
       for(j = 0; j < ny; j++)
       {
         if (CurrPhTr->celly_xboundR[j] > CurrPhTr->celly_xboundL[j])
         {
           j1=min(j1,j);
           j2=max(j2,j);
         }
       }

      ierr = Compute_sxx_magP(jr, nD); CHKERRQ(ierr);  //compute mean effective sxx across the lithosphere

      ierr = Smooth_sxx_eff(jr,nD, nPtr, j1, j2); CHKERRQ(ierr);  //smooth mean effective sxx

      ierr = Set_dike_zones(jr, nD, nPtr,j1, j2); CHKERRQ(ierr); //centered on peak sxx_eff_ave
    }

  }
  PetscFunctionReturn(0);

}
//------------------------------------------------------------------------------------------------------------------

PetscErrorCode Compute_sxx_magP(JacRes *jr, PetscInt nD)
{
  MPI_Request srequest, rrequest;
  Vec         vsxx, vPmag, vliththick, vzsol;
  PetscScalar ***gsxx_eff_ave, ***p_lith, ***magPressure;
  PetscScalar ***sxx, ***Pmag, ***liththick, ***zsol;
  PetscScalar  *lsxx, *lPmag, *lliththick, *lzsol;
  PetscScalar dz, ***lT, Tc, *grav, Tsol, dPmag, magma_presence, zsol_max;
  PetscScalar xcell, ycell;
  PetscInt    i, j, k, sx, sy, sz, nx, ny, nz, L, ID, AirPhase;
  PetscInt 	  istep, nstep_out;
  PetscMPIInt rank;


  FDSTAG      *fs;
  Dike        *dike;
  Discret1D   *dsz;
  SolVarCell  *svCell;
  Controls    *ctrl;

  PetscErrorCode ierr;
  PetscFunctionBeginUser;

  istep=jr->ts->istep+1; 
  nstep_out=jr->ts->nstep_out; 

  ctrl = &jr->ctrl;
  grav = ctrl->grav;

  fs  =  jr->fs;
  dsz = &fs->dsz;
  L   =  (PetscInt)dsz->rank;
  AirPhase  = jr->surf->AirPhase;


  MPI_Comm_rank(PETSC_COMM_WORLD, &rank);
  ierr = DMDAVecGetArray(fs->DA_CEN, jr->lp_lith, &p_lith); CHKERRQ(ierr);

  dike = jr->dbdike->matDike+nD;

  // get local grid sizes
  ierr = DMDAGetCorners(fs->DA_CEN, &sx, &sy, &sz, &nx, &ny, &nz); CHKERRQ(ierr);

  // get integration/communication buffer (Gets a PETSc vector, vsxx, that may be used with the DM global routines)
  ierr = DMGetGlobalVector(jr->DA_CELL_2D, &vsxx); CHKERRQ(ierr);
  ierr = DMGetGlobalVector(jr->DA_CELL_2D, &vPmag); CHKERRQ(ierr);
  ierr = DMGetGlobalVector(jr->DA_CELL_2D, &vliththick); CHKERRQ(ierr);
  ierr = DMGetGlobalVector(jr->DA_CELL_2D, &vzsol); CHKERRQ(ierr);

  ierr = VecZeroEntries(vsxx); CHKERRQ(ierr);
  ierr = VecZeroEntries(vPmag); CHKERRQ(ierr);
  ierr = VecZeroEntries(vliththick); CHKERRQ(ierr);
  ierr = VecZeroEntries(vzsol); CHKERRQ(ierr);

  // open index buffer for computation (sxx the array that shares data with vector vsxx and is indexed with global dimensions<<G.Ito)
  // DMDAVecGetArray(DM da,Vec vec,void *array) Returns a multiple dimension array that shares data with the underlying vector 
  // and is indexed using the global dimension
  ierr = DMDAVecGetArray(jr->DA_CELL_2D, vsxx, &sxx); CHKERRQ(ierr);
  ierr = DMDAVecGetArray(jr->DA_CELL_2D, vPmag, &Pmag); CHKERRQ(ierr);
  ierr = DMDAVecGetArray(jr->DA_CELL_2D, vliththick, &liththick); CHKERRQ(ierr);
  ierr = DMDAVecGetArray(jr->DA_CELL_2D, vzsol, &zsol); CHKERRQ(ierr);

  // open linear buffer for send/receive  (returns the point, lsxx, that contains this processor portion of vector data, vsxx<<G.Ito)
  //Returns a pointer to a contiguous array that contains this processors portion of the vector data.
  ierr = VecGetArray(vsxx, &lsxx); CHKERRQ(ierr);
  ierr = VecGetArray(vPmag, &lPmag); CHKERRQ(ierr);
  ierr = VecGetArray(vliththick, &lliththick); CHKERRQ(ierr);
  ierr = VecGetArray(vzsol, &lzsol); CHKERRQ(ierr);

  //Access temperatures
  ierr = DMDAVecGetArray(fs->DA_CEN, jr->lT,   &lT);  CHKERRQ(ierr);

  // receive from top domain (next)  dsz->grnext is the next proc up (in increasing z). Top to bottom doesn't matter here, its this way
  // because the code is patterned after GetLithoStaticPressure
  if(dsz->nproc != 1 && dsz->grnext != -1)
  {
     ierr = MPI_Irecv(lsxx, (PetscMPIInt)(nx*ny), MPIU_SCALAR, dsz->grnext, 0, PETSC_COMM_WORLD, &rrequest); CHKERRQ(ierr);
     ierr = MPI_Wait(&rrequest, MPI_STATUSES_IGNORE);  CHKERRQ(ierr);

     ierr = MPI_Irecv(lPmag, (PetscMPIInt)(nx*ny), MPIU_SCALAR, dsz->grnext, 0, PETSC_COMM_WORLD, &rrequest); CHKERRQ(ierr);
     ierr = MPI_Wait(&rrequest, MPI_STATUSES_IGNORE);  CHKERRQ(ierr);

     ierr = MPI_Irecv(lliththick, (PetscMPIInt)(nx*ny), MPIU_SCALAR, dsz->grnext, 0, PETSC_COMM_WORLD, &rrequest); CHKERRQ(ierr);
     ierr = MPI_Wait(&rrequest, MPI_STATUSES_IGNORE);  CHKERRQ(ierr);

     ierr = MPI_Irecv(lzsol, (PetscMPIInt)(nx*ny), MPIU_SCALAR, dsz->grnext, 0, PETSC_COMM_WORLD, &rrequest); CHKERRQ(ierr);
     ierr = MPI_Wait(&rrequest, MPI_STATUSES_IGNORE);  CHKERRQ(ierr);

  }
  Tsol=dike->Tsol;
  for(k = sz + nz - 1; k >= sz; k--)
  {
     dz  = SIZE_CELL(k, sz, (*dsz));
     START_PLANE_LOOP
          GET_CELL_ID(ID, i-sx, j-sy, k-sz, nx, ny);  //GET_CELL_ID needs local indices
          svCell = &jr->svCell[ID]; 
          Tc=lT[k][j][i];
 
          if ((Tc<=Tsol) & (svCell->phRat[AirPhase] < 1.0))
          {
            dz  = SIZE_CELL(k, sz, (*dsz));
            sxx[L][j][i]+=(svCell->hxx - svCell->svBulk.pn)*dz;  //integrating dz-weighted total stress
            Pmag[L][j][i]+=p_lith[k][j][i]*dz;

            liththick[L][j][i]+=dz;             //integrating thickness
          }
          
          //interpolate depth to the solidus
          if ((Tc <= Tsol) & (Tsol < lT[k-1][j][i]))
          {
            zsol[L][j][i]=dsz->ccoor[k-sz]+(dsz->ccoor[k-sz-1]-dsz->ccoor[k-sz])/(lT[k-1][j][i]-Tc)*(Tsol-Tc); 
          }
      END_PLANE_LOOP
  } 

  //After integrating thickness and dz-weighted total stress, send it down to the next proc. 
  if(dsz->nproc != 1 && dsz->grprev != -1)
  {
     ierr = MPI_Isend(lsxx, (PetscMPIInt)(nx*ny), MPIU_SCALAR, dsz->grprev, 0, PETSC_COMM_WORLD, &srequest); CHKERRQ(ierr);
     ierr = MPI_Wait(&srequest, MPI_STATUSES_IGNORE);  CHKERRQ(ierr);

     ierr = MPI_Isend(lPmag, (PetscMPIInt)(nx*ny), MPIU_SCALAR, dsz->grprev, 0, PETSC_COMM_WORLD, &srequest); CHKERRQ(ierr);
     ierr = MPI_Wait(&srequest, MPI_STATUSES_IGNORE);  CHKERRQ(ierr);

     ierr = MPI_Isend(lliththick, (PetscMPIInt)(nx*ny), MPIU_SCALAR, dsz->grprev, 0, PETSC_COMM_WORLD, &srequest); CHKERRQ(ierr);
     ierr = MPI_Wait(&srequest, MPI_STATUSES_IGNORE);  CHKERRQ(ierr);

     ierr = MPI_Isend(lzsol, (PetscMPIInt)(nx*ny), MPIU_SCALAR, dsz->grprev, 0, PETSC_COMM_WORLD, &srequest); CHKERRQ(ierr);
     ierr = MPI_Wait(&srequest, MPI_STATUSES_IGNORE);  CHKERRQ(ierr);
  }
      
	//Now receive/send the answer from successive previous (underlying) procs so all procs have the answers
  if(dsz->nproc != 1 && dsz->grprev != -1)
  {
     ierr = MPI_Irecv(lsxx, (PetscMPIInt)(nx*ny), MPIU_SCALAR, dsz->grprev, 0, PETSC_COMM_WORLD, &rrequest); CHKERRQ(ierr);
     ierr = MPI_Wait(&rrequest, MPI_STATUSES_IGNORE);  CHKERRQ(ierr);

     ierr = MPI_Irecv(lPmag, (PetscMPIInt)(nx*ny), MPIU_SCALAR, dsz->grprev, 0, PETSC_COMM_WORLD, &rrequest); CHKERRQ(ierr);
     ierr = MPI_Wait(&rrequest, MPI_STATUSES_IGNORE);  CHKERRQ(ierr);

     ierr = MPI_Irecv(lliththick, (PetscMPIInt)(nx*ny), MPIU_SCALAR, dsz->grprev, 0, PETSC_COMM_WORLD, &rrequest); CHKERRQ(ierr);
     ierr = MPI_Wait(&rrequest, MPI_STATUSES_IGNORE);  CHKERRQ(ierr);

     ierr = MPI_Irecv(lzsol, (PetscMPIInt)(nx*ny), MPIU_SCALAR, dsz->grprev, 0, PETSC_COMM_WORLD, &rrequest); CHKERRQ(ierr);
     ierr = MPI_Wait(&rrequest, MPI_STATUSES_IGNORE);  CHKERRQ(ierr);
  }

  if(dsz->nproc != 1 && dsz->grnext != -1)
  {
     ierr = MPI_Isend(lsxx, (PetscMPIInt)(nx*ny), MPIU_SCALAR, dsz->grnext, 0, PETSC_COMM_WORLD, &srequest); CHKERRQ(ierr);
     ierr = MPI_Wait(&srequest, MPI_STATUSES_IGNORE);  CHKERRQ(ierr);

     ierr = MPI_Isend(lPmag, (PetscMPIInt)(nx*ny), MPIU_SCALAR, dsz->grnext, 0, PETSC_COMM_WORLD, &srequest); CHKERRQ(ierr);
     ierr = MPI_Wait(&srequest, MPI_STATUSES_IGNORE);  CHKERRQ(ierr);

     ierr = MPI_Isend(lliththick, (PetscMPIInt)(nx*ny), MPIU_SCALAR, dsz->grnext, 0, PETSC_COMM_WORLD, &srequest); CHKERRQ(ierr);
     ierr = MPI_Wait(&srequest, MPI_STATUSES_IGNORE);  CHKERRQ(ierr);

     ierr = MPI_Isend(lzsol, (PetscMPIInt)(nx*ny), MPIU_SCALAR, dsz->grnext, 0, PETSC_COMM_WORLD, &srequest); CHKERRQ(ierr);
     ierr = MPI_Wait(&srequest, MPI_STATUSES_IGNORE);  CHKERRQ(ierr);

  }

  // (gdev is the array that shares data with devxx_mean and is indexed with global dimensions)
  ierr = DMDAVecGetArray(jr->DA_CELL_2D, dike->sxx_eff_ave, &gsxx_eff_ave); CHKERRQ(ierr);
	ierr = DMDAVecGetArray(jr->DA_CELL_2D, dike->magPressure, &magPressure); CHKERRQ(ierr);

  //now all cores in z have the same solution so give that to the stress array

/*	START_PLANE_LOOP  //testing this option
		zsol_max=max(zsol[L][j][i],zsol_max);     //Need to find global max accross procs via MPI_Reduce                                                    
	END_PLANE_LOOP
*/
	magma_presence=1.0;  //testing
	
  // calculate depth average stress (sxx)
  START_PLANE_LOOP
		dPmag=(dike->zmax_magma-zsol[L][j][i])*(dike->drhomagma)*grav[2];  //excess static magma pressure at solidus, z & grav[2] <0 so this is positive
//		magma_presence=dike->magPfac*(zsol[L][j][i]-dike->zmax_magma)/(zsol_max-dike->zmax_magma);  //this feature undergoing testing
		magPressure[L][j][i] = (Pmag[L][j][i]/liththick[L][j][i]+dPmag)*magma_presence;
		gsxx_eff_ave[L][j][i]= sxx[L][j][i]/liththick[L][j][i];  //Depth weighted mean total stress                                                                
  END_PLANE_LOOP


// output mean stress array to .txt file on timesteps of other output *djking
if (((istep % nstep_out) == 0) && (dike->out_stress > 0))
{
	if (L == 0)
	{
		// Form the filename based on jr->ts->istep+1
		std::ostringstream oss;
		oss << "gsxx_Timestep_" << (jr->ts->istep + 1) << ".txt";

		std::string filename = oss.str();

		// Open a file with the formed filename
		std::ofstream outFile(filename);
		if (outFile)
		{
			START_PLANE_LOOP
			xcell = COORD_CELL(i, sx, fs->dsx);
			ycell = COORD_CELL(j, sy, fs->dsy);

			// Writing space delimited data
			outFile  
				<< " " << xcell << " " << ycell 
				<< " " << gsxx_eff_ave[L][j][i] 
				<< " " << magPressure[L][j][i] 
				<< " " << nD << " " << zsol[L][j][i] 
				<< " " << magma_presence << "\n";    

			END_PLANE_LOOP
		}
		else
		{
			std::cerr << "Error creating file: " << filename << std::endl;
		}
	}
}

  // restore buffer and mean stress vectors
  ierr = DMDAVecRestoreArray(fs->DA_CEN, jr->lT,   &lT);  CHKERRQ(ierr);
  ierr = DMDAVecRestoreArray(jr->DA_CELL_2D, dike->sxx_eff_ave, &gsxx_eff_ave); CHKERRQ(ierr);      
  ierr = DMDAVecRestoreArray(jr->DA_CELL_2D, dike->magPressure, &magPressure); CHKERRQ(ierr);


  ierr = DMDAVecRestoreArray(jr->DA_CELL_2D, vsxx, &sxx); CHKERRQ(ierr);
  ierr = DMDAVecRestoreArray(jr->DA_CELL_2D, vsxx, &Pmag); CHKERRQ(ierr);
  ierr = DMDAVecRestoreArray(jr->DA_CELL_2D, vliththick, &liththick); CHKERRQ(ierr);
  ierr = DMDAVecRestoreArray(jr->DA_CELL_2D, vzsol, &zsol); CHKERRQ(ierr);

  ierr = VecRestoreArray(vsxx, &lsxx); CHKERRQ(ierr);
  ierr = VecRestoreArray(vsxx, &lPmag); CHKERRQ(ierr);
  ierr = VecRestoreArray(vliththick, &lliththick); CHKERRQ(ierr);
  ierr = VecRestoreArray(vzsol, &lzsol); CHKERRQ(ierr);

  ierr = DMRestoreGlobalVector(jr->DA_CELL_2D, &vsxx); CHKERRQ(ierr);
  ierr = DMRestoreGlobalVector(jr->DA_CELL_2D, &vPmag); CHKERRQ(ierr);  
  ierr = DMRestoreGlobalVector(jr->DA_CELL_2D, &vliththick); CHKERRQ(ierr);
  ierr = DMRestoreGlobalVector(jr->DA_CELL_2D, &vzsol); CHKERRQ(ierr);

  //fill ghost points
      
  LOCAL_TO_LOCAL(jr->DA_CELL_2D, dike->sxx_eff_ave);

  ierr = DMDAVecRestoreArray(fs->DA_CEN, jr->lp_lith, &p_lith); CHKERRQ(ierr);
  PetscFunctionReturn(0);
}

//------------------------------------------------------------------------------------------------------------------
// Apply elliptical Gaussian smoothing of depth-averaged effective stress.  
// **NOTE** There is NO message passing between adjacent procs in x

PetscErrorCode Smooth_sxx_eff(JacRes *jr, PetscInt nD, PetscInt nPtr, PetscInt  j1, PetscInt j2)
{

  FDSTAG      *fs;
  Dike        *dike;
  Discret1D   *dsz, *dsy;
  Ph_trans_t  *CurrPhTr;

  PetscScalar ***gsxx_eff_ave, ***gsxx_eff_ave_hist, ***magPressure;
  PetscScalar ***ycoors, *lycoors, ***ycoors_prev, *lycoors_prev, ***ycoors_next, *lycoors_next;
  PetscScalar ***ybound, *lybound, ***ybound_prev, *lybound_prev, ***ybound_next, *lybound_next;
  PetscScalar ***sxx, *lsxx, ***sxx_prev, *lsxx_prev, ***sxx_next, *lsxx_next;
	PetscScalar ***magP, *lmagP, ***magP_prev, *lmagP_prev, ***magP_next, *lmagP_next;
	PetscScalar xc, yc, xx, yy, dx, dy, sum_sxx, sum_magP, sum_w;
  PetscScalar filtx, filty, filtxy, w, dfac, magPfac, magPwidth,xcenter;
	PetscScalar xcenter_north, xcenter_south, ycenter_north, ycenter_south, xcenter_search, ycenter_search;
  PetscScalar azim, dalong, dxazim, dyazim, radbound, sumslope, sumadd;

  Vec         vycoors, vycoors_prev, vycoors_next;
  Vec         vybound, vybound_prev, vybound_next;
  Vec         vsxx, vsxx_prev, vsxx_next;
	Vec         vmagP, vmagP_prev, vmagP_next;

  PetscInt    j, jj, j1prev, j2prev, j1next, j2next, jj1, jj2, jc; 
  PetscInt    i,ii, ii1, ii2;
  PetscInt    sx, sy, sz, nx, ny, nz;
  PetscInt    L, M, rank;
  PetscInt    sisc, istep_count, istep_nave, istep, nstep_out;


  PetscErrorCode ierr;
  PetscFunctionBeginUser;

  MPI_Comm_rank(PETSC_COMM_WORLD, &rank);
  MPI_Request srequest, rrequest, srequest2, rrequest2, srequest3, rrequest3, srequest4, rrequest4;

  fs  =  jr->fs;
  dsz = &fs->dsz;
  dsy = &fs->dsy;
  L   =  (PetscInt)dsz->rank;
  M   =  (PetscInt)dsy->rank;
  
	istep=jr->ts->istep+1; 
	nstep_out=jr->ts->nstep_out; 

  ierr = DMDAGetCorners(fs->DA_CEN, &sx, &sy, &sz, &nx, &ny, &nz); CHKERRQ(ierr);

  //CurrPhTr = jr->dbm->matPhtr+nPtr;
  dike = jr->dbdike->matDike+nD;
  filtx=dike->filtx;
  filty=dike->filty;
  filtxy=max(filtx,filty);
  dfac=2.0; //maximum distance for Gaussian weights is dfac*filtx and dfac*filty

	magPfac=dike->magPfac;
	magPwidth=dike->magPwidth;
  CurrPhTr = jr->dbm->matPhtr+nPtr;

// get communication buffer (Gets a PETSc vector, vycoors, that may be used with the DM global routines)
//y node coords
  ierr = DMGetGlobalVector(jr->DA_CELL_1D, &vycoors); CHKERRQ(ierr);
  ierr = DMGetGlobalVector(jr->DA_CELL_1D, &vycoors_prev); CHKERRQ(ierr);
  ierr = DMGetGlobalVector(jr->DA_CELL_1D, &vycoors_next); CHKERRQ(ierr);

  ierr = VecZeroEntries(vycoors); CHKERRQ(ierr);
  ierr = VecZeroEntries(vycoors_prev); CHKERRQ(ierr);
  ierr = VecZeroEntries(vycoors_next); CHKERRQ(ierr);

//celly_xbound info
  ierr = DMGetGlobalVector(jr->DA_CELL_1D, &vybound); CHKERRQ(ierr);
  ierr = DMGetGlobalVector(jr->DA_CELL_1D, &vybound_prev); CHKERRQ(ierr);
  ierr = DMGetGlobalVector(jr->DA_CELL_1D, &vybound_next); CHKERRQ(ierr);

  ierr = VecZeroEntries(vybound); CHKERRQ(ierr);
  ierr = VecZeroEntries(vybound_prev); CHKERRQ(ierr);
  ierr = VecZeroEntries(vybound_next); CHKERRQ(ierr);

//sxx_ave info
  ierr = DMGetGlobalVector(jr->DA_CELL_2D, &vsxx); CHKERRQ(ierr);
  ierr = DMGetGlobalVector(jr->DA_CELL_2D, &vsxx_prev); CHKERRQ(ierr);
  ierr = DMGetGlobalVector(jr->DA_CELL_2D, &vsxx_next); CHKERRQ(ierr);

  ierr = VecZeroEntries(vsxx); CHKERRQ(ierr);
  ierr = VecZeroEntries(vsxx_prev); CHKERRQ(ierr);
  ierr = VecZeroEntries(vsxx_next); CHKERRQ(ierr); 

//magP info
	ierr = DMGetGlobalVector(jr->DA_CELL_2D, &vmagP); CHKERRQ(ierr);
	ierr = DMGetGlobalVector(jr->DA_CELL_2D, &vmagP_prev); CHKERRQ(ierr);
	ierr = DMGetGlobalVector(jr->DA_CELL_2D, &vmagP_next); CHKERRQ(ierr);

	ierr = VecZeroEntries(vmagP); CHKERRQ(ierr);
	ierr = VecZeroEntries(vmagP_prev); CHKERRQ(ierr);
	ierr = VecZeroEntries(vmagP_next); CHKERRQ(ierr); 

// open index buffer for computation (ycoors is the array that shares data with vector vycoors & indexed with global dimensions)
//y node coords
  ierr = DMDAVecGetArray(jr->DA_CELL_1D, vycoors, &ycoors); CHKERRQ(ierr);
  ierr = DMDAVecGetArray(jr->DA_CELL_1D, vycoors_prev, &ycoors_prev); CHKERRQ(ierr);
  ierr = DMDAVecGetArray(jr->DA_CELL_1D, vycoors_next, &ycoors_next); CHKERRQ(ierr);
//celly_xbound info
  ierr = DMDAVecGetArray(jr->DA_CELL_1D, vybound, &ybound); CHKERRQ(ierr);
  ierr = DMDAVecGetArray(jr->DA_CELL_1D, vybound_prev, &ybound_prev); CHKERRQ(ierr);
  ierr = DMDAVecGetArray(jr->DA_CELL_1D, vybound_next, &ybound_next); CHKERRQ(ierr);
//sxx_ave info
  ierr = DMDAVecGetArray(jr->DA_CELL_2D, vsxx, &sxx); CHKERRQ(ierr);
  ierr = DMDAVecGetArray(jr->DA_CELL_2D, vsxx_prev, &sxx_prev); CHKERRQ(ierr);
  ierr = DMDAVecGetArray(jr->DA_CELL_2D, vsxx_next, &sxx_next); CHKERRQ(ierr);

//magP info
	ierr = DMDAVecGetArray(jr->DA_CELL_2D, vmagP, &magP); CHKERRQ(ierr);
	ierr = DMDAVecGetArray(jr->DA_CELL_2D, vmagP_prev, &magP_prev); CHKERRQ(ierr);
	ierr = DMDAVecGetArray(jr->DA_CELL_2D, vmagP_next, &magP_next); CHKERRQ(ierr);

// open linear buffer for send/receive  (returns the pointer, lsxx..., that contains this processor portion of vector data, vycoors)
//y node coords
  ierr = VecGetArray(vycoors, &lycoors); CHKERRQ(ierr);
  ierr = VecGetArray(vycoors_prev, &lycoors_prev); CHKERRQ(ierr);
  ierr = VecGetArray(vycoors_next, &lycoors_next); CHKERRQ(ierr);
//celly_xbound info
  ierr = VecGetArray(vybound, &lybound); CHKERRQ(ierr);
  ierr = VecGetArray(vybound_prev, &lybound_prev); CHKERRQ(ierr);
  ierr = VecGetArray(vybound_next, &lybound_next); CHKERRQ(ierr);
//sxx_ave info
  ierr = VecGetArray(vsxx, &lsxx); CHKERRQ(ierr);
  ierr = VecGetArray(vsxx_prev, &lsxx_prev); CHKERRQ(ierr);
  ierr = VecGetArray(vsxx_next, &lsxx_next); CHKERRQ(ierr);

//magP info
	ierr = VecGetArray(vmagP, &lmagP); CHKERRQ(ierr);
	ierr = VecGetArray(vmagP_prev, &lmagP_prev); CHKERRQ(ierr);
	ierr = VecGetArray(vmagP_next, &lmagP_next); CHKERRQ(ierr);

//access depth-averaged arrays on current proc
  ierr = DMDAVecGetArray(jr->DA_CELL_2D, dike->sxx_eff_ave, &gsxx_eff_ave); CHKERRQ(ierr);
	ierr = DMDAVecGetArray(jr->DA_CELL_2D, dike->magPressure, &magPressure); CHKERRQ(ierr);
  
  
	START_PLANE_LOOP

    sxx[L][j][i]=gsxx_eff_ave[L][j][i];
    magP[L][j][i]=magPressure[L][j][i];

	END_PLANE_LOOP
  
//  Save info on y bounds of current dike and y coords of nodes
  for(j = j1; j <=j2; j++)
  {       
    ybound[L][M][j] = j+10;
  }

  for(j = 0; j <= ny; j++)
  {
    ycoors[L][M][j]=COORD_NODE(j+sy,sy,fs->dsy);  //can put j in last entry because ny<nx
  } 

//--------------------------------------------------
// passing arrays between previous and next y proc
//--------------------------------------------------
	if (dsy->nproc > 1 && dsy->grprev != -1)  //Exchange arrays from previous proc, if not the first proc
  {
    ierr = MPI_Irecv(lycoors_prev, (PetscMPIInt)(ny+1), MPIU_SCALAR, dsy->grprev, 0, PETSC_COMM_WORLD, &rrequest); CHKERRQ(ierr);
    ierr = MPI_Wait(&rrequest, MPI_STATUSES_IGNORE);  CHKERRQ(ierr);
    ierr = MPI_Irecv(lybound_prev, (PetscMPIInt)(ny+1), MPIU_SCALAR, dsy->grprev, 0, PETSC_COMM_WORLD, &rrequest2); CHKERRQ(ierr);
    ierr = MPI_Wait(&rrequest2, MPI_STATUSES_IGNORE);  CHKERRQ(ierr);
    ierr = MPI_Irecv(lsxx_prev, (PetscMPIInt)(nx*ny), MPIU_SCALAR, dsy->grprev, 0, PETSC_COMM_WORLD, &rrequest3); CHKERRQ(ierr);
    ierr = MPI_Wait(&rrequest3, MPI_STATUSES_IGNORE);  CHKERRQ(ierr);
		ierr = MPI_Irecv(lmagP_prev, (PetscMPIInt)(nx*ny), MPIU_SCALAR, dsy->grprev, 0, PETSC_COMM_WORLD, &rrequest4); CHKERRQ(ierr);
		ierr = MPI_Wait(&rrequest4, MPI_STATUSES_IGNORE);  CHKERRQ(ierr);
    ierr = MPI_Isend(lycoors, (PetscMPIInt)(ny+1), MPIU_SCALAR, dsy->grprev, 0, PETSC_COMM_WORLD, &srequest); CHKERRQ(ierr);
    ierr = MPI_Wait(&srequest, MPI_STATUSES_IGNORE);  CHKERRQ(ierr);
    ierr = MPI_Isend(lybound, (PetscMPIInt)(ny+1), MPIU_SCALAR, dsy->grprev, 0, PETSC_COMM_WORLD, &srequest2); CHKERRQ(ierr);
    ierr = MPI_Wait(&srequest2, MPI_STATUSES_IGNORE);  CHKERRQ(ierr);
    ierr = MPI_Isend(lsxx, (PetscMPIInt)(nx*ny), MPIU_SCALAR, dsy->grprev, 0, PETSC_COMM_WORLD, &srequest3); CHKERRQ(ierr);
    ierr = MPI_Wait(&srequest3, MPI_STATUSES_IGNORE);  CHKERRQ(ierr);
		ierr = MPI_Isend(lmagP, (PetscMPIInt)(nx*ny), MPIU_SCALAR, dsy->grprev, 0, PETSC_COMM_WORLD, &srequest4); CHKERRQ(ierr);
		ierr = MPI_Wait(&srequest4, MPI_STATUSES_IGNORE);  CHKERRQ(ierr);
  }

  if ((dsy->nproc != 1) &&  (dsy->grnext != -1))  //Exhange arrays with next proc, if not the last proc
  {
    ierr = MPI_Isend(lycoors, (PetscMPIInt)(ny+1), MPIU_SCALAR, dsy->grnext, 0, PETSC_COMM_WORLD, &srequest); CHKERRQ(ierr);
    ierr = MPI_Wait(&srequest, MPI_STATUSES_IGNORE);  CHKERRQ(ierr);
    ierr = MPI_Isend(lybound, (PetscMPIInt)(ny+1), MPIU_SCALAR, dsy->grnext, 0, PETSC_COMM_WORLD, &srequest2); CHKERRQ(ierr);
    ierr = MPI_Wait(&srequest2, MPI_STATUSES_IGNORE);  CHKERRQ(ierr);
    ierr = MPI_Isend(lsxx, (PetscMPIInt)(nx*ny), MPIU_SCALAR, dsy->grnext, 0, PETSC_COMM_WORLD, &srequest3); CHKERRQ(ierr);
    ierr = MPI_Wait(&srequest3, MPI_STATUSES_IGNORE);  CHKERRQ(ierr);
    ierr = MPI_Isend(lmagP, (PetscMPIInt)(nx*ny), MPIU_SCALAR, dsy->grnext, 0, PETSC_COMM_WORLD, &srequest4); CHKERRQ(ierr);
    ierr = MPI_Wait(&srequest4, MPI_STATUSES_IGNORE);  CHKERRQ(ierr);

    ierr = MPI_Irecv(lycoors_next, (PetscMPIInt)(ny+1), MPIU_SCALAR, dsy->grnext, 0, PETSC_COMM_WORLD, &rrequest); CHKERRQ(ierr);
    ierr = MPI_Wait(&rrequest, MPI_STATUSES_IGNORE);  CHKERRQ(ierr);
    ierr = MPI_Irecv(lybound_next, (PetscMPIInt)(ny+1), MPIU_SCALAR, dsy->grnext, 0, PETSC_COMM_WORLD, &rrequest2); CHKERRQ(ierr);
    ierr = MPI_Wait(&rrequest2, MPI_STATUSES_IGNORE);  CHKERRQ(ierr);
    ierr = MPI_Irecv(lsxx_next, (PetscMPIInt)(nx*ny), MPIU_SCALAR, dsy->grnext, 0, PETSC_COMM_WORLD, &rrequest3); CHKERRQ(ierr);
    ierr = MPI_Wait(&rrequest3, MPI_STATUSES_IGNORE);  CHKERRQ(ierr);
		ierr = MPI_Irecv(lmagP_next, (PetscMPIInt)(nx*ny), MPIU_SCALAR, dsy->grnext, 0, PETSC_COMM_WORLD, &rrequest4); CHKERRQ(ierr);
		ierr = MPI_Wait(&rrequest4, MPI_STATUSES_IGNORE);  CHKERRQ(ierr);

  }

  //--------------------------------------------------------------------------------------
  // Gaussian filter with one elliptical axis oriented with local azimuth of dike zone
  //--------------------------------------------------------------------------------------
	//loop over ybounds of current dike
	for(j = j1+sy; j <= j2+sy; j++) 
	{

  //Local azimuth of dike as the mean of all dike points within distance 
		//of filty of current dike point (xcenter, yc)
		xcenter=(CurrPhTr->celly_xboundR[j-sy] + CurrPhTr->celly_xboundL[j-sy])/2;
		yc = COORD_CELL(j, sy, fs->dsy);
		sumslope=0;
		sumadd = 0; 
		for (jc=j1+sy; jc<=j2+sy; jc++)
  {
    xcenter_search=(CurrPhTr->celly_xboundR[jc-sy] + CurrPhTr->celly_xboundL[jc-sy])/2;
			ycenter_search=COORD_CELL(jc, sy, fs->dsy);
dalong=sqrt(pow((xcenter-xcenter_search),2)+pow((yc-ycenter_search),2));

if (jc<j && dalong<=filty) //if south of current point
			{
				xcenter_north=(CurrPhTr->celly_xboundR[jc-sy+1] + CurrPhTr->celly_xboundL[jc-sy+1])/2;
				xcenter_south=xcenter_search;
				ycenter_north=COORD_CELL(jc+1, sy, fs->dsy);
				ycenter_south=ycenter_search;
				sumslope += (xcenter_north-xcenter_south)/(ycenter_north-ycenter_south);
				sumadd += 1;
			}
			else if (jc >j && dalong<=filty)  //if north of current point
			{
				xcenter_north=xcenter_search;
				xcenter_south=(CurrPhTr->celly_xboundR[jc-sy-1] + CurrPhTr->celly_xboundL[jc-sy-1])/2;
				ycenter_north=ycenter_search;
				ycenter_south=COORD_CELL(jc-1, sy, fs->dsy);
				sumslope += (xcenter_north-xcenter_south)/(ycenter_north-ycenter_south);
				sumadd += 1;
			}
		}
		azim=atan(sumslope/sumadd);
    
    //identify global y index of cells within dfac*filtxy of yc on local and adjacent processors
    j1prev=ny+sy-1; j2prev=sy;
    j1next=ny+sy-1; j2next=sy;
    jj1=sy+ny-1; jj2=sy;
    for(jj = sy; jj < sy+ny; jj++)
    {
            yy=(ycoors_prev[L][M][jj-sy+1]+ycoors_prev[L][M][jj-sy])/2;
      if ( dsy->grprev != -1 && fabs(yc-yy) <= dfac*filtxy && ybound_prev[L][M][jj-sy]==jj-sy+10) 
      {
        j1prev=min(j1prev,jj);   
        j2prev=max(j2prev,jj);
      }

      yy=(ycoors_next[L][M][jj-sy+1]+ycoors_next[L][M][jj-sy])/2;
      if (dsy->grnext != -1 && fabs(yy-yc) <= dfac*filtxy && ybound_next[L][M][jj-sy]==jj-sy+10)
      {
        j1next=min(j1next,jj);   
        j2next=max(j2next,jj);
      }
      
      yy=COORD_CELL(jj, sy, fs->dsy);
      if (fabs(yy-yc) <= dfac*filtxy && ybound[L][M][jj-sy]==jj-sy+10)
      {
        jj1=min(jj1,jj);
        jj2=max(jj2,jj);
      }
    }

//Loop over i to assign filtered value in cell j,i (again, one proc across all x dimension)
		for (i = sx; i < sx+nx; i++)
    {
      sum_sxx=0.0;
      sum_magP=0.0;
      sum_w=0.0;

      xc =  COORD_CELL(i, sx, fs->dsx);
      
      //identify x cells within dfac*filtxy of xc
      ii1=sx+nx-1; ii2=sx;
      for (ii = sx; ii < sx+nx; ii++)
      {
        xx = COORD_CELL(ii, sx, fs->dsx);
        if (fabs(xx-xc) <= dfac*filtxy)
        {
          ii1=min(ii1,ii);
          ii2=max(ii2,ii);
        }
      }
      //weighted mean of values from previous proc
      for (jj = j1prev; jj <= j2prev; jj++) 
      {
        dy=ycoors_prev[L][M][jj+1-sy]-ycoors_prev[L][M][jj-sy];
        yy = (ycoors_prev[L][M][jj+1-sy] + ycoors_prev[L][M][jj-sy])/2;
        for (ii = ii1; ii <= ii2; ii++)
        {
          dx = SIZE_CELL(ii, sx, fs->dsx);
          xx = COORD_CELL(ii, sx, fs->dsx);
          
        dxazim=cos(azim)*(xx-xc)-sin(azim)*(yy-yc);
        dyazim=sin(azim)*(xx-xc)+cos(azim)*(yy-yc);

        radbound=(pow((dxazim/(dfac*filtx)),2) + pow((dyazim/(dfac*filty)),2));					
        if (radbound<=1) //limit area of summing to within radbound of cell
          {
            w=exp(-0.5*(pow((dxazim/filtx),2) + pow((dyazim/filty),2)))*dx*dy;
            sum_sxx += sxx_prev[L][jj][ii]*w;
            sum_magP += magP_prev[L][jj][ii]*w;
            sum_w+=w;
          }
        }
      }//end loop over cells on previous proc

      //weighted mean of values on current proc
      for (jj = jj1; jj <= jj2; jj++)
      {
        dy=SIZE_CELL(jj,sy,fs->dsy);
        yy = COORD_CELL(jj,sy,fs->dsy);
 
        for (ii = ii1; ii <= ii2; ii++)
        {
          dx = SIZE_CELL(ii, sx, fs->dsx);
          xx = COORD_CELL(ii, sx, fs->dsx);
          
        dxazim=cos(azim)*(xx-xc)-sin(azim)*(yy-yc);
        dyazim=sin(azim)*(xx-xc)+cos(azim)*(yy-yc);

        radbound=(pow((dxazim/(dfac*filtx)),2) + pow((dyazim/(dfac*filty)),2));					
        if (radbound<=1) //limit area of summing to within radbound of cell
          {
            w=exp(-0.5*(pow((dxazim/filtx),2) + pow((dyazim/filty),2)))*dx*dy;
            sum_sxx += sxx[L][jj][ii]*w;
            sum_magP += magP[L][jj][ii]*w;
            sum_w+=w;
          }
        }
      }//end loop over cells on current proc

      //weighted mean of values from next proc
      for (jj = j1next; jj <= j2next; jj++)
      {
         dy=ycoors_next[L][M][jj+1-sy]-ycoors_next[L][M][jj-sy];
         yy = (ycoors_next[L][M][jj+1-sy] + ycoors_next[L][M][jj-sy])/2;

        for (ii = ii1; ii <= ii2; ii++)
        {
          dx = SIZE_CELL(ii, sx, fs->dsx);
          xx = COORD_CELL(ii, sx, fs->dsx);
          
        dxazim=cos(azim)*(xx-xc)-sin(azim)*(yy-yc);
        dyazim=sin(azim)*(xx-xc)+cos(azim)*(yy-yc);

        radbound=(pow((dxazim/(dfac*filtx)),2) + pow((dyazim/(dfac*filty)),2));					
        if (radbound<=1) //limit area of summing to within radbound of cell
          {
            w=exp(-0.5*(pow((dxazim/filtx),2) + pow((dyazim/filty),2)))*dx*dy;
            sum_sxx += sxx_next[L][jj][ii]*w;
            sum_magP += magP_next[L][jj][ii]*w;
            sum_w+=w;
          }
        }
      } //end loop over cells from next proc

      sum_w=max(sum_w,0.0);
		  magPressure[L][j][i]=(sum_magP/sum_w);
		  gsxx_eff_ave[L][j][i]=(sum_sxx/sum_w) + magPressure[L][j][i]*magPfac*exp(-0.5*(pow((cos(azim)*(xcenter-xc)/magPwidth),2)));
      //gsxx_eff_ave[L][j][i]=(sum_sxx/sum_w) + magPressure[L][j][i];

    }//End loop over i
  }// End loop over j
  

  //restore ycoors arrays
  ierr = DMDAVecRestoreArray(jr->DA_CELL_1D, vycoors_prev, &ycoors_prev); CHKERRQ(ierr);
  ierr = VecRestoreArray(vycoors_prev, &lycoors_prev); CHKERRQ(ierr);
  ierr = DMRestoreGlobalVector(jr->DA_CELL_1D, &vycoors_prev); CHKERRQ(ierr);

  ierr = DMDAVecRestoreArray(jr->DA_CELL_1D, vycoors, &ycoors); CHKERRQ(ierr);
  ierr = VecRestoreArray(vycoors, &lycoors); CHKERRQ(ierr);
  ierr = DMRestoreGlobalVector(jr->DA_CELL_1D, &vycoors); CHKERRQ(ierr);

  ierr = DMDAVecRestoreArray(jr->DA_CELL_1D, vycoors_next, &ycoors_next); CHKERRQ(ierr);
  ierr = VecRestoreArray(vycoors_next, &lycoors_next); CHKERRQ(ierr);
  ierr = DMRestoreGlobalVector(jr->DA_CELL_1D, &vycoors_next); CHKERRQ(ierr);

  //restore ybound arrays
  ierr = DMDAVecRestoreArray(jr->DA_CELL_1D, vybound_prev, &ybound_prev); CHKERRQ(ierr);
  ierr = VecRestoreArray(vybound_prev, &lybound_prev); CHKERRQ(ierr);
  ierr = DMRestoreGlobalVector(jr->DA_CELL_1D, &vybound_prev); CHKERRQ(ierr);

  ierr = DMDAVecRestoreArray(jr->DA_CELL_1D, vybound, &ybound); CHKERRQ(ierr);
  ierr = VecRestoreArray(vybound, &lybound); CHKERRQ(ierr);
  ierr = DMRestoreGlobalVector(jr->DA_CELL_1D, &vybound); CHKERRQ(ierr);

  ierr = DMDAVecRestoreArray(jr->DA_CELL_1D, vybound_next, &ybound_next); CHKERRQ(ierr);
  ierr = VecRestoreArray(vybound_next, &lybound_next); CHKERRQ(ierr);
  ierr = DMRestoreGlobalVector(jr->DA_CELL_1D, &vybound_next); CHKERRQ(ierr);

  //restore sxx arrays
  ierr = DMDAVecRestoreArray(jr->DA_CELL_2D, vsxx_prev, &sxx_prev); CHKERRQ(ierr);
  ierr = VecRestoreArray(vsxx_prev, &lsxx_prev); CHKERRQ(ierr);
  ierr = DMRestoreGlobalVector(jr->DA_CELL_2D, &vsxx_prev); CHKERRQ(ierr);

  ierr = DMDAVecRestoreArray(jr->DA_CELL_2D, vsxx, &sxx); CHKERRQ(ierr);
  ierr = VecRestoreArray(vsxx, &lsxx); CHKERRQ(ierr);
  ierr = DMRestoreGlobalVector(jr->DA_CELL_2D, &vsxx); CHKERRQ(ierr);

  ierr = DMDAVecRestoreArray(jr->DA_CELL_2D, vsxx_next, &sxx_next); CHKERRQ(ierr);
  ierr = VecRestoreArray(vsxx_next, &lsxx_next); CHKERRQ(ierr);
  ierr = DMRestoreGlobalVector(jr->DA_CELL_2D, &vsxx_next); CHKERRQ(ierr);

	//restore sxx arrays
	ierr = DMDAVecRestoreArray(jr->DA_CELL_2D, vmagP_prev, &magP_prev); CHKERRQ(ierr);
	ierr = VecRestoreArray(vmagP_prev, &lmagP_prev); CHKERRQ(ierr);
	ierr = DMRestoreGlobalVector(jr->DA_CELL_2D, &vmagP_prev); CHKERRQ(ierr);

	ierr = DMDAVecRestoreArray(jr->DA_CELL_2D, vmagP, &magP); CHKERRQ(ierr);
	ierr = VecRestoreArray(vmagP, &lmagP); CHKERRQ(ierr);
	ierr = DMRestoreGlobalVector(jr->DA_CELL_2D, &vmagP); CHKERRQ(ierr);

	ierr = DMDAVecRestoreArray(jr->DA_CELL_2D, vmagP_next, &magP_next); CHKERRQ(ierr);
	ierr = VecRestoreArray(vmagP_next, &lmagP_next); CHKERRQ(ierr);
	ierr = DMRestoreGlobalVector(jr->DA_CELL_2D, &vmagP_next); CHKERRQ(ierr);

  //--------------------------------------------------
  //  TIME Averaging
  //--------------------------------------------------
  if (dike->istep_nave>1)
  {
   ierr = DMDAGetCorners(jr->DA_CELL_2D_tave, &sx, &sy, &sisc, &nx, &ny, &istep_nave); CHKERRQ(ierr);

   if(istep_nave!=dike->istep_nave) 
   {
      SETERRQ(PETSC_COMM_WORLD, PETSC_ERR_USER, "Problems: istep_nave=%i, dike->istep_nave=%i\n", istep_nave, dike->istep_nave);
   }

   ierr = DMDAVecGetArray(jr->DA_CELL_2D_tave, dike->sxx_eff_ave_hist, &gsxx_eff_ave_hist); CHKERRQ(ierr);

   dike->istep_count++;

   if (dike->istep_count+1 > istep_nave) 
   {
      dike->istep_count=0;
   }  
    
   for (j = j1+sy; j <= j2+sy; j++ )  //Global coordinates
   { 
      for (i=sx; i < sx+ny; i++)
      {
         sum_sxx=0;
         gsxx_eff_ave_hist[sisc+dike->istep_count][j][i]=gsxx_eff_ave[L][j][i];  //array for current step

         for (istep_count=sisc; istep_count<sisc+istep_nave; istep_count++)
         {
            sum_sxx+=gsxx_eff_ave_hist[istep_count][j][i];
         }

         gsxx_eff_ave[L][j][i]=sum_sxx/((PetscScalar)istep_nave);
      }
    }

   ierr = DMDAVecRestoreArray(jr->DA_CELL_2D_tave, dike->sxx_eff_ave_hist, &gsxx_eff_ave_hist); CHKERRQ(ierr);
  }// end if nstep_ave>1

<<<<<<< HEAD
  // output smoothed stress array to .txt file on timesteps of other output *djking
  if (((istep % nstep_out) == 0) && (dike->out_stress > 0))
  {
    if (L == 0)
    {
      // Form the filename based on jr->ts->istep+1
      std::ostringstream oss;
      oss << "smooth_gsxx_Timestep_" << (jr->ts->istep) << ".txt";
=======
if (((istep % nstep_out) == 0) && (dike->out_stress > 0))
{
	if (L == 0)
	{
		// Form the filename based on jr->ts->istep+1
		std::ostringstream oss;
		oss << "smooth_gsxx_Timestep_" << (jr->ts->istep + 1) << ".txt";

		std::string filename = oss.str();

		// Open a file with the formed filename
		std::ofstream outFile(filename);
		if (outFile)
		{
			START_PLANE_LOOP
			xc = COORD_CELL(i, sx, fs->dsx);
			yc = COORD_CELL(j, sy, fs->dsy);

			// Writing space deliniated data
			outFile // << "202020.2020 " << jr->ts->istep+1 
				<< " " << xc << " " << yc 
				<< " " << gsxx_eff_ave[L][j][i] 
				<< " " << magPressure[L][j][i] 
				<< " " << nD << " " << dike->istep_count << "\n";    
>>>>>>> acb0615e

      std::string filename = oss.str();

      // Open a file with the formed filename
      std::ofstream outFile(filename);
      if (outFile)
      {
        START_PLANE_LOOP
        xc = COORD_CELL(i, sx, fs->dsx);
        yc = COORD_CELL(j, sy, fs->dsy);

        // Writing space delimited data
        outFile
          << " " << xc << " " << yc 
          << " " << gsxx_eff_ave[L][j][i] 
          << " " << magPressure[L][j][i] 
          << " " << nD << " " << dike->istep_count << "\n";    

        END_PLANE_LOOP
      }
      else
      {
        std::cerr << "Error creating file: " << filename << std::endl;
      }
    }
  }  

  //restore arrays
  ierr = DMDAVecRestoreArray(jr->DA_CELL_2D, dike->sxx_eff_ave, &gsxx_eff_ave); CHKERRQ(ierr);
	ierr = DMDAVecRestoreArray(jr->DA_CELL_2D, dike->magPressure, &magPressure); CHKERRQ(ierr);

  PetscFunctionReturn(0);  
}  

//----------------------------------------------------------------------------------------------------
// Set bounds of NotInAir box based on peak sxx_eff_ave
// NOTE that NOW, this only works if cpu_x =1
//

PetscErrorCode Set_dike_zones(JacRes *jr, PetscInt nD, PetscInt nPtr, PetscInt j1, PetscInt j2)
{

  FDSTAG      *fs;
  Dike        *dike;
  Discret1D   *dsx, *dsz;
  Ph_trans_t  *CurrPhTr;
  PetscScalar ***gsxx_eff_ave;
  PetscScalar xcenter, sxx_max, dike_width, mindist, xshift, xcell;
  PetscInt    i, lj, j, sx, sy, sz, nx, ny, nz, L, Lx, ixcenter;
  PetscScalar sxxm, sxxp, dx12, dsdx1, dsdx2, x_maxsxx, ycell, dtime;   
  PetscInt    ixmax, istep, nstep_out;
 
  PetscErrorCode ierr;
  PetscFunctionBeginUser;

  fs  =  jr->fs;
  dsz = &fs->dsz;
  dsx = &fs->dsx;
  L   =  dsz->rank;
  Lx  =  dsx->rank;
  
  istep=jr->ts->istep+1; 
  nstep_out=jr->ts->nstep_out;

  dike = jr->dbdike->matDike+nD;
  CurrPhTr = jr->dbm->matPhtr+nPtr;
  dtime = jr->scal->time*jr->ts->time;


  if (Lx>0)
  {
     PetscPrintf(PETSC_COMM_WORLD,"Set_dike_zones requires cpu_x = 1 Lx = %i \n", Lx);
     SETERRQ(PETSC_COMM_WORLD, PETSC_ERR_USER, "Set_dike_zones requires cpu_x = 1 Lx = %i \n", Lx);
  }
  ierr = DMDAVecGetArray(jr->DA_CELL_2D, dike->sxx_eff_ave, &gsxx_eff_ave); CHKERRQ(ierr);
  ierr = DMDAGetCorners(fs->DA_CEN, &sx, &sy, &sz, &nx, &ny, &nz); CHKERRQ(ierr);
                                        
  for(lj = j1; lj <= j2; lj++)  //local index
  {
     sxx_max=-1e12;
     mindist=1e12;
     ixcenter = 0;
     xshift=0;
     ixmax=sx+1;

     j=sy+lj;  //global index
     dike_width=CurrPhTr->celly_xboundR[lj]-CurrPhTr->celly_xboundL[lj];
     xcenter=(CurrPhTr->celly_xboundR[lj] + CurrPhTr->celly_xboundL[lj])/2;

     for(i=sx+1; i < sx+nx-1; i++) 
     {
        xcell=COORD_CELL(i, sx, fs->dsx);
        if (fabs(xcell-xcenter) <= mindist) //find indice of dike zone center (xcenter)
        {
           ixcenter=i;
           mindist=fabs(xcell-xcenter);
        }
     } //end loop to find ixcenter
 
     for(i=ixcenter-2; i <= ixcenter+2; i++) //find max gsxx_eff at each value of y
     {
        if ((gsxx_eff_ave[L][j][i] > sxx_max))
        {
           sxx_max=gsxx_eff_ave[L][j][i];
           //xshift=COORD_CELL(i, sx, fs->dsx)-xcenter;
           ixmax=i;
        }
     } 
     
     //finding where slope of dsxx/dx=0
     sxxm =  gsxx_eff_ave[L][j][ixmax-1];  //left of maximum point
     sxxp =  gsxx_eff_ave[L][j][ixmax+1]; ;  //right of max. point
 
     dsdx1=(sxx_max-sxxm)/(COORD_CELL(ixmax, sx, fs->dsx)-COORD_CELL(ixmax-1, sx, fs->dsx));  //slope left of max
     dsdx2=(sxxp-sxx_max)/(COORD_CELL(ixmax+1, sx, fs->dsx)-COORD_CELL(ixmax, sx, fs->dsx));  //slope right of max
     dx12=(COORD_CELL(ixmax+1, sx, fs->dsx)-COORD_CELL(ixmax-1, sx, fs->dsx))/2;

     if ((dsdx1>0) & (dsdx2<0))  //if local maximum, interpolate to find where dsdx=0;
     {
        x_maxsxx=(COORD_CELL(ixmax-1, sx, fs->dsx)+COORD_CELL(ixmax, sx, fs->dsx))/2-dsdx1/(dsdx2-dsdx1)*dx12;
     }
     else  //just higher on either side of dike
     {
        x_maxsxx=COORD_CELL(ixmax,sx,fs->dsx);
     }

     xshift=x_maxsxx-xcenter;

     if (xshift>0 && fabs(xshift) > 0.5*SIZE_CELL(ixcenter, sx, fs->dsx)) //ensure new center is within width of cell to right of center
     {
        xshift=0.5*SIZE_CELL(ixcenter, sx, fs->dsx);
     }
     else if (xshift<0 && fabs(xshift) > 0.5*SIZE_CELL(ixcenter-1, sx, fs->dsx)) //ensure its within the width of cell left of center
     {
        xshift=-0.5*SIZE_CELL(ixcenter-1, sx, fs->dsx);
     }



//relocating dike bounds here
     CurrPhTr->celly_xboundL[lj]=xcenter+xshift-dike_width/2; 
     CurrPhTr->celly_xboundR[lj]=xcenter+xshift+dike_width/2;  

    // dike location to .txt file on timesteps of other output *djking
    if (L==0 &&  ((istep % nstep_out) == 0) && (dike->out_dikeloc > 0))
    {
      // Form the filename based on jr->ts->istep+1
      std::ostringstream oss;
      oss << "dikeloc_Timestep_" << (jr->ts->istep + 1) << ".txt";

      std::string filename = oss.str();

      // Create/open file
      std::ofstream outFile(filename);
      if (outFile)
      {
        ycell = COORD_CELL(j, sy, fs->dsy);
        xcell=(COORD_CELL(ixmax-1, sx, fs->dsx)+COORD_CELL(ixmax, sx, fs->dsx))/2;

        // Writing space delimited data
        outFile
          << " " << xcell << " " << ycell 
          << " " << xcenter << " " << xshift << " " << x_maxsxx 
          << " " << COORD_CELL(ixmax, sx, fs->dsx) 
          << " " << CurrPhTr->celly_xboundL[lj] 
          << " " << CurrPhTr->celly_xboundR[lj] 
          << " " << nD << " " << dtime << "\n"; 
      }
      else
      {
        std::cerr << "Error creating file: " << filename << std::endl;
      }
    }
  } //end loop over j cell row

  if (((istep & nstep_out)==0) && (dike->out_dikeloc > 0))  
  {
  PetscSynchronizedFlush(PETSC_COMM_WORLD,PETSC_STDOUT);
  }
  ierr = DMDAVecRestoreArray(jr->DA_CELL_2D, dike->sxx_eff_ave, &gsxx_eff_ave); CHKERRQ(ierr);
     
  PetscFunctionReturn(0);  
}

//---------------------------------------------------------------------------
PetscErrorCode DynamicDike_ReadRestart(DBPropDike *dbdike,  DBMat *dbm, JacRes *jr, TSSol *ts, FILE *fp)
{
	FB              *fb;
  Controls    *ctrl;
  Dike        *dike;
  PetscInt   nD, numDike;

  PetscErrorCode ierr;
  PetscFunctionBeginUser;

  ctrl = &jr->ctrl;
  if (!ctrl->actDike) PetscFunctionReturn(0);   // only execute this function if dikes are active

	ierr = FBLoad(&fb, PETSC_TRUE);
	ierr = TSSolCreate(ts, fb); 				CHKERRQ(ierr);

  numDike    = dbdike->numDike; // number of dikes

  // create dike database
  ierr = DBDikeCreate(dbdike, dbm, fb, jr, PETSC_TRUE);   CHKERRQ(ierr);
	ierr = FBDestroy(&fb); CHKERRQ(ierr);

  for(nD = 0; nD < numDike; nD++)
  {
    dike = jr->dbdike->matDike+nD;
    if (dike->dyndike_start)
     {
      // read mean stress history, 2D array (local vector created with DA_CELL_2D_tave in DBReadDike)
      ierr = VecReadRestart(dike->sxx_eff_ave_hist, fp); CHKERRQ(ierr);
     }
  }

	

  PetscFunctionReturn(0);
}
//------------------------------------------------------------------------------------------------------------//
PetscErrorCode DynamicDike_WriteRestart(JacRes *jr, FILE *fp)
{

  Controls    *ctrl;
  Dike        *dike;
  PetscInt   nD, numDike;

  PetscErrorCode ierr;
  PetscFunctionBeginUser;

  ctrl = &jr->ctrl;
  if (!ctrl->actDike) PetscFunctionReturn(0);   // only execute this function if dikes are active

  numDike    = jr->dbdike->numDike; // number of dikes

  for(nD = 0; nD < numDike; nD++)
  {
    dike = jr->dbdike->matDike+nD;
    if (dike->dyndike_start)
    {
      // WRITE mean stress history 2D array (local vector created with DA_CELL_2D_tave in DBReadDike)
       ierr = VecWriteRestart(dike->sxx_eff_ave_hist, fp); CHKERRQ(ierr);
    }
  }

  PetscFunctionReturn(0);
}
  
//---------------------------------------------------------------------------

PetscErrorCode DynamicDike_Destroy(JacRes *jr)
{
  
  Dike        *dike;
  Controls    *ctrl;
  PetscInt   nD, numDike, dyndike_on;

  PetscErrorCode ierr;
  PetscFunctionBeginUser;

  ctrl = &jr->ctrl;

  if (!ctrl->actDike) PetscFunctionReturn(0);   // only execute this function if dikes are active


  numDike    = jr->dbdike->numDike; // number of dikes
  dyndike_on=0;
  for(nD = 0; nD < numDike; nD++)
  {
     dike = jr->dbdike->matDike+nD;
     if (dike->dyndike_start)
     {
       ierr = VecDestroy(&dike->sxx_eff_ave_hist); CHKERRQ(ierr);
       dyndike_on=1;
     }
  }

  if (dyndike_on==1)
  {
    ierr = DMDestroy(&jr->DA_CELL_2D_tave); CHKERRQ(ierr);
    ierr = DMDestroy(&jr->DA_CELL_1D); CHKERRQ(ierr);    
  }

  PetscFunctionReturn(0);
}<|MERGE_RESOLUTION|>--- conflicted
+++ resolved
@@ -1401,16 +1401,8 @@
    ierr = DMDAVecRestoreArray(jr->DA_CELL_2D_tave, dike->sxx_eff_ave_hist, &gsxx_eff_ave_hist); CHKERRQ(ierr);
   }// end if nstep_ave>1
 
-<<<<<<< HEAD
-  // output smoothed stress array to .txt file on timesteps of other output *djking
-  if (((istep % nstep_out) == 0) && (dike->out_stress > 0))
-  {
-    if (L == 0)
-    {
-      // Form the filename based on jr->ts->istep+1
-      std::ostringstream oss;
-      oss << "smooth_gsxx_Timestep_" << (jr->ts->istep) << ".txt";
-=======
+
+// output smoothed stress array to .txt file on timesteps of other output *djking
 if (((istep % nstep_out) == 0) && (dike->out_stress > 0))
 {
 	if (L == 0)
@@ -1419,49 +1411,31 @@
 		std::ostringstream oss;
 		oss << "smooth_gsxx_Timestep_" << (jr->ts->istep + 1) << ".txt";
 
-		std::string filename = oss.str();
-
-		// Open a file with the formed filename
-		std::ofstream outFile(filename);
-		if (outFile)
-		{
-			START_PLANE_LOOP
-			xc = COORD_CELL(i, sx, fs->dsx);
-			yc = COORD_CELL(j, sy, fs->dsy);
-
-			// Writing space deliniated data
-			outFile // << "202020.2020 " << jr->ts->istep+1 
-				<< " " << xc << " " << yc 
-				<< " " << gsxx_eff_ave[L][j][i] 
-				<< " " << magPressure[L][j][i] 
-				<< " " << nD << " " << dike->istep_count << "\n";    
->>>>>>> acb0615e
-
-      std::string filename = oss.str();
-
-      // Open a file with the formed filename
-      std::ofstream outFile(filename);
-      if (outFile)
-      {
-        START_PLANE_LOOP
-        xc = COORD_CELL(i, sx, fs->dsx);
-        yc = COORD_CELL(j, sy, fs->dsy);
-
-        // Writing space delimited data
-        outFile
-          << " " << xc << " " << yc 
-          << " " << gsxx_eff_ave[L][j][i] 
-          << " " << magPressure[L][j][i] 
-          << " " << nD << " " << dike->istep_count << "\n";    
-
-        END_PLANE_LOOP
-      }
-      else
-      {
-        std::cerr << "Error creating file: " << filename << std::endl;
-      }
+    std::string filename = oss.str();
+ 
+    // Open a file with the formed filename
+    std::ofstream outFile(filename);
+    if (outFile)
+    {
+      START_PLANE_LOOP
+      xc = COORD_CELL(i, sx, fs->dsx);
+      yc = COORD_CELL(j, sy, fs->dsy);
+ 
+      // Writing space delimited data
+      outFile
+        << " " << xc << " " << yc 
+        << " " << gsxx_eff_ave[L][j][i] 
+        << " " << magPressure[L][j][i] 
+        << " " << nD << " " << dike->istep_count << "\n";    
+
+      END_PLANE_LOOP
     }
-  }  
+    else
+    {
+      std::cerr << "Error creating file: " << filename << std::endl;
+    }
+  }
+}  
 
   //restore arrays
   ierr = DMDAVecRestoreArray(jr->DA_CELL_2D, dike->sxx_eff_ave, &gsxx_eff_ave); CHKERRQ(ierr);
