/*@ ~~~~~~~~~~~~~~~~~~~~~~~~~~~~~~~~~~~~~~~~~~~~~~~~~~~~~~~~~~~~~~~~~~~~~~~~~
 **
 **    Copyright (c) 2011-2015, JGU Mainz, Anton Popov, Boris Kaus
 **    All rights reserved.
 **
 **    This software was developed at:
 **
 **         Institute of Geosciences
 **         Johannes-Gutenberg University, Mainz
 **         Johann-Joachim-Becherweg 21
 **         55128 Mainz, Germany
 **
 **    project:    LaMEM                                                                                                                                                
 **    filename:   dike.cpp
 **
 **    LaMEM is free software: you can redistribute it and/or modify
 **    it under the terms of the GNU General Public License as published
 **    by the Free Software Foundation, version 3 of the License.
 **
 **    LaMEM is distributed in the hope that it will be useful,
 **    but WITHOUT ANY WARRANTY; without even the implied warranty of
 **    MERCHANTABILITY or FITNESS FOR A PARTICULAR PURPOSE.
 **    See the GNU General Public License for more details.
 **
 **    You should have received a copy of the GNU General Public License
 **    along with LaMEM. If not, see <http://www.gnu.org/licenses/>.
 **
 **
 **    Contact:
 **        Boris Kaus       [kaus@uni-mainz.de]
 **        Anton Popov      [popov@uni-mainz.de]
 **
 **
 **    This routine:
 **         Anton Popov      [popov@uni-mainz.de]
 **         Boris Kaus       [kaus@uni-mainz.de]
 **         Jana Schierjott
 **         Garrett Ito
 **
 ** ~~~~~~~~~~~~~~~~~~~~~~~~~~~~~~~~~~~~~~~~~~~~~~~~~~~~~~~~~~~~~~~~~~~~~~~ @*/
/*

    This file defines properties for the dike which is defined as an additional 
    source term on the RHS of the continutiy equation

*/
//---------------------------------------------------------------------------
//.................. DIKE PARAMETERS READING ROUTINES....................
//---------------------------------------------------------------------------
#include "LaMEM.h"
#include "phase.h"
#include "parsing.h"
#include "JacRes.h"
#include "dike.h"
#include "constEq.h"
#include "bc.h"
#include "tssolve.h"
#include "scaling.h"
#include "fdstag.h"
//---------------------------------------------------------------------------
#undef __FUNCT__
#define __FUNCT__ "DBDikeCreate"
PetscErrorCode DBDikeCreate(DBPropDike *dbdike, DBMat *dbm, FB *fb, PetscBool PrintOutput)   
{

        // read all dike parameter blocks from file
  
        PetscInt jj;

        PetscErrorCode ierr;
        PetscFunctionBegin;

        //===============                                                                                                                                               
        // DIKE PARAMETER                                                                                                               
        //===============                                                                                                                                               

        // setup block access mode                                                                                                                                      
        ierr = FBFindBlocks(fb, _OPTIONAL_, "<DikeStart>", "<DikeEnd>"); CHKERRQ(ierr);

        if(fb->nblocks)
        {
                // print overview of dike blocks from file                                                                                                           
            if (PrintOutput)
            {
		      PetscPrintf(PETSC_COMM_WORLD,"Dike blocks : \n");
            }
                // initialize ID for consistency checks                                                                                                                 

            for(jj = 0; jj < _max_num_dike_ ; jj++) dbdike->matDike[jj].ID = -1;

		// error checking
                if(fb->nblocks > _max_num_dike_)
                {
                        SETERRQ1(PETSC_COMM_WORLD, PETSC_ERR_USER, "Too many dikes specified! Max allowed: %lld", (LLD)_max_num_dike_);
                }

                // store actual number of dike blocks 
                dbdike->numDike = fb->nblocks;

                if (PrintOutput){
                        PetscPrintf(PETSC_COMM_WORLD,"--------------------------------------------------------------------------\n");
                }
		
                // read each individual dike block                                                                                                                   
                for(jj = 0; jj < fb->nblocks; jj++)
                {
                    ierr = DBReadDike(dbdike, dbm, fb, PrintOutput); CHKERRQ(ierr);
                    fb->blockID++;
                }
        }

	ierr = FBFreeBlocks(fb); CHKERRQ(ierr);

	PetscFunctionReturn(0);
}
//---------------------------------------------------------------------------
#undef __FUNCT__
#define __FUNCT__ "DBReadDike"
PetscErrorCode DBReadDike(DBPropDike *dbdike, DBMat *dbm, FB *fb, PetscBool PrintOutput)
{
        // read dike parameter from file 
        Dike     *dike;
        PetscInt  ID;
	Scaling  *scal;
	
        PetscErrorCode ierr;
        PetscFunctionBegin;

	// access context           
        scal = dbm->scal;

        // Dike ID                                                                                                                                                         
        ierr    = getIntParam(fb, _REQUIRED_, "ID", &ID, 1, dbdike->numDike-1); CHKERRQ(ierr);
        fb->ID  = ID;

        // get pointer to specified dike parameters
        dike = dbdike->matDike + ID;

        // check ID
        if(dike->ID != -1)
        {
                 SETERRQ(PETSC_COMM_WORLD, PETSC_ERR_USER, "Duplicate of Dike option!");
        }

        // set ID 
        dike->ID = ID;

	// read and store dike  parameters. 
        ierr = getScalarParam(fb, _REQUIRED_, "Mf",      &dike->Mf,      1, 1.0);              CHKERRQ(ierr);
	ierr = getScalarParam(fb, _OPTIONAL_, "Mc",      &dike->Mc,      1, 1.0);              CHKERRQ(ierr);
        ierr = getScalarParam(fb, _REQUIRED_, "Mb",      &dike->Mb,      1, 1.0);              CHKERRQ(ierr);
	ierr = getScalarParam(fb, _OPTIONAL_, "y_Mc",    &dike->y_Mc,    1, 1.0);              CHKERRQ(ierr);
	ierr = getIntParam(   fb, _REQUIRED_, "PhaseID", &dike->PhaseID, 1, dbm->numPhases-1); CHKERRQ(ierr);  
	ierr = getIntParam(   fb, _REQUIRED_, "PhaseTransID", &dike->PhaseTransID, 1, dbm->numPhtr-1); CHKERRQ(ierr);

	// scale the location of Mc y_Mc properly:
	dike->y_Mc /= scal->length;

        if (PrintOutput)
	    {
	    PetscPrintf(PETSC_COMM_WORLD,"  Dike parameters ID[%lld] : Mf = %g, Mb = %g, Mc = %g, y_Mc = %g\n", (LLD)(dike->ID), dike->Mf, dike->Mb, dike->Mc, dike->y_Mc);
	    PetscPrintf(PETSC_COMM_WORLD,"--------------------------------------------------------------------------\n");
        }

        PetscFunctionReturn(0);
}
//------------------------------------------------------------------------------------------------------------------
#undef __FUNCT__
#define __FUNCT__ "GetDikeContr"
PetscErrorCode GetDikeContr(ConstEqCtx *ctx,                                                                                                                                
                            PetscScalar *phRat,          // phase ratios in the control volume   
                            PetscInt &AirPhase,                                                                           
                            PetscScalar &dikeRHS,
                            PetscScalar &y_c)            // also get x_c and z_c  to makeit versatile so that the dike cam be in any direction? 
                                                         // or not necessary because it can only be in y-direction anyways from how it is coded at the moment
{
  
  BCCtx       *bc;
  Dike        *dike;
  Ph_trans_t  *CurrPhTr;
  PetscInt     i, nD, nPtr, numDike, numPhtr;
  PetscScalar  v_spread, M, left, right, front, back;
  PetscScalar  y_distance, tempdikeRHS;
  
  numDike    = ctx->numDike;
  bc         = ctx->bc;
  numPhtr    = ctx->numPhtr;
  
  nPtr = 0;
  nD = 0;
  
  for(nPtr=0; nPtr<numPhtr; nPtr++)   // loop over all phase transitions blocks
    {
      // access the parameters of the phasetranstion block
      CurrPhTr = ctx->PhaseTrans+nPtr;
      
      for(nD = 0; nD < numDike; nD++) // loop through all dike blocks
        {
	     // access the parameters of the dike depending on the dike block
          dike = ctx->matDike+nD;
	  
	     // access the phase ID of the dike parameters of each dike
          i = dike->PhaseID;
	  
          if(CurrPhTr->ID == dike->PhaseTransID)  // compare the phaseTransID associated with the dike with the actual ID of the phase transition in this cell           
            {
	      
	           // check if the phase ratio of a dike phase is greater than 0 in the current cell
            if(phRat[i]>0)
              {
              if(dike->Mb == dike->Mf && !dike->Mc)       // constant M
                {
                  M = dike->Mf;
                  v_spread = PetscAbs(bc->velin);
                  left = CurrPhTr->bounds[0];
                  right = CurrPhTr->bounds[1];
                  tempdikeRHS = M * 2 * v_spread / PetscAbs(left-right);
                }
              else if(dike->Mc >= 0.0)   // Mf, Mc and Mb
                {
                  left = CurrPhTr->bounds[0];
                  right = CurrPhTr->bounds[1];
                  front = CurrPhTr->bounds[2];
                  back = CurrPhTr->bounds[3];
                  v_spread = PetscAbs(bc->velin);

		              if(y_c >= dike->y_Mc)
                    {
                    // linear interpolation between different M values, Mc is M in the middle, acts as M in front, Mb is M in back 
                      y_distance = y_c - dike->y_Mc;
                      M = dike->Mc + (dike->Mb - dike->Mc) * (y_distance / (back - dike->y_Mc));
                      tempdikeRHS = M * 2 * v_spread / PetscAbs(left - right);
                    }
                  else
			             {
			              // linear interpolation between different M values, Mf is M in front, Mc acts as M in back  
			               y_distance = y_c - front;
			               M = dike->Mf + (dike->Mc - dike->Mf) * (y_distance / (dike->y_Mc - front));
			               tempdikeRHS = M * 2 * v_spread / PetscAbs(left - right);
			             }
                }
		          else if(dike->Mb != dike->Mf && !dike->Mc)   // only Mf and Mb, they are different
		            {
		              left = CurrPhTr->bounds[0];
		              right = CurrPhTr->bounds[1];
		              front = CurrPhTr->bounds[2];
		              back = CurrPhTr->bounds[3];
		              v_spread = PetscAbs(bc->velin);
		      
		              // linear interpolation between different M values, Mf is M in front, Mb is M in back
		              y_distance = y_c - front;
		              M = dike->Mf + (dike->Mb - dike->Mf) * (y_distance / (back - front));
		              tempdikeRHS = M * 2 * v_spread / PetscAbs(left - right);
		            }
		          else                                         // Mb and Mf don't exist (which should not occurr)
		            {
		              tempdikeRHS = 0.0;
		            }
		  
<<<<<<< HEAD
		  dikeRHS += phRat[i]*tempdikeRHS;
		  // dikeRHS +=(phRat[i]+phRat[AirPhase])*tempdikeRHS   --> get airphase
		    
		}  // close phase ratio loop
	    }  // close phase transition and phase ID comparison 
	}  // close dike block loop
=======
		          dikeRHS += (phRat[i]+phRat[AirPhase])*tempdikeRHS;  //Give full divergence if cell is part dike part air
		  
		          }  // close phase ratio loop
	         }  // close phase transition and phase ID comparison 
	     }  // close dike block loop
>>>>>>> 20b0a12f
    }  // close phase transition block loop
  
  PetscFunctionReturn(0);
}

//-----------------------------------------------------------------------------------------------------------------
#undef __FUNCT__
#define __FUNCT__ "Dike_k_heatsource"
PetscErrorCode Dike_k_heatsource(JacRes *jr,
                                 Material_t *phases,
                                 PetscScalar &Tc,
                                 PetscScalar *phRat,          // phase ratios in the control volume                                                                         
                                 PetscScalar &k,
                                 PetscScalar &rho_A,
				 PetscScalar &y_c)

{
  BCCtx       *bc;
  Dike        *dike;
  Ph_trans_t  *CurrPhTr;
  Material_t  *mat;
  PetscInt     i, numDike, nD, nPtr, numPhtr;
  PetscScalar  v_spread, left, right, front, back, M, kfac, tempdikeRHS;
  PetscScalar  y_distance;
  
  numDike    = jr->dbdike->numDike; // number of dikes
  numPhtr    = jr->dbm->numPhtr;
  bc         = jr->bc;
  
  nPtr = 0;
  nD   = 0;
  kfac = 0;
  
  for(nPtr=0; nPtr<numPhtr; nPtr++)   // loop over all phase transitions blocks                        
    {
      // access the parameters of the phasetranstion block                                             
      CurrPhTr = jr->dbm->matPhtr+nPtr;

      for(nD = 0; nD < numDike; nD++) // loop through all dike blocks                                    
        {
          // access the parameters of the dike depending on the dike block                                                    
          dike = jr->dbdike->matDike+nD;

          // access the phase ID of the dike parameters of each dike                                                       
          i = dike->PhaseID;
	  
          if(CurrPhTr->ID == dike->PhaseTransID)  // compare the phaseTransID associated with the dike with the actual ID of the phase transition in this cell
            {
	      
              // check if the phase ratio of a dike phase is greater than 0 in the current cell                   
              if(phRat[i]>0)
                {
                  if(dike->Mb == dike->Mf && !dike->Mc)       // constant M                                  
                    {
                      M = dike->Mf;
                      v_spread = PetscAbs(bc->velin);
                      left = CurrPhTr->bounds[0];
                      right = CurrPhTr->bounds[1];
                      tempdikeRHS = M * 2 * v_spread / PetscAbs(left-right);
		    }
		  else if(dike->Mc >= 0.0)   // Mf, Mc and Mb            
                    {
                      left = CurrPhTr->bounds[0];
                      right = CurrPhTr->bounds[1];
                      front = CurrPhTr->bounds[2];
                      back = CurrPhTr->bounds[3];
                      v_spread = PetscAbs(bc->velin);

                      if(y_c >= dike->y_Mc)
                        {
                          // linear interpolation between different M values, Mc is M in the middle, acts as M in front, Mb is M in back 
                          y_distance = y_c - dike->y_Mc;
                          M = dike->Mc + (dike->Mb - dike->Mc) * (y_distance / (back - dike->y_Mc));
                          tempdikeRHS = M * 2 * v_spread / PetscAbs(left - right);
                        }
                      else
                        {
                          // linear interpolation between different M values, Mf is M in front, Mc acts as M in back
                          y_distance = y_c - front;
                          M = dike->Mf + (dike->Mc - dike->Mf) * (y_distance / (dike->y_Mc - front));
                          tempdikeRHS = M * 2 * v_spread / PetscAbs(left - right);
                        }
                    }
                  else if(dike->Mb != dike->Mf && !dike->Mc)   // only Mf and Mb, they are different     
                    {
                      left = CurrPhTr->bounds[0];
                      right = CurrPhTr->bounds[1];
                      front = CurrPhTr->bounds[2];
                      back = CurrPhTr->bounds[3];
                      v_spread = PetscAbs(bc->velin);

                      // linear interpolation between different M values, Mf is M in front, Mb is M in back       
                      y_distance = y_c - front;
                      M = dike->Mf + (dike->Mb - dike->Mf) * (y_distance / (back - front));
                      tempdikeRHS = M * 2 * v_spread / PetscAbs(left - right);
                    }
		  else
		    {
		      tempdikeRHS = 0.0;
		    } 
		  
		  mat = &phases[i];
		  
		  //adjust k and heat source according to Behn & Ito [2008]
		  if (Tc < mat->T_liq && Tc > mat->T_sol)
		    {
		      kfac  += phRat[i] / ( 1 + ( mat->Latent_hx/ (mat->Cp*(mat->T_liq-mat->T_sol))) );
		      rho_A += phRat[i]*(mat->rho*mat->Cp)*(mat->T_liq-Tc)*tempdikeRHS;  // Cp*rho not used in the paper, added to conserve units of rho_A
		    }
		  else if (Tc <= mat->T_sol)
		    {
		      kfac  += phRat[i];
		      rho_A += phRat[i]*( mat->rho*mat->Cp)*( (mat->T_liq-Tc) + mat->Latent_hx/mat->Cp )*tempdikeRHS;
		    }
		  else if (Tc >= mat->T_liq)
		    {
		      kfac += phRat[i];
		    }
		  // end adjust k and heat source according to Behn & Ito [2008]
		  
		  k=kfac*k;
		  
		}   // end phase ratio
	    } // close phase transition and phase ID comparison	  
	}   // end dike block loop      
    }  // close phase transition block loop
  
  PetscFunctionReturn(0);
}
//------------------------------------------------------------------------------------------------------------------
<|MERGE_RESOLUTION|>--- conflicted
+++ resolved
@@ -257,20 +257,11 @@
 		              tempdikeRHS = 0.0;
 		            }
 		  
-<<<<<<< HEAD
-		  dikeRHS += phRat[i]*tempdikeRHS;
-		  // dikeRHS +=(phRat[i]+phRat[AirPhase])*tempdikeRHS   --> get airphase
-		    
-		}  // close phase ratio loop
-	    }  // close phase transition and phase ID comparison 
-	}  // close dike block loop
-=======
 		          dikeRHS += (phRat[i]+phRat[AirPhase])*tempdikeRHS;  //Give full divergence if cell is part dike part air
 		  
 		          }  // close phase ratio loop
 	         }  // close phase transition and phase ID comparison 
 	     }  // close dike block loop
->>>>>>> 20b0a12f
     }  // close phase transition block loop
   
   PetscFunctionReturn(0);
