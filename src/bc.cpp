--- conflicted
+++ resolved
@@ -1743,34 +1743,6 @@
     if(bc->jr->ctrl.initGuess) PetscFunctionReturn(0);
 
     // check whether internal velocity box condition is activated
-<<<<<<< HEAD
-    if(!velbox->num) PetscFunctionReturn(0);
-
-    // Loop over all boxes
-    for(iBox = 0; iBox < velbox->num; iBox++){
-
-        // integrate box positions (if requested)
-        dt   = bc->ts->dt;
-        Vx  = velbox->Vx[iBox];
-        Vy  = velbox->Vy[iBox];
-        Vz  = velbox->Vz[iBox];
-        if (velbox->Advect[iBox]==1){
-            // Move center of box if requested	
-	//            if (!isnan(Vx)){
-	  if (!__builtin_isnan(Vx)){
-                velbox->cenX[iBox] += Vx*dt;
-            }
-	//            if (!isnan(Vy)){
-	  if (!__builtin_isnan(Vy)){
-                velbox->cenY[iBox] += Vy*dt;
-            }
-        //            if (!isnan(Vz)){
-	  if (!__builtin_isnan(Vz)){
-                velbox->cenZ[iBox] += Vz*dt;
-            }
-=======
->>>>>>> 8de10ba3
-
     if(!bc->nboxes) PetscFunctionReturn(0);
 
     // access context
@@ -1795,39 +1767,9 @@
         // advect box (if requested)
         if(velbox->advect)
         {
-<<<<<<< HEAD
-            // get node coordinates
-            x = COORD_CELL(i, sx, fs->dsx);
-            y = COORD_CELL(j, sy, fs->dsy);
-            z = COORD_NODE(k, sz, fs->dsz);
-
-            // check whether node is inside any of boxes
-            if(x >= xMin && x <= xMax
-            && y >= yMin && y <= yMax
-            && z >= zMin && z <= zMax)
-            {
-	    //                if (!isnan(Vx)){
-	      if (!__builtin_isnan(Vx)){
-                     bcvx[k][j][i] = Vx;
-                }
-	    //                if (!isnan(Vy)){
-	      if (!__builtin_isnan(Vy)){
-                    bcvy[k][j][i]  = Vy;
-                }
-            //                if (!isnan(Vz)){
-	      if (!__builtin_isnan(Vz)){
-                    bcvz[k][j][i]  = Vz;
-                }
-                    
-                break;
-            }
-            
-            iter++;
-=======
             if(vx != DBL_MAX) cx += vx*t;
             if(vy != DBL_MAX) cy += vy*t;
             if(vz != DBL_MAX) cz += vz*t;
->>>>>>> 8de10ba3
         }
 
         // get bounds
