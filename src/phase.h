/*@ ~~~~~~~~~~~~~~~~~~~~~~~~~~~~~~~~~~~~~~~~~~~~~~~~~~~~~~~~~~~~~~~~~~~~~~~~~~~
 **
 **    Copyright (c) 2011-2015, JGU Mainz, Anton Popov, Boris Kaus
 **    All rights reserved.
 **
 **    This software was developed at:
 **
 **         Institute of Geosciences
 **         Johannes-Gutenberg University, Mainz
 **         Johann-Joachim-Becherweg 21
 **         55128 Mainz, Germany
 **
 **    project:    LaMEM
 **    filename:   phase.h
 **
 **    LaMEM is free software: you can redistribute it and/or modify
 **    it under the terms of the GNU General Public License as published
 **    by the Free Software Foundation, version 3 of the License.
 **
 **    LaMEM is distributed in the hope that it will be useful,
 **    but WITHOUT ANY WARRANTY; without even the implied warranty of
 **    MERCHANTABILITY or FITNESS FOR A PARTICULAR PURPOSE.
 **    See the GNU General Public License for more details.
 **
 **    You should have received a copy of the GNU General Public License
 **    along with LaMEM. If not, see <http://www.gnu.org/licenses/>.
 **
 **
 **    Contact:
 **        Boris Kaus       [kaus@uni-mainz.de]
 **        Anton Popov      [popov@uni-mainz.de]
 **
 **
 **    Main development team:
 **         Anton Popov      [popov@uni-mainz.de]
 **         Boris Kaus       [kaus@uni-mainz.de]
 **         Tobias Baumann
 **         Adina Pusok
 **         Arthur Bauville
 **
 ** ~~~~~~~~~~~~~~~~~~~~~~~~~~~~~~~~~~~~~~~~~~~~~~~~~~~~~~~~~~~~~~~~~~~~~~~ @*/
//---------------------------------------------------------------------------
//.................. MATERIAL PARAMETERS READING ROUTINES....................
//---------------------------------------------------------------------------
#ifndef __phase_h__
#define __phase_h__
//---------------------------------------------------------------------------

struct Scaling;
struct FB;
struct JacRes;
struct ModParam;

//---------------------------------------------------------------------------
//.....................   Rheology experiment type  .........................
//---------------------------------------------------------------------------

enum ExpType
{
	_UniAxial_,     // Uni-axial experiment
	_SimpleShear_,  // Simple shear experiment
	_None_
};

//---------------------------------------------------------------------------
//.......................   Softening Law Parameters  .......................
//---------------------------------------------------------------------------


struct Soft_t
{
public:

	PetscInt    ID;   // softening law ID
	PetscScalar APS1; // begin of softening APS
	PetscScalar APS2; // end of softening APS
	PetscScalar A;    // reduction ratio
	PetscScalar Lm;   // material length scale

};
struct Ph_trans_t
{
public:

	PetscInt    ID ;// Phase Transition ID
	char    Type[_str_len_] ; // Type Constant or Clapeyron
	char    Parameter[_str_len_] ; // Parameter in Constant
	PetscInt    neq ;// number of equation
	PetscScalar value[2] ; // Value (e.g. Temperature: -1 1200, less than 1200 or +1 1200 higher than 1200)
	// Calpeyron parameter: equation P=(T-T0)*gamma+P0
	PetscScalar P0[_max_num_eq_] ;
	PetscScalar T0[_max_num_eq_] ;
	PetscScalar gamma[_max_num_eq_] ;
	PetscInt    Ph2Change ; // Phase to change
	PetscInt    PhIr ; // If it is irreversible or not (e.g., if APS>0.5 imply complete damaged rocks, it changes its primordial phase to the current phase)

};




//---------------------------------------------------------------------------
//......................   Material parameter table   .......................
//---------------------------------------------------------------------------

struct Material_t
{
public:

	PetscInt     ID;       // material ID
	PetscInt     visID;    // visualization ID
	// density parameters
	PetscScalar  rho;      // reference density                          [kg/m^3]
	PetscScalar  rho_n;    // depth-dependent density model parameter    [ ]
	PetscScalar  rho_c;    // depth-dependent density model parameter    [1/m]
	PetscScalar  beta;     // pressure-dependent density model parameter [1/Pa]
	// elasticity parameters
	PetscScalar  K;        // bulk modulus                               [Pa]
	PetscScalar  Kp;       // pressure dependence parameter              [ ]
	PetscScalar  G;        // shear modulus                              [Pa]
	// diffusion creep parameters
	PetscScalar  Bd;       // pre-exponential constant                   [1/Pa/s]
	PetscScalar  Ed;       // activation energy                          [J/mol]
	PetscScalar  Vd;       // activation volume                          [m^3/mol]
	// dislocation creep parameters
	PetscScalar  Bn;       // pre-exponential constant                   [1/Pa^n/s]
	PetscScalar  n;        // power law exponent                         [ ]
	PetscScalar  En;       // activation energy                          [J/mol]
	PetscScalar  Vn;       // activation volume                          [m^3/mol]
	// Peierls creep parameters
	PetscScalar  Bp;       // pre-exponential constant                   [1/s]
	PetscScalar  Ep;       // activation energy                          [J/mol]
	PetscScalar  Vp;       // activation volume                          [m^3/mol]
	PetscScalar  taup;     // scaling stress                             [Pa]
	PetscScalar  gamma;    // approximation parameter                    [ ]
	PetscScalar  q;        // stress-dependence parameter                [ ]
	// dc-creep
	PetscScalar  Bdc;      // pre-exponential constant                   [1/s]
	PetscScalar  Edc;      // activation energy                          [J/mol]
	PetscScalar  Rdc;      // stress/shear modulus ratio at abs. zero    []
	PetscScalar  mu;       // average shear modulus                      [Pa]
	// ps-creep
	PetscScalar  Bps;      // pre-exponential constant                   [K*m^3/Pa/s]
	PetscScalar  Eps;      // activation energy                          [J/mol]
	PetscScalar  d;        // grain size                                 [m]
	// plasticity parameters
	PetscScalar  fr;       // friction angle                             [deg]
	PetscScalar  ch;       // cohesion
	PetscScalar  eta_st;   // stabilization viscosity
	PetscScalar  rp;       // ratio of pore pressure to overburden stress
	PetscInt     frSoftID; // friction softening law ID (-1 if not defined)
	PetscInt     chSoftID; // cohesion softening law ID (-1 if not defined)
	// thermal parameters
	PetscScalar  alpha;    // thermal expansivity                        [1/K]
	PetscScalar  Cp;       // cpecific heat (capacity)                   [J/kg/K]
	PetscScalar  k;        // thermal conductivity                       [W/m/k]
	PetscScalar  A;        // radiogenic heat production                 [W/kg]
	PetscScalar  T;        // optional temperature to set within the phase
<<<<<<< HEAD
	// Phase diagram
	char         pdn[_pd_name_sz_];   // Unique phase diagram number
	char         pdf[_pd_name_sz_];   // Unique phase diagram number
	PetscInt     Pd_rho;          // density from phase diagram?
	PetscInt     nPTr;
	PetscInt     Ph_tr[_max_tr_]; // Vector that contains all phase transition
=======
	// phase diagram
	char         pdn[_pd_name_sz_]; // Unique phase diagram number
	char         pdf[_pd_name_sz_]; // Unique phase diagram number
	PetscInt     pdAct;             // phase diagram activity flag
	PetscScalar  mfc;               // melt fraction viscosity correction
>>>>>>> 49845492
};

//---------------------------------------------------------------------------
//............   Phase diagram data   .......................................
//---------------------------------------------------------------------------

struct PData
{
	// Stores data related to Phase Diagrams

	// Size of the phase diagram in P-T space
	PetscScalar  minT[_max_num_pd_];                      // minimum temperature of diagram
	PetscScalar  maxT[_max_num_pd_];                      // maximum temperature of diagram
	PetscScalar  dT[_max_num_pd_];                        // temperature increment
	PetscInt     nT[_max_num_pd_];                        // number of temperature points

	PetscScalar  minP[_max_num_pd_];                      // minimum pressure of diagram
	PetscScalar  maxP[_max_num_pd_];                      // maximum pressure of diagram
	PetscScalar  dP[_max_num_pd_];                        // pressure increment
	PetscInt     nP[_max_num_pd_];                        // number of pressure points
	PetscInt     numProps[_max_num_pd_];                  // number of collumns (or stored properties) in phase diagram

	char         rho_pdns[_pd_name_sz_][_max_num_pd_];    // loaded phase diagram numbers
	PetscScalar  rho_v[_max_pd_sz_][_max_num_pd_];        // Array containing the actual density data (= bulk density, including that of partial melt)
	PetscScalar  rho;

	// Melt content data
	PetscScalar  Me_v[_max_pd_sz_][_max_num_pd_];          // Array containing the actual melt content data
	PetscScalar  mf;					
	
	// Rho fluid data
	PetscScalar rho_f_v[_max_pd_sz_][_max_num_pd_];
	PetscScalar rho_f;
};

//---------------------------------------------------------------------------

struct DBMat
{

	Scaling *scal;

	// phase parameters
	PetscInt     numPhases;                // number phases
	Material_t   phases[_max_num_phases_]; // phase parameters
<<<<<<< HEAD
	PetscInt     numSoft;                // number material softening laws
	PetscInt     numPhtr;                // number material softening laws
=======
	PetscInt     numSoft;                  // number material softening laws
>>>>>>> 49845492
	Soft_t       matSoft[_max_num_soft_];  // material softening law parameters
	Ph_trans_t   matPhtr[_max_num_tr_];   // phase transition properties

};

// read material database
PetscErrorCode DBMatCreate(DBMat *dbm, FB *fb);

// read single softening law
PetscErrorCode DBMatReadSoft(DBMat *dbm, FB *fb);
// read phase transition law
PetscErrorCode DBMatReadPhaseTr(DBMat *dbm, FB *fb);


// read single material phase
PetscErrorCode DBMatReadPhase(DBMat *dbm, FB *fb);

// print single material parameter
void MatPrintScalParam(
		PetscScalar par,  const char key[],   const char label[],
		Scaling    *scal, const char title[], PetscInt   *print_title);

//---------------------------------------------------------------------------
//............ PREDEFINED RHEOLOGICAL PROFILES (from literature) ............
//---------------------------------------------------------------------------

// read profile name from file
PetscErrorCode GetProfileName(FB *fb, Scaling *scal, char name[], const char key[]);

// diffusion creep profiles
PetscErrorCode SetDiffProfile(Material_t *m, char name[]);

// dislocation creep profiles
PetscErrorCode SetDislProfile(Material_t *m, char name[]);

// Peierls creep profiles
PetscErrorCode SetPeirProfile(Material_t *m, char name[]);

// correct experimental creep prefactor to tensor units
PetscErrorCode CorrExpPreFactor(PetscScalar &B, PetscScalar  n, ExpType type, PetscInt MPa);

// correct experimental stress and strain rate parameters to tensor units
PetscErrorCode CorrExpStressStrainRate(PetscScalar &D, PetscScalar &S, ExpType type, PetscInt MPa);



//---------------------------------------------------------------------------

// read phases from command line
// PetscErrorCode MatPropSetFromCL(JacRes *jr);

// assign phases from calling function
PetscErrorCode MatPropSetFromLibCall(JacRes *jr, ModParam *mod, FB *fb);

//---------------------------------------------------------------------------
#endif<|MERGE_RESOLUTION|>--- conflicted
+++ resolved
@@ -156,20 +156,14 @@
 	PetscScalar  k;        // thermal conductivity                       [W/m/k]
 	PetscScalar  A;        // radiogenic heat production                 [W/kg]
 	PetscScalar  T;        // optional temperature to set within the phase
-<<<<<<< HEAD
-	// Phase diagram
-	char         pdn[_pd_name_sz_];   // Unique phase diagram number
-	char         pdf[_pd_name_sz_];   // Unique phase diagram number
-	PetscInt     Pd_rho;          // density from phase diagram?
-	PetscInt     nPTr;
-	PetscInt     Ph_tr[_max_tr_]; // Vector that contains all phase transition
-=======
+
 	// phase diagram
 	char         pdn[_pd_name_sz_]; // Unique phase diagram number
 	char         pdf[_pd_name_sz_]; // Unique phase diagram number
 	PetscInt     pdAct;             // phase diagram activity flag
 	PetscScalar  mfc;               // melt fraction viscosity correction
->>>>>>> 49845492
+	PetscInt     nPTr;
+	PetscInt     Ph_tr[_max_tr_]; // Vector that contains all phase transition
 };
 
 //---------------------------------------------------------------------------
@@ -215,14 +209,10 @@
 	// phase parameters
 	PetscInt     numPhases;                // number phases
 	Material_t   phases[_max_num_phases_]; // phase parameters
-<<<<<<< HEAD
-	PetscInt     numSoft;                // number material softening laws
-	PetscInt     numPhtr;                // number material softening laws
-=======
 	PetscInt     numSoft;                  // number material softening laws
->>>>>>> 49845492
 	Soft_t       matSoft[_max_num_soft_];  // material softening law parameters
 	Ph_trans_t   matPhtr[_max_num_tr_];   // phase transition properties
+	PetscInt     numPhtr;                // number material softening laws
 
 };
 
