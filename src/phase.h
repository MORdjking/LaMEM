--- conflicted
+++ resolved
@@ -203,15 +203,7 @@
 	PetscScalar  k;                 // thermal conductivity                       [W/m/k]
 	PetscScalar  A;                 // radiogenic heat production                 [W/kg]
 	PetscScalar  T;                 // optional temperature to set within the phase
-<<<<<<< HEAD
   PetscScalar  nu_k;                 // optional multiplication factor that is used to compute the higher conductivtiy below the conductivity boundary temperature
-	// dike parameters
-	PetscScalar  Mf;                // for dike phase only, amount of magma-accommodated extenison in front of box
-	PetscScalar  Mb;      	        // for dike phase only, amount of magma-accommodated extenison in back of box
-	PetscScalar  M;                 // for dike phase only, amount of magma-accommodated extenison in total 
-	PetscScalar  dikeRHS;           // for dike phase only, additional term for RHS due to added divergence in dike 
-=======
->>>>>>> 7a48cdf7
 	// phase diagram
 	char         pdn[_pd_name_sz_]; // Unique phase diagram number
 	char         pdf[_pd_name_sz_]; // Unique phase diagram number
