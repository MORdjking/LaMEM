--- conflicted
+++ resolved
@@ -62,14 +62,7 @@
   PetscScalar Mf;        // amount of magma-accomodated extension in front of box 
   PetscScalar Mb;        // amount of magma-accommodated extension in back of box
   PetscInt PhaseID;      // associated material phase ID
-<<<<<<< HEAD
-
   PetscInt PhaseTransID; // associated phase transition ID (necessary for moving dike)
-  PetscScalar t0_dike;   // starting time for moving the dike
-  PetscScalar t1_dike;   // end time for moving the dike
-  PetscScalar v_dike;    // velocity with which the dike move
-=======
->>>>>>> 4fb3aaf0
 };
       
 struct DBPropDike
