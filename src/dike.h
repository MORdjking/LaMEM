--- conflicted
+++ resolved
@@ -107,18 +107,11 @@
                                 PetscScalar &y_c,
                                 PetscInt J); 
 
-<<<<<<< HEAD
-PetscErrorCode Compute_sxx_eff(JacRes *jr, PetscInt nD, PetscInt j1, PetscInt j2);
-PetscErrorCode Smooth_sxx_eff(JacRes *jr, PetscInt nD, PetscInt  j1, PetscInt j2);
-//PetscErrorCode Smooth_sxx_eff(JacRes *jr, PetscInt nD, PetscInt nPtr, PetscInt  j1, PetscInt j2);
-=======
 PetscErrorCode Compute_sxx_eff(JacRes *jr, PetscInt nD);
 PetscErrorCode Smooth_sxx_eff(JacRes *jr, PetscInt nD, PetscInt nPtr, PetscInt  j1, PetscInt j2);
->>>>>>> 85e3eacd
 PetscErrorCode Set_dike_zones(JacRes *jr, PetscInt nD, PetscInt nPtr, PetscInt  j1, PetscInt j2);
 PetscErrorCode Locate_Dike_Zones(AdvCtx *actx);
-PetscErrorCode DynamicDike_ReadRestart(DBPropDike *dbdike, DBMat *dbm, JacRes *jr, FB *fb, FILE *fp);
-//PetscErrorCode DynamicDike_ReadRestart(DBPropDike *dbdike, DBMat *dbm, JacRes *jr, FB *fb, FILE *fp, PetscBool PrintOutput);
+PetscErrorCode DynamicDike_ReadRestart(DBPropDike *dbdike, DBMat *dbm, JacRes *jr, FB *fb, FILE *fp, PetscBool PrintOutput);
 PetscErrorCode DynamicDike_WriteRestart(JacRes *jr, FILE *fp);
 PetscErrorCode DynamicDike_Destroy(JacRes *jr);
 
