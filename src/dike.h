/*@ ~~~~~~~~~~~~~~~~~~~~~~~~~~~~~~~~~~~~~~~~~~~~~~~~~~~~~~~~~~~~~~~~~~~~~~~~~~~
 **
 **   Project      : LaMEM
 **   License      : MIT, see LICENSE file for details
 **   Contributors : Anton Popov, Boris Kaus, see AUTHORS file for complete list
 **   Organization : Institute of Geosciences, Johannes-Gutenberg University, Mainz
 **   Contact      : kaus@uni-mainz.de, popov@uni-mainz.de
 **
 ** ~~~~~~~~~~~~~~~~~~~~~~~~~~~~~~~~~~~~~~~~~~~~~~~~~~~~~~~~~~~~~~~~~~~~~~~ @*/
//---------------------------------------------------------------------------                                                                                                      
//.................. MATERIAL PARAMETERS READING ROUTINES....................                                                                                                      
//---------------------------------------------------------------------------                                                                                                      
#ifndef __dike_h__
#define __dike_h__
//---------------------------------------------------------------------------   

struct FB; 
struct ConstEqCtx;
struct DBMat;
struct FDSTAG;
struct TSSol;
struct JacRes;
struct Controls;
struct AdvCtx; 

//---------------------------------------------------------------------------       
//.......................   Dike Parameters  .......................                                                                                                      
//---------------------------------------------------------------------------

struct Dike
{
public:
  PetscInt ID;        // dike ID
  PetscInt dyndike_start;  //starting timestep for dynamic diking if 0 then no dynamic diking

  PetscInt PhaseID, PhaseTransID, nPtr;      // associated material phase and phase transition IDs
  PetscInt istep_count, nD, j1, j2;
  PetscInt istep_nave;       //number of timesteps for time averaging
  PetscInt nstep_locate; // Locate dike every nstep_locate timestep to allow elastic stresses to settle down between relocations
  PetscInt out_stress;  //option to output mean stresses to std out
  PetscInt out_dikeloc;  //option to output dike location to std out
  PetscScalar Mf;        // amount of magma-accomodated extension in front of box 
  PetscScalar Mb;        // amount of magma-accommodated extension in back of box
  PetscScalar Mc;        // amount of magma-accommodated extension in center of box
  PetscScalar y_Mc;      // location in y direction of Mc, if in x-direction x_Mc needs to be given or in z-direction z_Mc
  PetscScalar x_Mc;
  PetscScalar z_Mc;
  PetscScalar Tsol;
  PetscScalar filtx; 
  PetscScalar filty;
<<<<<<< HEAD
  PetscScalar drhomagma;
  PetscScalar zmax_magma;
  PetscScalar magPfac;
  PetscScalar magPwidth;
=======
>>>>>>> 38177228
  //PetscScalar ymindyn;
  //PetscScalar ymaxdyn;
  Vec sxx_eff_ave;
  Vec magPressure;
  Vec sxx_eff_ave_hist;
  Vec raw_sxx;
  Vec raw_sxx_ave;
  Vec raw_sxx_ave_hist;
  Vec smooth_sxx;
  Vec smooth_sxx_ave;
  Vec smooth_sxx_ave_hist;
  Vec magPressure;
  Vec focused_magPressure; // *djking

  Vec solidus;
  Vec magPresence; // *djking

  PetscScalar drhomagma;
  PetscScalar zmax_magma;
  PetscScalar magPfac;
  PetscScalar magPwidth;

  PetscScalar A;      // Smoothing parameter for variable M calculation
	PetscScalar Ts;     // Tensile strength of rock for variable M calculation (Pa)
  PetscScalar zeta_0; // Initial bulk viscosity for variable M calculation (Pa*s)
  PetscInt const_M;   // Flag to turn off var_M on per-dike basis
};
      
struct DBPropDike
{
  PetscInt numDike;                   // number of dikes
  Dike     matDike[_max_num_dike_];   // dike properties per dike ID
};

// create the dike strutures for read-in 
PetscErrorCode DBDikeCreate(DBPropDike *dbdike, DBMat *dbm, FB *fb, JacRes *jr, PetscBool PrintOutput);

// read in dike parameters
PetscErrorCode DBReadDike(DBPropDike *dbdike, DBMat *dbm, FB *fb, JacRes *jr, PetscBool PrintOutput);

// compute the added RHS of the dike for the continuity equation
PetscErrorCode GetDikeContr(JacRes *jr,                                                                                                                                
                            PetscScalar *phRat, // phase ratios in the control volume   
                            PetscInt &AirPhase,
                            PetscScalar &dikeRHS,
                            PetscScalar &y_c,
                            PetscInt J,
                            PetscScalar sxx_eff_ave_cell);

// compute dike heat after Behn & Ito, 2008
PetscErrorCode Dike_k_heatsource(JacRes *jr,
                                Material_t *phases,
                                PetscScalar &Tc,
                                PetscScalar *phRat, // phase ratios in the control volume
                                PetscScalar &k,
                                PetscScalar &rho_A,
                                PetscScalar &y_c,
                                PetscInt J,
                                PetscScalar sxx_eff_ave_cell); 

PetscErrorCode Compute_sxx_magP(JacRes *jr, PetscInt nD);
PetscErrorCode Smooth_sxx_eff(JacRes *jr, PetscInt nD, PetscInt nPtr, PetscInt  j1, PetscInt j2);
PetscErrorCode Set_dike_zones(JacRes *jr, PetscInt nD, PetscInt nPtr, PetscInt  j1, PetscInt j2);
PetscErrorCode Set_dike_base(JacRes *jr, PetscInt nD, PetscInt nPtr, PetscInt  j1, PetscInt j2);
PetscErrorCode Locate_Dike_Zones(AdvCtx *actx);
PetscErrorCode DynamicDike_ReadRestart(DBPropDike *dbdike, DBMat *dbm, JacRes *jr, TSSol *ts, FILE *fp);
PetscErrorCode DynamicDike_WriteRestart(JacRes *jr, FILE *fp);
PetscErrorCode DynamicDike_Destroy(JacRes *jr);

//---------------------------------------------------------------------------
#endif<|MERGE_RESOLUTION|>--- conflicted
+++ resolved
@@ -48,13 +48,6 @@
   PetscScalar Tsol;
   PetscScalar filtx; 
   PetscScalar filty;
-<<<<<<< HEAD
-  PetscScalar drhomagma;
-  PetscScalar zmax_magma;
-  PetscScalar magPfac;
-  PetscScalar magPwidth;
-=======
->>>>>>> 38177228
   //PetscScalar ymindyn;
   //PetscScalar ymaxdyn;
   Vec sxx_eff_ave;
