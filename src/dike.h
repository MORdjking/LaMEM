/*@ ~~~~~~~~~~~~~~~~~~~~~~~~~~~~~~~~~~~~~~~~~~~~~~~~~~~~~~~~~~~~~~~~~~~~~~~~~~~
 **
 **    Copyright (c) 2011-2015, JGU Mainz, Anton Popov, Boris Kaus
 **    All rights reserved.
 **
 **    This software was developed at:
 **
 **         Institute of Geosciences
 **         Johannes-Gutenberg University, Mainz
 **         Johann-Joachim-Becherweg 21
 **         55128 Mainz, Germany
 **
 **    project:    LaMEM
 **    filename:   dike.h
 **
 **    LaMEM is free software: you can redistribute it and/or modify
 **    it under the terms of the GNU General Public License as published
 **    by the Free Software Foundation, version 3 of the License.
 **
 **    LaMEM is distributed in the hope that it will be useful,
 **    but WITHOUT ANY WARRANTY; without even the implied warranty of
 **    MERCHANTABILITY or FITNESS FOR A PARTICULAR PURPOSE.
 **    See the GNU General Public License for more details.
 **
 **    You should have received a copy of the GNU General Public License
 **    along with LaMEM. If not, see <http://www.gnu.org/licenses/>.
 **
 **
 **    Contact:
 **        Boris Kaus       [kaus@uni-mainz.de]
 **        Anton Popov      [popov@uni-mainz.de]
 **
 **
 **    Main development team:
 **         Anton Popov      [popov@uni-mainz.de]
 **         Boris Kaus       [kaus@uni-mainz.de]
 **         Tobias Baumann
 **         Adina Pusok
 **         Arthur Bauville
 **
 ** ~~~~~~~~~~~~~~~~~~~~~~~~~~~~~~~~~~~~~~~~~~~~~~~~~~~~~~~~~~~~~~~~~~~~~~~ @*/
//---------------------------------------------------------------------------                                                                                                      
//.................. MATERIAL PARAMETERS READING ROUTINES....................                                                                                                      
//---------------------------------------------------------------------------                                                                                                      
#ifndef __dike_h__
#define __dike_h__
//---------------------------------------------------------------------------   

struct FB; 
struct ConstEqCtx;
struct DBMat;
struct TSSol;

//---------------------------------------------------------------------------       
//.......................   Dike Parameters  .......................                                                                                                      
//---------------------------------------------------------------------------

struct Dike
{
public:
  PetscInt    ID;        // dike ID
  PetscScalar Mf;        // amount of magma-accomodated extension in front of box 
  PetscScalar Mb;        // amount of magma-accommodated extension in back of box
  PetscInt PhaseID;      // associated material phase ID

<<<<<<< HEAD
  PetscScalar dikeRHS;   // output, added divergence to RHS of continuity equation, should it be private? 
=======
  PetscInt PhaseTransID; // associated phase transition ID (necessary for moving dike)
  PetscScalar t0_dike;   // starting time for moving the dike
  PetscScalar t1_dike;   // end time for moving the dike
  PetscScalar v_dike;    // velocity with which the dike move

  //  PetscScalar dikeRHS;   // output, added divergence to RHS of continuity equation, should it be private? 
>>>>>>> eccb4f83
};

      
struct DBPropDike
{
  PetscInt numDike;                   // number of dikes
  Dike     matDike[_max_num_dike_];   // dike properties per dike ID
};

// create the dike strutures for read-in 
PetscErrorCode DBDikeCreate(DBPropDike *dbdike, DBMat *dbm, FB *fb, PetscBool PrintOutput);

// read in dike parameters
PetscErrorCode DBReadDike(DBPropDike *dbdike, DBMat *dbm, FB *fb, PetscBool PrintOutput);

// compute the added RHS of the dike for the continuity equation
PetscErrorCode GetDikeContr(ConstEqCtx *ctx, PetscScalar *phRat, PetscScalar &dikeRHS);

<<<<<<< HEAD
=======
// compute dike heat after Behn & Ito, 2008
PetscErrorCode Dike_k_heatsource(JacRes *jr,
                                Material_t *phases,
                                PetscScalar &Tc,
                                PetscScalar *phRat,          // phase ratios in the control volume
                                PetscScalar &k,
                                PetscScalar &rho_A);

// compute the new locations of the dikes in case they move with a specified velocity
PetscErrorCode MovingDike(DBPropDike *dbdike, Ph_trans_t *PhaseTrans, TSSol *ts);

>>>>>>> eccb4f83
//---------------------------------------------------------------------------
#endif<|MERGE_RESOLUTION|>--- conflicted
+++ resolved
@@ -63,16 +63,12 @@
   PetscScalar Mb;        // amount of magma-accommodated extension in back of box
   PetscInt PhaseID;      // associated material phase ID
 
-<<<<<<< HEAD
-  PetscScalar dikeRHS;   // output, added divergence to RHS of continuity equation, should it be private? 
-=======
   PetscInt PhaseTransID; // associated phase transition ID (necessary for moving dike)
   PetscScalar t0_dike;   // starting time for moving the dike
   PetscScalar t1_dike;   // end time for moving the dike
   PetscScalar v_dike;    // velocity with which the dike move
 
   //  PetscScalar dikeRHS;   // output, added divergence to RHS of continuity equation, should it be private? 
->>>>>>> eccb4f83
 };
 
       
@@ -91,8 +87,6 @@
 // compute the added RHS of the dike for the continuity equation
 PetscErrorCode GetDikeContr(ConstEqCtx *ctx, PetscScalar *phRat, PetscScalar &dikeRHS);
 
-<<<<<<< HEAD
-=======
 // compute dike heat after Behn & Ito, 2008
 PetscErrorCode Dike_k_heatsource(JacRes *jr,
                                 Material_t *phases,
@@ -101,9 +95,5 @@
                                 PetscScalar &k,
                                 PetscScalar &rho_A);
 
-// compute the new locations of the dikes in case they move with a specified velocity
-PetscErrorCode MovingDike(DBPropDike *dbdike, Ph_trans_t *PhaseTrans, TSSol *ts);
-
->>>>>>> eccb4f83
 //---------------------------------------------------------------------------
 #endif