/*@ ~~~~~~~~~~~~~~~~~~~~~~~~~~~~~~~~~~~~~~~~~~~~~~~~~~~~~~~~~~~~~~~~~~~~~~~~~~~
 **
 **    Copyright (c) 2011-2015, JGU Mainz, Anton Popov, Boris Kaus
 **    All rights reserved.
 **
 **    This software was developed at:
 **
 **         Institute of Geosciences
 **         Johannes-Gutenberg University, Mainz
 **         Johann-Joachim-Becherweg 21
 **         55128 Mainz, Germany
 **
 **    project:    LaMEM
 **    filename:   JacRes.c
 **
 **    LaMEM is free software: you can redistribute it and/or modify
 **    it under the terms of the GNU General Public License as published
 **    by the Free Software Foundation, version 3 of the License.
 **
 **    LaMEM is distributed in the hope that it will be useful,
 **    but WITHOUT ANY WARRANTY; without even the implied warranty of
 **    MERCHANTABILITY or FITNESS FOR A PARTICULAR PURPOSE.
 **    See the GNU General Public License for more details.
 **
 **    You should have received a copy of the GNU General Public License
 **    along with LaMEM. If not, see <http://www.gnu.org/licenses/>.
 **
 **
 **    Contact:
 **        Boris Kaus       [kaus@uni-mainz.de]
 **        Anton Popov      [popov@uni-mainz.de]
 **
 **
 **    Main development team:
 **         Anton Popov      [popov@uni-mainz.de]
 **         Boris Kaus       [kaus@uni-mainz.de]
 **         Tobias Baumann
 **         Adina Pusok
 **         Arthur Bauville
 **
 ** ~~~~~~~~~~~~~~~~~~~~~~~~~~~~~~~~~~~~~~~~~~~~~~~~~~~~~~~~~~~~~~~~~~~~~~~ @*/
//---------------------------------------------------------------------------
//...................   FDSTAG JACOBIAN AND RESIDUAL  .......................
//---------------------------------------------------------------------------
#include "LaMEM.h"
#include "JacRes.h"
#include "parsing.h"
#include "tssolve.h"
#include "scaling.h"
#include "fdstag.h"
#include "surf.h"
#include "bc.h"
#include "phase.h"
#include "constEq.h"
#include "tools.h"
#include "advect.h"

//---------------------------------------------------------------------------
PetscErrorCode JacResCreate(JacRes *jr, FB *fb)
{
	Material_t *m;
	FreeSurf   *surf;
	Scaling    *scal;
	Controls   *ctrl;
	BCCtx      *bc;
	PetscScalar gx, gy, gz;
	char        gwtype [_str_len_];
	PetscInt    i, numPhases, temp_int;
	PetscInt    is_elastic, need_RUGC, need_rho_fluid, need_surf, need_gw_type, need_top_open;

	PetscErrorCode ierr;
	PetscFunctionBegin;

	// access context
	scal      =  jr->scal;
	ctrl      = &jr->ctrl;
	surf      =  jr->surf;
	bc        =  jr->bc;
	numPhases =  jr->dbm->numPhases;

	// set defaults
	ctrl->gwLevel      =  DBL_MAX;
	ctrl->FSSA         =  1.0;
	ctrl->FSSA_allVel  =  0;
	ctrl->AdiabHeat    =  0.0;
	ctrl->shearHeatEff =  1.0;
	ctrl->biot         =  1.0;
	ctrl->pShiftAct    =  0;
	ctrl->pLithoVisc   =  1;
	ctrl->initGuess    =  1;
	ctrl->mfmax        =  0.15;
	ctrl->lmaxit       =  25;
	ctrl->lrtol        =  1e-6;
	ctrl->actTemp	   =  0;			// diffusion is not active by default (otherwise we have to define thermal properties in all cases)
	ctrl->printNorms   =  0;			// print norms of velocity/pressure/temperature?
	ctrl->Adiabatic_gr = 0.0;

	if(scal->utype != _NONE_)
	{
		ctrl->Rugc      = 8.3144621;
		ctrl->rho_fluid = 1040.0;
	}

	// read from options
	ierr = getScalarParam(fb, _OPTIONAL_, "gravity",          ctrl->grav,           3, 1.0);            CHKERRQ(ierr);
	ierr = getScalarParam(fb, _OPTIONAL_, "FSSA",            &ctrl->FSSA,           1, 1.0);            CHKERRQ(ierr);
	ierr = getIntParam   (fb, _OPTIONAL_, "FSSA_allVel",     &ctrl->FSSA_allVel,    1, 1.0);            CHKERRQ(ierr);
	ierr = getScalarParam(fb, _OPTIONAL_, "shear_heat_eff",  &ctrl->shearHeatEff,   1, 1.0);            CHKERRQ(ierr);
	ierr = getScalarParam(fb, _OPTIONAL_, "biot",            &ctrl->biot,           1, 1.0);            CHKERRQ(ierr);
	ierr = getIntParam   (fb, _OPTIONAL_, "Adiabatic_Heat",  &ctrl->AdiabHeat,     	1, 1.0);            CHKERRQ(ierr);
	ierr = getIntParam   (fb, _OPTIONAL_, "act_temp_diff",   &ctrl->actTemp,        1, 1);              CHKERRQ(ierr);
	ierr = getIntParam   (fb, _OPTIONAL_, "act_therm_exp",   &ctrl->actExp,         1, 1);              CHKERRQ(ierr);
	ierr = getIntParam   (fb, _OPTIONAL_, "act_steady_temp", &ctrl->actSteadyTemp,  1, 1);              CHKERRQ(ierr);
	ierr = getScalarParam(fb, _OPTIONAL_, "steady_temp_t",   &ctrl->steadyTempStep, 1, 1.0);            CHKERRQ(ierr);
	ierr = getIntParam   (fb, _OPTIONAL_, "nstep_steady",    &ctrl->steadyNumStep,  1, 0);              CHKERRQ(ierr);
	ierr = getIntParam   (fb, _OPTIONAL_, "act_p_shift",     &ctrl->pShiftAct,      1, 1);   			CHKERRQ(ierr);
	ierr = getIntParam   (fb, _OPTIONAL_, "init_lith_pres",  &ctrl->initLithPres,   1, 1);              CHKERRQ(ierr);
	ierr = getIntParam   (fb, _OPTIONAL_, "init_guess",      &ctrl->initGuess,      1, 1);              CHKERRQ(ierr);
	ierr = getIntParam   (fb, _OPTIONAL_, "p_litho_visc",    &ctrl->pLithoVisc,     1, 1);              CHKERRQ(ierr);
	ierr = getIntParam   (fb, _OPTIONAL_, "p_litho_plast",   &ctrl->pLithoPlast,    1, 1);      		CHKERRQ(ierr);
	ierr = getIntParam   (fb, _OPTIONAL_, "p_lim_plast",     &ctrl->pLimPlast,      1, 1);      		CHKERRQ(ierr);
	ierr = getScalarParam(fb, _OPTIONAL_, "p_shift",  		 &ctrl->pShift, 		1, 1.0);    		CHKERRQ(ierr);
	ierr = getScalarParam(fb, _OPTIONAL_, "eta_min",         &ctrl->eta_min,        1, 1.0);            CHKERRQ(ierr);
	ierr = getScalarParam(fb, _OPTIONAL_, "eta_max",         &ctrl->eta_max,        1, 1.0);            CHKERRQ(ierr);
	ierr = getScalarParam(fb, _OPTIONAL_, "eta_ref",         &ctrl->eta_ref,        1, 1.0);            CHKERRQ(ierr);
	ierr = getScalarParam(fb, _OPTIONAL_, "T_ref",           &ctrl->TRef,           1, 1.0);            CHKERRQ(ierr);
	ierr = getScalarParam(fb, _OPTIONAL_, "RUGC",            &ctrl->Rugc,           1, 1.0);            CHKERRQ(ierr);
	ierr = getScalarParam(fb, _OPTIONAL_, "min_cohes",       &ctrl->minCh,          1, 1.0);            CHKERRQ(ierr);
	ierr = getScalarParam(fb, _OPTIONAL_, "min_fric",        &ctrl->minFr,          1, 1.0);            CHKERRQ(ierr);
	ierr = getScalarParam(fb, _OPTIONAL_, "tau_ult",         &ctrl->tauUlt,         1, 1.0);            CHKERRQ(ierr);
	ierr = getScalarParam(fb, _OPTIONAL_, "rho_fluid",       &ctrl->rho_fluid,      1, 1.0);            CHKERRQ(ierr);
	ierr = getStringParam(fb, _OPTIONAL_, "gw_level_type",   gwtype,                "none");            CHKERRQ(ierr);
	ierr = getScalarParam(fb, _OPTIONAL_, "gw_level",        &ctrl->gwLevel,        1, 1.0);            CHKERRQ(ierr);
	ierr = getIntParam   (fb, _OPTIONAL_, "get_permea",      &ctrl->getPermea,      1, 1);              CHKERRQ(ierr);
	ierr = getIntParam   (fb, _OPTIONAL_, "rescal",          &ctrl->rescal,         1, 1);              CHKERRQ(ierr);
	ierr = getScalarParam(fb, _OPTIONAL_, "mfmax",           &ctrl->mfmax,          1, 1.0);            CHKERRQ(ierr);
<<<<<<< HEAD
	ierr = getIntParam   (fb, _OPTIONAL_, "lmaxit",          &ctrl->lmaxit,         1, 1000);       CHKERRQ(ierr);
	ierr = getScalarParam(fb, _OPTIONAL_, "lrtol",           &ctrl->lrtol,          1, 1.0);        CHKERRQ(ierr);
	ierr = getIntParam   (fb, _OPTIONAL_, "Phasetrans",      &ctrl->Phasetrans,     1, 1);          CHKERRQ(ierr);
	ierr = getIntParam   (fb, _OPTIONAL_, "Passive_Tracer",  &ctrl->Passive_Tracer, 1, 1);          CHKERRQ(ierr);
	ierr = getIntParam   (fb, _OPTIONAL_, "act_dike",        &ctrl->actDike,         1, 1);              CHKERRQ(ierr);
=======
	ierr = getIntParam   (fb, _OPTIONAL_, "lmaxit",          &ctrl->lmaxit,         1, 1000);       	CHKERRQ(ierr);
	ierr = getScalarParam(fb, _OPTIONAL_, "lrtol",           &ctrl->lrtol,          1, 1.0);        	CHKERRQ(ierr);
    ierr = getIntParam   (fb, _OPTIONAL_, "Phasetrans",      &ctrl->Phasetrans,     1, 1);          	CHKERRQ(ierr);
    ierr = getIntParam   (fb, _OPTIONAL_, "Passive_Tracer",  &ctrl->Passive_Tracer, 1, 1);          	CHKERRQ(ierr);
    ierr = getIntParam   (fb, _OPTIONAL_, "printNorms", 	 &ctrl->printNorms,     1, 1);          	CHKERRQ(ierr);
	ierr = getScalarParam(fb, _OPTIONAL_, "adiabatic_gradient", &ctrl->Adiabatic_gr,          1, 1.0);        	CHKERRQ(ierr);


>>>>>>> 37b1d9d0

	if     (!strcmp(gwtype, "none"))  ctrl->gwType = _GW_NONE_;
	else if(!strcmp(gwtype, "top"))   ctrl->gwType = _GW_TOP_;
	else if(!strcmp(gwtype, "surf"))  ctrl->gwType = _GW_SURF_;
	else if(!strcmp(gwtype, "level")) ctrl->gwType = _GW_LEVEL_;
	else SETERRQ1(PETSC_COMM_WORLD, PETSC_ERR_USER, "Incorrect ground water level type: %s", gwtype);

	//====================
	// CROSS-CHECK OPTIONS
	//====================

	// check phase parameters
	is_elastic     = 0;
	need_RUGC      = 0;
	need_rho_fluid = 0;
	need_gw_type   = 0;
	need_surf      = 0;
	need_top_open  = 0;

	for(i = 0; i < numPhases; i++)
	{
		m = jr->dbm->phases + i;

		if(m->G   || m->Kb)           is_elastic     = 1;
		if(m->Ed  || m->En || m->Ep
		|| m->Vd  || m->Vn || m->Vp
		|| m->Bdc || m->Bps )         need_RUGC      = 1;
		if(m->rp  || m->rho_n)        need_rho_fluid = 1;
		if(m->rp)                     need_gw_type   = 1;
		if(m->rho_n)                  need_surf      = 1;
		if(((m->Vd || m->Vn || m->Vp) && !ctrl->pLithoVisc)
		||  (m->fr                    && !ctrl->pLithoPlast)
		||  (m->Kb || m->beta))       need_top_open  = 1;

		// set default stabilization viscosity
		//if(!m->eta_st) m->eta_st = ctrl->eta_min/scal->viscosity;

	}

	if(need_top_open && !bc->top_open)
	{
        // whereas this is true, there are still cases that can be computed w/out "true" open top boundary    
    	PetscPrintf(PETSC_COMM_WORLD, " Warning: True pressure-dependent rheology requires open top boundary (Vd, Vn, Vp, fr, Kb, beta, p_litho_visc, p_litho_plast, open_top_bound)\n");
	}

	// fix advection time steps for elasticity or kinematic block BC
	if(is_elastic || jr->bc->nblocks)
	{
		jr->ts->fix_dt = 1;
	}

	if(need_RUGC && !ctrl->Rugc)
	{
		SETERRQ(PETSC_COMM_WORLD, PETSC_ERR_USER, "Specify universal gas constant (RUGC)\n");
	}

	if(!need_RUGC) ctrl->Rugc = 0.0;

	if(need_rho_fluid && !ctrl->rho_fluid)
	{
		SETERRQ(PETSC_COMM_WORLD, PETSC_ERR_USER, "Specify fluid density (rho_n, rho_c, rp, rho_fluid)\n");
	}

	if(!need_rho_fluid) ctrl->rho_fluid = 0.0;

	if(need_gw_type && ctrl->gwType == _GW_NONE_)
	{
		SETERRQ(PETSC_COMM_WORLD, PETSC_ERR_USER, "Define ground water level type (rp, gw_level_type)\n");
	}

	if(!need_gw_type) ctrl->gwType = _GW_NONE_;

	if((need_surf || ctrl->gwType == _GW_SURF_) && !surf->UseFreeSurf)
	{
		SETERRQ(PETSC_COMM_WORLD, PETSC_ERR_USER, "Activate free surface (rho_n, rho_c, gw_level_type, surf_use)\n");
	}

	// get gravity components
	gx = ctrl->grav[0];
	gy = ctrl->grav[1];
	gz = ctrl->grav[2];

	if(gx || gy)
	{
		SETERRQ(PETSC_COMM_WORLD, PETSC_ERR_USER, "Horizontal gravity components are currently not supported (grav)");
	}

	if(ctrl->FSSA < 0.0 || ctrl->FSSA > 1.0)
	{
		SETERRQ(PETSC_COMM_WORLD, PETSC_ERR_USER, "Free surface stabilization parameter must be between 0 and 1 (FSSA)");
	}

	if(ctrl->shearHeatEff < 0.0 || ctrl->shearHeatEff > 1.0)
	{
		SETERRQ(PETSC_COMM_WORLD, PETSC_ERR_USER, "Shear heating efficiency parameter must be between 0 and 1 (shear_heat_eff)");
	}

	if(ctrl->AdiabHeat < 0.0 || ctrl->AdiabHeat > 1.0)
	{
		SETERRQ(PETSC_COMM_WORLD, PETSC_ERR_USER, "Adiabatic heating efficiency parameter must be between 0 and 1 (Adiabatic_Heat)");
	}


	if(!ctrl->actTemp) ctrl->shearHeatEff = 0.0;

	if(ctrl->biot < 0.0 || ctrl->biot > 1.0)
	{
		SETERRQ(PETSC_COMM_WORLD, PETSC_ERR_USER, "Biot pressure parameter must be between 0 and 1 (biot)");
	}

	if(ctrl->gwType == _GW_NONE_) ctrl->biot = 0.0;

	if(ctrl->gwType == _GW_LEVEL_ && ctrl->gwLevel == DBL_MAX)
	{
		SETERRQ(PETSC_COMM_WORLD, PETSC_ERR_USER, "Specify ground water level (gw_level_type, gw_level)");
	}

	if(ctrl->gwType != _GW_LEVEL_) ctrl->gwLevel = 0.0;

	// check thermal material parameters
	ierr = JacResCheckTempParam(jr); CHKERRQ(ierr);

	if(ctrl->initGuess && !ctrl->eta_ref)
	{
		SETERRQ(PETSC_COMM_WORLD, PETSC_ERR_USER, "Specify reference viscosity for initial guess (init_guess, eta_ref) \n");
	}

	// print summary
	PetscPrintf(PETSC_COMM_WORLD, "Solution parameters & controls:\n");

	if(gx || gy || gz)       PetscPrintf(PETSC_COMM_WORLD, "   Gravity [gx, gy, gz]                    : [%g, %g, %g] %s \n", gx, gy, gz, scal->lbl_gravity_strength);
	if(ctrl->FSSA)           PetscPrintf(PETSC_COMM_WORLD, "   Surface stabilization (FSSA)            :  %g \n", ctrl->FSSA);
	if(ctrl->AdiabHeat)      PetscPrintf(PETSC_COMM_WORLD, "   Adiabatic Heating Efficiency            :  %g \n", ctrl->AdiabHeat);
	if(ctrl->shearHeatEff)   PetscPrintf(PETSC_COMM_WORLD, "   Shear heating efficiency                :  %g \n", ctrl->shearHeatEff);
	if(ctrl->biot)           PetscPrintf(PETSC_COMM_WORLD, "   Biot pressure parameter                 :  %g \n", ctrl->biot);
	if(ctrl->actTemp)        PetscPrintf(PETSC_COMM_WORLD, "   Activate temperature diffusion          @ \n");
	if(ctrl->actSteadyTemp)  PetscPrintf(PETSC_COMM_WORLD, "   Steady state initial temperature        @ \n");
	if(ctrl->steadyTempStep) PetscPrintf(PETSC_COMM_WORLD, "   Steady state initial temperature step   : %g %s \n", ctrl->steadyTempStep, scal->lbl_time);
	if(ctrl->initGuess)      PetscPrintf(PETSC_COMM_WORLD, "   Compute initial guess                   @ \n");
	if(ctrl->pLithoVisc)     PetscPrintf(PETSC_COMM_WORLD, "   Use lithostatic pressure for creep      @ \n");
	if(ctrl->pLithoPlast)    PetscPrintf(PETSC_COMM_WORLD, "   Use lithostatic pressure for plasticity @ \n");
	if(ctrl->pShiftAct)      PetscPrintf(PETSC_COMM_WORLD, "   Enforce zero average pressure on top    @ \n");
	if(ctrl->pLimPlast)      PetscPrintf(PETSC_COMM_WORLD, "   Limit pressure at first iteration       @ \n");
    if(ctrl->pShift)         PetscPrintf(PETSC_COMM_WORLD, "   Applying a pressure shift               : %g %s \n", ctrl->pShift,    scal->lbl_stress);
	if(ctrl->eta_min)        PetscPrintf(PETSC_COMM_WORLD, "   Minimum viscosity                       : %g %s \n", ctrl->eta_min,   scal->lbl_viscosity);
	if(ctrl->eta_max)        PetscPrintf(PETSC_COMM_WORLD, "   Maximum viscosity                       : %g %s \n", ctrl->eta_max,   scal->lbl_viscosity);
	if(ctrl->eta_ref)        PetscPrintf(PETSC_COMM_WORLD, "   Reference viscosity (initial guess)     : %g %s \n", ctrl->eta_ref,   scal->lbl_viscosity);
	if(ctrl->TRef)           PetscPrintf(PETSC_COMM_WORLD, "   Reference temperature                   : %g %s \n", ctrl->TRef,      scal->lbl_temperature);
	if(ctrl->Rugc)           PetscPrintf(PETSC_COMM_WORLD, "   Universal gas constant                  : %g %s \n", ctrl->Rugc,      scal->lbl_gas_constant);
	if(ctrl->minCh)          PetscPrintf(PETSC_COMM_WORLD, "   Minimum cohesion                        : %g %s \n", ctrl->minCh,     scal->lbl_stress_si);
	if(ctrl->minFr)          PetscPrintf(PETSC_COMM_WORLD, "   Minimum friction                        : %g %s \n", ctrl->minFr,     scal->lbl_angle);
	if(ctrl->tauUlt)         PetscPrintf(PETSC_COMM_WORLD, "   Ultimate yield stress                   : %g %s \n", ctrl->tauUlt,    scal->lbl_stress_si);
	if(ctrl->rho_fluid)      PetscPrintf(PETSC_COMM_WORLD, "   Fluid density                           : %g %s \n", ctrl->rho_fluid, scal->lbl_density);
	if(ctrl->mfmax)          PetscPrintf(PETSC_COMM_WORLD, "   Max. melt fraction (viscosity, density) : %g    \n", ctrl->mfmax);
	if(ctrl->lmaxit)         PetscPrintf(PETSC_COMM_WORLD, "   Rheology iteration number               : %lld  \n", ctrl->lmaxit);
	if(ctrl->lrtol)          PetscPrintf(PETSC_COMM_WORLD, "   Rheology iteration tolerance            : %g    \n", ctrl->lrtol);
	if(ctrl->Adiabatic_gr)   PetscPrintf(PETSC_COMM_WORLD, "   Adiabatic gradient                      : %g    \n", ctrl->Adiabatic_gr);
	if(ctrl->Phasetrans)     PetscPrintf(PETSC_COMM_WORLD, "   Phase transitions are active            @ \n");
	if(ctrl->Passive_Tracer) PetscPrintf(PETSC_COMM_WORLD, "   Passive Tracers are active              @ \n");

	PetscPrintf(PETSC_COMM_WORLD, "   Ground water level type                 : ");
	if     (ctrl->gwType == _GW_NONE_)  PetscPrintf(PETSC_COMM_WORLD, "none \n");
	else if(ctrl->gwType == _GW_TOP_)   PetscPrintf(PETSC_COMM_WORLD, "top of the domain \n");
	else if(ctrl->gwType == _GW_SURF_)  PetscPrintf(PETSC_COMM_WORLD, "free surface \n");
	else if(ctrl->gwType == _GW_LEVEL_) PetscPrintf(PETSC_COMM_WORLD, "fixed level \n");

	if(ctrl->gwLevel)       PetscPrintf(PETSC_COMM_WORLD, "   Fixed ground water level                : %g %s \n", ctrl->gwLevel,  scal->lbl_length);

	PetscPrintf(PETSC_COMM_WORLD,"--------------------------------------------------------------------------\n");

	// scale parameters
	// NOTE: scale gas constant with characteristic temperature
	for(i = 0; i < 3; i++)
	{
		ctrl->grav[i] /=  scal->gravity_strength;
	}
	ctrl->eta_min        /=  scal->viscosity;
	ctrl->eta_max        /=  scal->viscosity;
	ctrl->eta_ref        /=  scal->viscosity;
	ctrl->TRef            = (ctrl->TRef + scal->Tshift)/scal->temperature;
	ctrl->Rugc           *=  scal->temperature;
	ctrl->minCh          /=  scal->stress_si;
	ctrl->minFr          /=  scal->angle;
	ctrl->tauUlt         /=  scal->stress_si;
	ctrl->rho_fluid      /=  scal->density;
	ctrl->gwLevel        /=  scal->length;
	ctrl->steadyTempStep /=  scal->time;
    ctrl->pShift         /=  scal->stress;
    ctrl->Adiabatic_gr   = (ctrl->Adiabatic_gr/scal->temperature)*scal->length;

	// adjoint field based gradient output vector
	ierr = getIntParam   (fb, _OPTIONAL_, "Adjoint_FieldSensitivity"        , &temp_int,        1, 1        ); CHKERRQ(ierr);  // Do a field sensitivity test? -> Will do the test for the first InverseParStart that is given!
	if (temp_int == 1)
	{
		ierr = DMCreateLocalVector (jr->fs->DA_CEN, &jr->lgradfield);      CHKERRQ(ierr);
		ierr = VecZeroEntries(jr->lgradfield); CHKERRQ(ierr);
	}

	// create Jacobian & residual evaluation context
	ierr = JacResCreateData(jr); CHKERRQ(ierr);

	// set initial guess
	ierr = VecZeroEntries(jr->gsol); CHKERRQ(ierr);
	ierr = VecZeroEntries(jr->lT);   CHKERRQ(ierr);

	PetscFunctionReturn(0);
}
//---------------------------------------------------------------------------
#undef __FUNCT__
#define __FUNCT__ "JacResCreateData"
PetscErrorCode JacResCreateData(JacRes *jr)
{
	FDSTAG         *fs;
	DOFIndex       *dof;
	PetscScalar    *svBuff;
	const PetscInt *lx, *ly;
	PetscInt        i, n, svBuffSz, numPhases;

	PetscErrorCode ierr;
	PetscFunctionBegin;

	fs        =  jr->fs;
	dof       = &fs->dof;
	numPhases =  jr->dbm->numPhases;
	
	// If any phase involves phase diagram initialize the data
	for(i=0; i<jr->dbm->numPhases; i++)
	{
		if(jr->dbm->phases[i].pdAct)
		{
			ierr = PetscMalloc(sizeof(PData), &jr->Pd);   CHKERRQ(ierr);
			ierr = PetscMemzero(jr->Pd,   sizeof(PData)); CHKERRQ(ierr);
			break;
		}
	}

	//========================
	// create solution vectors
	//========================

	// coupled solution vectors
	ierr = VecCreateMPI(PETSC_COMM_WORLD, dof->ln, PETSC_DETERMINE, &jr->gsol); CHKERRQ(ierr);
	ierr = VecCreateMPI(PETSC_COMM_WORLD, dof->ln, PETSC_DETERMINE, &jr->gres); CHKERRQ(ierr);

	// zero out global vectors
	ierr = VecSet(jr->gsol, 0.0); CHKERRQ(ierr);
	ierr = VecSet(jr->gres, 0.0); CHKERRQ(ierr);

	// velocity components
	ierr = DMCreateGlobalVector(fs->DA_X, &jr->gvx); CHKERRQ(ierr);
	ierr = DMCreateGlobalVector(fs->DA_Y, &jr->gvy); CHKERRQ(ierr);
	ierr = DMCreateGlobalVector(fs->DA_Z, &jr->gvz); CHKERRQ(ierr);
	ierr = DMCreateLocalVector (fs->DA_X, &jr->lvx); CHKERRQ(ierr);
	ierr = DMCreateLocalVector (fs->DA_Y, &jr->lvy); CHKERRQ(ierr);
	ierr = DMCreateLocalVector (fs->DA_Z, &jr->lvz); CHKERRQ(ierr);

	// momentum residual components
	ierr = DMCreateGlobalVector(fs->DA_X, &jr->gfx); CHKERRQ(ierr);
	ierr = DMCreateGlobalVector(fs->DA_Y, &jr->gfy); CHKERRQ(ierr);
	ierr = DMCreateGlobalVector(fs->DA_Z, &jr->gfz); CHKERRQ(ierr);
	ierr = DMCreateLocalVector (fs->DA_X, &jr->lfx); CHKERRQ(ierr);
	ierr = DMCreateLocalVector (fs->DA_Y, &jr->lfy); CHKERRQ(ierr);
	ierr = DMCreateLocalVector (fs->DA_Z, &jr->lfz); CHKERRQ(ierr);

	// strain-rate components (also used as buffer vectors)
	ierr = DMCreateLocalVector (fs->DA_CEN, &jr->ldxx); CHKERRQ(ierr);
	ierr = DMCreateLocalVector (fs->DA_CEN, &jr->ldyy); CHKERRQ(ierr);
	ierr = DMCreateLocalVector (fs->DA_CEN, &jr->ldzz); CHKERRQ(ierr);
	ierr = DMCreateLocalVector (fs->DA_XY,  &jr->ldxy); CHKERRQ(ierr);
	ierr = DMCreateLocalVector (fs->DA_XZ,  &jr->ldxz); CHKERRQ(ierr);
	ierr = DMCreateLocalVector (fs->DA_YZ,  &jr->ldyz); CHKERRQ(ierr);
	ierr = DMCreateGlobalVector(fs->DA_XY,  &jr->gdxy); CHKERRQ(ierr);
	ierr = DMCreateGlobalVector(fs->DA_XZ,  &jr->gdxz); CHKERRQ(ierr);
	ierr = DMCreateGlobalVector(fs->DA_YZ,  &jr->gdyz); CHKERRQ(ierr);

	// pressure
	ierr = DMCreateGlobalVector(fs->DA_CEN, &jr->gp);      CHKERRQ(ierr);
	ierr = DMCreateLocalVector (fs->DA_CEN, &jr->lp);      CHKERRQ(ierr);
	ierr = DMCreateLocalVector (fs->DA_CEN, &jr->lp_lith); CHKERRQ(ierr);
	ierr = DMCreateLocalVector (fs->DA_CEN, &jr->lp_pore); CHKERRQ(ierr);

	// PSD (adjoint paper)
	ierr = VecDuplicate(jr->gsol, &jr->phi);               CHKERRQ(ierr);
	ierr = VecSet(jr->phi, 0.0); CHKERRQ(ierr);

	// continuity residual
	ierr = DMCreateGlobalVector(fs->DA_CEN, &jr->gc); CHKERRQ(ierr);

	// corner buffer
	ierr = DMCreateLocalVector(fs->DA_COR,  &jr->lbcor); CHKERRQ(ierr);

	//======================================
	// allocate space for solution variables
	//======================================

	ierr = PetscMalloc(sizeof(SolVarCell)*(size_t)fs->nCells, &jr->svCell);   CHKERRQ(ierr);
	ierr = PetscMalloc(sizeof(SolVarEdge)*(size_t)fs->nXYEdg, &jr->svXYEdge); CHKERRQ(ierr);
	ierr = PetscMalloc(sizeof(SolVarEdge)*(size_t)fs->nXZEdg, &jr->svXZEdge); CHKERRQ(ierr);
	ierr = PetscMalloc(sizeof(SolVarEdge)*(size_t)fs->nYZEdg, &jr->svYZEdge); CHKERRQ(ierr);

	ierr = PetscMemzero(jr->svCell,   sizeof(SolVarCell)*(size_t)fs->nCells); CHKERRQ(ierr);
	ierr = PetscMemzero(jr->svXYEdge, sizeof(SolVarEdge)*(size_t)fs->nXYEdg); CHKERRQ(ierr);
	ierr = PetscMemzero(jr->svXZEdge, sizeof(SolVarEdge)*(size_t)fs->nXZEdg); CHKERRQ(ierr);
	ierr = PetscMemzero(jr->svYZEdge, sizeof(SolVarEdge)*(size_t)fs->nYZEdg); CHKERRQ(ierr);

	// compute total size per processor of the solution variables storage buffer
	svBuffSz = numPhases*(fs->nCells + fs->nXYEdg + fs->nXZEdg + fs->nYZEdg);

	// allocate buffer for solution variables (phRat)
	ierr = makeScalArray(&jr->svBuff, NULL, svBuffSz);

	// setup pointers
	svBuff = jr->svBuff;

	n = fs->nCells;
	for(i = 0; i < n; i++) { jr->svCell[i].phRat   = svBuff; svBuff += numPhases; }

	n = fs->nXYEdg;
	for(i = 0; i < n; i++) { jr->svXYEdge[i].phRat = svBuff; svBuff += numPhases; }

	n = fs->nXZEdg;
	for(i = 0; i < n; i++) { jr->svXZEdge[i].phRat = svBuff; svBuff += numPhases; }

	n = fs->nYZEdg;
	for(i = 0; i < n; i++) { jr->svYZEdge[i].phRat = svBuff; svBuff += numPhases; }

	// setup temperature parameters
	ierr = JacResCreateTempParam(jr); CHKERRQ(ierr);

	//==========================
	// 2D integration primitives
	//==========================

	// get grid partitioning in X & Y directions
	ierr = DMDAGetOwnershipRanges(fs->DA_CEN, &lx, &ly, NULL); CHKERRQ(ierr);

	// create 2D cell center grid
	ierr = DMDACreate3dSetUp(PETSC_COMM_WORLD,
		DM_BOUNDARY_NONE, DM_BOUNDARY_NONE, DM_BOUNDARY_NONE,
		DMDA_STENCIL_BOX,
		fs->dsx.tcels, fs->dsy.tcels, fs->dsz.nproc,
		fs->dsx.nproc, fs->dsy.nproc, fs->dsz.nproc,
		1, 1, lx, ly, NULL, &jr->DA_CELL_2D); CHKERRQ(ierr);

	PetscFunctionReturn(0);
}
//---------------------------------------------------------------------------
#undef __FUNCT__
#define __FUNCT__ "JacResReadRestart"
PetscErrorCode JacResReadRestart(JacRes *jr, FILE *fp)
{
	PetscErrorCode ierr;
	PetscFunctionBegin;

	ierr = JacResCreateData(jr); CHKERRQ(ierr);

	// read solution vectors
	ierr = VecReadRestart(jr->gsol, fp); CHKERRQ(ierr);

	PetscFunctionReturn(0);
}
//---------------------------------------------------------------------------
#undef __FUNCT__
#define __FUNCT__ "JacResWriteRestart"
PetscErrorCode JacResWriteRestart(JacRes *jr, FILE *fp)
{
	PetscErrorCode ierr;
	PetscFunctionBegin;

	// write solution vectors
	ierr = VecWriteRestart(jr->gsol, fp); CHKERRQ(ierr);

	PetscFunctionReturn(0);
}
//---------------------------------------------------------------------------
#undef __FUNCT__
#define __FUNCT__ "JacResDestroy"
PetscErrorCode JacResDestroy(JacRes *jr)
{

	PetscInt   i;

	PetscErrorCode ierr;
	PetscFunctionBegin;

	// solution vectors
	ierr = VecDestroy(&jr->gsol);    CHKERRQ(ierr);
	ierr = VecDestroy(&jr->gres);    CHKERRQ(ierr);

	ierr = VecDestroy(&jr->gvx);     CHKERRQ(ierr);
	ierr = VecDestroy(&jr->gvy);     CHKERRQ(ierr);
	ierr = VecDestroy(&jr->gvz);     CHKERRQ(ierr);

	ierr = VecDestroy(&jr->lvx);     CHKERRQ(ierr);
	ierr = VecDestroy(&jr->lvy);     CHKERRQ(ierr);
	ierr = VecDestroy(&jr->lvz);     CHKERRQ(ierr);

	ierr = VecDestroy(&jr->gfx);     CHKERRQ(ierr);
	ierr = VecDestroy(&jr->gfy);     CHKERRQ(ierr);
	ierr = VecDestroy(&jr->gfz);     CHKERRQ(ierr);

	ierr = VecDestroy(&jr->lfx);     CHKERRQ(ierr);
	ierr = VecDestroy(&jr->lfy);     CHKERRQ(ierr);
	ierr = VecDestroy(&jr->lfz);     CHKERRQ(ierr);

	ierr = VecDestroy(&jr->ldxx);    CHKERRQ(ierr);
	ierr = VecDestroy(&jr->ldyy);    CHKERRQ(ierr);
	ierr = VecDestroy(&jr->ldzz);    CHKERRQ(ierr);
	ierr = VecDestroy(&jr->ldxy);    CHKERRQ(ierr);
	ierr = VecDestroy(&jr->ldxz);    CHKERRQ(ierr);
	ierr = VecDestroy(&jr->ldyz);    CHKERRQ(ierr);

	ierr = VecDestroy(&jr->gdxy);    CHKERRQ(ierr);
	ierr = VecDestroy(&jr->gdxz);    CHKERRQ(ierr);
	ierr = VecDestroy(&jr->gdyz);    CHKERRQ(ierr);

	ierr = VecDestroy(&jr->gp);      CHKERRQ(ierr);
	ierr = VecDestroy(&jr->lp);      CHKERRQ(ierr);
	ierr = VecDestroy(&jr->lp_lith); CHKERRQ(ierr);
	ierr = VecDestroy(&jr->lp_pore); CHKERRQ(ierr);

	ierr = VecDestroy(&jr->gc);      CHKERRQ(ierr);

	ierr = VecDestroy(&jr->phi);     CHKERRQ(ierr);

	ierr = VecDestroy(&jr->lbcor);   CHKERRQ(ierr);

	// solution variables
	ierr = PetscFree(jr->svCell);    CHKERRQ(ierr);
	ierr = PetscFree(jr->svXYEdge);  CHKERRQ(ierr);
	ierr = PetscFree(jr->svXZEdge);  CHKERRQ(ierr);
	ierr = PetscFree(jr->svYZEdge);  CHKERRQ(ierr);
	ierr = PetscFree(jr->svBuff);    CHKERRQ(ierr);

	for(i=0; i<jr->dbm->numPhases; i++)
	{
		if (jr->dbm->phases[i].pdAct)
		{
			ierr = PetscFree(jr->Pd); CHKERRQ(ierr);
			break;
		}
	}

	// temperature parameters
	ierr = JacResDestroyTempParam(jr); CHKERRQ(ierr);

	// 2D integration primitives
	ierr = DMDestroy(&jr->DA_CELL_2D); CHKERRQ(ierr);

	PetscFunctionReturn(0);
}
//---------------------------------------------------------------------------
#undef __FUNCT__
#define __FUNCT__ "JacResFormResidual"
PetscErrorCode JacResFormResidual(JacRes *jr, Vec x, Vec f)
{
	PetscErrorCode ierr;
	PetscFunctionBegin;

	// copy solution from global to local vectors, enforce boundary constraints
	ierr = JacResCopySol(jr, x); CHKERRQ(ierr);

	// get pressure shift to enforce zero pressure in top layer of cells if requested (for free slip setups)
	ierr = JacResGetPressShift(jr); CHKERRQ(ierr);

	// compute lithostatic pressure
	ierr = JacResGetLithoStaticPressure(jr); CHKERRQ(ierr);

	// compute pore pressure
	ierr = JacResGetPorePressure(jr); CHKERRQ(ierr);

	// compute effective strain rate
	ierr = JacResGetEffStrainRate(jr); CHKERRQ(ierr);

	// compute residual
	ierr = JacResGetResidual(jr); CHKERRQ(ierr);

	// copy residuals to global vector
	ierr = JacResCopyRes(jr, f); CHKERRQ(ierr);

	PetscFunctionReturn(0);
}
//---------------------------------------------------------------------------
#undef __FUNCT__
#define __FUNCT__ "JacResGetI2Gdt"
PetscErrorCode JacResGetI2Gdt(JacRes *jr)
{
	// compute average inverse elastic parameter in the integration points

	FDSTAG     *fs;
	SolVarCell *svCell;
	SolVarEdge *svEdge;
	Material_t *phases;
	PetscScalar dt;
	PetscInt    i, n, numPhases;

	PetscFunctionBegin;

	fs        = jr->fs;
	dt        = jr->ts->dt;
	numPhases = jr->dbm->numPhases;
	phases    = jr->dbm->phases;

	//=============
	// cell centers
	//=============
	n = fs->nCells;
	for(i = 0; i < n; i++)
	{	// access solution variables
		svCell = &jr->svCell[i];
		// compute & store inverse viscosity
		svCell->svDev.I2Gdt = getI2Gdt(numPhases, phases, svCell->phRat, dt);
	}
	//===========
	// xy - edges
	//===========
	n = fs->nXYEdg;
	for(i = 0; i < n; i++)
	{	// access solution variables
		svEdge = &jr->svXYEdge[i];
		// compute & store inverse viscosity
		svEdge->svDev.I2Gdt = getI2Gdt(numPhases, phases, svEdge->phRat, dt);
	}
	//===========
	// xz - edges
	//===========
	n = fs->nXZEdg;
	for(i = 0; i < n; i++)
	{	// access solution variables
		svEdge = &jr->svXZEdge[i];
		// compute & store inverse viscosity
		svEdge->svDev.I2Gdt = getI2Gdt(numPhases, phases, svEdge->phRat, dt);
	}
	//===========
	// yz - edges
	//===========
	n = fs->nYZEdg;
	for(i = 0; i < n; i++)
	{	// access solution variables
		svEdge = &jr->svYZEdge[i];
		// compute & store inverse viscosity
		svEdge->svDev.I2Gdt = getI2Gdt(numPhases, phases, svEdge->phRat, dt);
	}

	PetscFunctionReturn(0);
}
//---------------------------------------------------------------------------
#undef __FUNCT__
#define __FUNCT__ "JacResGetPressShift"
PetscErrorCode JacResGetPressShift(JacRes *jr)
{
	// get average pressure near the top surface, such that we can shift that
	// to be, for example, zero

	FDSTAG      *fs;
	PetscScalar ***p;
	PetscScalar lpShift, gpShift;
	PetscInt    i, j, k, nx, ny, nz, sx, sy, sz, mcz;

	PetscErrorCode ierr;
	PetscFunctionBegin;

	// check if requested
	if(!jr->ctrl.pShiftAct) PetscFunctionReturn(0);

	fs      = jr->fs;
	mcz     = fs->dsz.tcels - 1;
	lpShift = 0.0;

	ierr = DMDAVecGetArray(fs->DA_CEN, jr->gp, &p);  CHKERRQ(ierr);

	ierr = DMDAGetCorners(fs->DA_CEN, &sx, &sy, &sz, &nx, &ny, &nz); CHKERRQ(ierr);

	START_STD_LOOP
	{
		if(k == mcz) lpShift += p[k][j][i];
	}
	END_STD_LOOP

	ierr = DMDAVecRestoreArray(fs->DA_CEN, jr->gp, &p);  CHKERRQ(ierr);

	// synchronize
	if(ISParallel(PETSC_COMM_WORLD))
	{
		ierr = MPI_Allreduce(&lpShift, &gpShift, 1, MPIU_SCALAR, MPI_SUM, PETSC_COMM_WORLD); CHKERRQ(ierr);
	}
	else
	{
		gpShift = lpShift;
	}

	// store pressure shift
	jr->ctrl.pShift = -gpShift/(PetscScalar)(fs->dsx.tcels*fs->dsy.tcels);		// minus as we need to reduce P @ the top by this amount

	PetscFunctionReturn(0);
}
//---------------------------------------------------------------------------
#undef __FUNCT__
#define __FUNCT__ "JacResGetEffStrainRate"
PetscErrorCode JacResGetEffStrainRate(JacRes *jr)
{

	FDSTAG     *fs;
	SolVarCell *svCell;
	SolVarEdge *svEdge;
	SolVarDev  *svDev;
	SolVarBulk *svBulk;

	PetscInt    i, j, k, nx, ny, nz, sx, sy, sz, iter;
	PetscScalar dvxdy, dvydx, dvxdz, dvzdx, dvydz, dvzdy;
	PetscScalar dx, dy, dz, xx, yy, zz, xy, xz, yz, theta, tr;
	PetscScalar ***vx,  ***vy,  ***vz;
	PetscScalar ***dxx, ***dyy, ***dzz, ***dxy, ***dxz, ***dyz;

	PetscErrorCode ierr;
	PetscFunctionBegin;

	fs = jr->fs;

	// access local (ghosted) velocity components
	ierr = DMDAVecGetArray(fs->DA_X,   jr->lvx,  &vx);  CHKERRQ(ierr);
	ierr = DMDAVecGetArray(fs->DA_Y,   jr->lvy,  &vy);  CHKERRQ(ierr);
	ierr = DMDAVecGetArray(fs->DA_Z,   jr->lvz,  &vz);  CHKERRQ(ierr);

	// access global strain-rate components
	ierr = DMDAVecGetArray(fs->DA_CEN, jr->ldxx, &dxx); CHKERRQ(ierr);
	ierr = DMDAVecGetArray(fs->DA_CEN, jr->ldyy, &dyy); CHKERRQ(ierr);
	ierr = DMDAVecGetArray(fs->DA_CEN, jr->ldzz, &dzz); CHKERRQ(ierr);
	ierr = DMDAVecGetArray(fs->DA_XY,  jr->ldxy, &dxy); CHKERRQ(ierr);
	ierr = DMDAVecGetArray(fs->DA_XZ,  jr->ldxz, &dxz); CHKERRQ(ierr);
	ierr = DMDAVecGetArray(fs->DA_YZ,  jr->ldyz, &dyz); CHKERRQ(ierr);

	//-------------------------------
	// central points (dxx, dyy, dzz)
	//-------------------------------
	iter = 0;
	GET_CELL_RANGE(nx, sx, fs->dsx)
	GET_CELL_RANGE(ny, sy, fs->dsy)
	GET_CELL_RANGE(nz, sz, fs->dsz)

	START_STD_LOOP
	{
		// access solution variables
		svCell = &jr->svCell[iter++];
		svDev  = &svCell->svDev;
		svBulk = &svCell->svBulk;

		// get mesh steps
		dx = SIZE_CELL(i, sx, fs->dsx);
		dy = SIZE_CELL(j, sy, fs->dsy);
		dz = SIZE_CELL(k, sz, fs->dsz);

		// compute velocity gradients
		xx = (vx[k][j][i+1] - vx[k][j][i])/dx;
		yy = (vy[k][j+1][i] - vy[k][j][i])/dy;
		zz = (vz[k+1][j][i] - vz[k][j][i])/dz;

		// compute & store volumetric strain rate
		theta = xx + yy + zz;
		svBulk->theta = theta;

		// compute & store total deviatoric strain rates
		tr  = theta/3.0;
		xx -= tr;
		yy -= tr;
		zz -= tr;

		svCell->dxx = xx;
		svCell->dyy = yy;
		svCell->dzz = zz;

		// compute & store effective deviatoric strain rates
		dxx[k][j][i] = xx + svCell->hxx*svDev->I2Gdt;
		dyy[k][j][i] = yy + svCell->hyy*svDev->I2Gdt;
		dzz[k][j][i] = zz + svCell->hzz*svDev->I2Gdt;

	}
	END_STD_LOOP

	//-------------------------------
	// xy edge points (dxy)
	//-------------------------------
	iter = 0;
	GET_NODE_RANGE(nx, sx, fs->dsx)
	GET_NODE_RANGE(ny, sy, fs->dsy)
	GET_CELL_RANGE(nz, sz, fs->dsz)

	START_STD_LOOP
	{
		// access solution variables
		svEdge = &jr->svXYEdge[iter++];
		svDev  = &svEdge->svDev;

		// get mesh steps
		dx = SIZE_NODE(i, sx, fs->dsx);
		dy = SIZE_NODE(j, sy, fs->dsy);

		// compute velocity gradients
		dvxdy = (vx[k][j][i] - vx[k][j-1][i])/dy;
		dvydx = (vy[k][j][i] - vy[k][j][i-1])/dx;

		// compute & store total strain rate
		xy = 0.5*(dvxdy + dvydx);
		svEdge->d = xy;

		// compute & store effective deviatoric strain rate
		dxy[k][j][i] = xy + svEdge->h*svDev->I2Gdt;

	}
	END_STD_LOOP

	//-------------------------------
	// xz edge points (dxz)
	//-------------------------------
	iter = 0;
	GET_NODE_RANGE(nx, sx, fs->dsx)
	GET_CELL_RANGE(ny, sy, fs->dsy)
	GET_NODE_RANGE(nz, sz, fs->dsz)

	START_STD_LOOP
	{
		// access solution variables
		svEdge = &jr->svXZEdge[iter++];
		svDev  = &svEdge->svDev;

		// get mesh steps
		dx = SIZE_NODE(i, sx, fs->dsx);
		dz = SIZE_NODE(k, sz, fs->dsz);

		// compute velocity gradients
		dvxdz = (vx[k][j][i] - vx[k-1][j][i])/dz;
		dvzdx = (vz[k][j][i] - vz[k][j][i-1])/dx;

		// compute & store total strain rate
        xz = 0.5*(dvxdz + dvzdx);
        svEdge->d = xz;

		// compute & store effective deviatoric strain rate
		dxz[k][j][i] = xz + svEdge->h*svDev->I2Gdt;

	}
	END_STD_LOOP

	//-------------------------------
	// yz edge points (dyz)
	//-------------------------------
	iter = 0;
	GET_CELL_RANGE(nx, sx, fs->dsx)
	GET_NODE_RANGE(ny, sy, fs->dsy)
	GET_NODE_RANGE(nz, sz, fs->dsz)

	START_STD_LOOP
	{
		// access solution variables
		svEdge = &jr->svYZEdge[iter++];
		svDev  = &svEdge->svDev;

		// get mesh steps
		dy = SIZE_NODE(j, sy, fs->dsy);
		dz = SIZE_NODE(k, sz, fs->dsz);

		// compute velocity gradients
		dvydz = (vy[k][j][i] - vy[k-1][j][i])/dz;
		dvzdy = (vz[k][j][i] - vz[k][j-1][i])/dy;

		// compute & store total strain rate
		yz = 0.5*(dvydz + dvzdy);
		svEdge->d = yz;

		// compute & store effective deviatoric strain rate
		dyz[k][j][i] = yz + svEdge->h*svDev->I2Gdt;

	}
	END_STD_LOOP

	// restore vectors
	ierr = DMDAVecRestoreArray(fs->DA_X,   jr->lvx,  &vx);  CHKERRQ(ierr);
	ierr = DMDAVecRestoreArray(fs->DA_Y,   jr->lvy,  &vy);  CHKERRQ(ierr);
	ierr = DMDAVecRestoreArray(fs->DA_Z,   jr->lvz,  &vz);  CHKERRQ(ierr);
	ierr = DMDAVecRestoreArray(fs->DA_CEN, jr->ldxx, &dxx); CHKERRQ(ierr);
	ierr = DMDAVecRestoreArray(fs->DA_CEN, jr->ldyy, &dyy); CHKERRQ(ierr);
	ierr = DMDAVecRestoreArray(fs->DA_CEN, jr->ldzz, &dzz); CHKERRQ(ierr);
	ierr = DMDAVecRestoreArray(fs->DA_XY,  jr->ldxy, &dxy); CHKERRQ(ierr);
	ierr = DMDAVecRestoreArray(fs->DA_XZ,  jr->ldxz, &dxz); CHKERRQ(ierr);
	ierr = DMDAVecRestoreArray(fs->DA_YZ,  jr->ldyz, &dyz); CHKERRQ(ierr);

	// communicate boundary strain-rate values
	LOCAL_TO_LOCAL(fs->DA_CEN, jr->ldxx);
	LOCAL_TO_LOCAL(fs->DA_CEN, jr->ldyy);
	LOCAL_TO_LOCAL(fs->DA_CEN, jr->ldzz);
	LOCAL_TO_LOCAL(fs->DA_XY,  jr->ldxy);
	LOCAL_TO_LOCAL(fs->DA_XZ,  jr->ldxz);
	LOCAL_TO_LOCAL(fs->DA_YZ,  jr->ldyz);

	PetscFunctionReturn(0);
}
//---------------------------------------------------------------------------
#undef __FUNCT__
#define __FUNCT__ "JacResGetVorticity"
PetscErrorCode JacResGetVorticity(JacRes *jr)
{
	// Compute components of the vorticity pseudo-vector
	// (instantaneous rotation rates around three coordinate axis).
	// Take care of rotation direction and sign convention.
	// Throughout LaMEM, right-handed coordinate system is assumed!

	FDSTAG     *fs;
	PetscInt    i, j, k, nx, ny, nz, sx, sy, sz;
	PetscScalar dvxdy, dvydx, dvxdz, dvzdx, dvydz, dvzdy;
	PetscScalar ***lvx, ***lvy, ***lvz;
	PetscScalar ***gwx, ***gwy, ***gwz;

	PetscErrorCode ierr;
	PetscFunctionBegin;

	fs = jr->fs;

	// access vectors
	ierr = DMDAVecGetArray(fs->DA_X,  jr->lvx,  &lvx);  CHKERRQ(ierr);
	ierr = DMDAVecGetArray(fs->DA_Y,  jr->lvy,  &lvy);  CHKERRQ(ierr);
	ierr = DMDAVecGetArray(fs->DA_Z,  jr->lvz,  &lvz);  CHKERRQ(ierr);
	ierr = DMDAVecGetArray(fs->DA_XY, jr->ldxy, &gwz);  CHKERRQ(ierr);
	ierr = DMDAVecGetArray(fs->DA_XZ, jr->ldxz, &gwy);  CHKERRQ(ierr);
	ierr = DMDAVecGetArray(fs->DA_YZ, jr->ldyz, &gwx);  CHKERRQ(ierr);

	//-------------------------------
	// xy edge points (wz)
	//-------------------------------

	GET_NODE_RANGE(nx, sx, fs->dsx)
	GET_NODE_RANGE(ny, sy, fs->dsy)
	GET_CELL_RANGE(nz, sz, fs->dsz)

	START_STD_LOOP
	{
		dvxdy = (lvx[k][j][i] - lvx[k][j-1][i])/SIZE_NODE(j, sy, fs->dsy);
		dvydx = (lvy[k][j][i] - lvy[k][j][i-1])/SIZE_NODE(i, sx, fs->dsx);

		// positive (counter-clockwise) rotation around Z axis X -> Y
		gwz[k][j][i] = dvydx - dvxdy;
	}
	END_STD_LOOP

	//-------------------------------
	// xz edge points (wy)
	//-------------------------------

	GET_NODE_RANGE(nx, sx, fs->dsx)
	GET_CELL_RANGE(ny, sy, fs->dsy)
	GET_NODE_RANGE(nz, sz, fs->dsz)

	START_STD_LOOP
	{
		dvxdz = (lvx[k][j][i] - lvx[k-1][j][i])/SIZE_NODE(k, sz, fs->dsz);
		dvzdx = (lvz[k][j][i] - lvz[k][j][i-1])/SIZE_NODE(i, sx, fs->dsx);

		// positive (counter-clockwise) rotation around Y axis Z -> X
		gwy[k][j][i] = dvxdz - dvzdx;
	}
	END_STD_LOOP

	//-------------------------------
	// yz edge points (wx)
	//-------------------------------

	GET_CELL_RANGE(nx, sx, fs->dsx)
	GET_NODE_RANGE(ny, sy, fs->dsy)
	GET_NODE_RANGE(nz, sz, fs->dsz)

	START_STD_LOOP
	{
		dvydz = (lvy[k][j][i] - lvy[k-1][j][i])/SIZE_NODE(k, sz, fs->dsz);
		dvzdy = (lvz[k][j][i] - lvz[k][j-1][i])/SIZE_NODE(j, sy, fs->dsy);

		// positive (counter-clockwise) rotation around X axis Y -> Z
		gwx[k][j][i] = dvzdy - dvydz;
	}
	END_STD_LOOP

	// restore velocity & strain rate component vectors
	ierr = DMDAVecRestoreArray(fs->DA_X,  jr->lvx,  &lvx);  CHKERRQ(ierr);
	ierr = DMDAVecRestoreArray(fs->DA_Y,  jr->lvy,  &lvy);  CHKERRQ(ierr);
	ierr = DMDAVecRestoreArray(fs->DA_Z,  jr->lvz,  &lvz);  CHKERRQ(ierr);
	ierr = DMDAVecRestoreArray(fs->DA_XY, jr->ldxy, &gwz);  CHKERRQ(ierr);
	ierr = DMDAVecRestoreArray(fs->DA_XZ, jr->ldxz, &gwy);  CHKERRQ(ierr);
	ierr = DMDAVecRestoreArray(fs->DA_YZ, jr->ldyz, &gwx);  CHKERRQ(ierr);

	// communicate boundary values
	LOCAL_TO_LOCAL(fs->DA_XY, jr->ldxy);
	LOCAL_TO_LOCAL(fs->DA_XZ, jr->ldxz);
	LOCAL_TO_LOCAL(fs->DA_YZ, jr->ldyz);

	PetscFunctionReturn(0);
}
//-----------------------------------------------------------------------------
#undef __FUNCT__
#define __FUNCT__ "JacResGetResidual"
PetscErrorCode JacResGetResidual(JacRes *jr)
{
	// Compute residual of nonlinear momentum and mass conservation
	// equations, based on pre-computed components of effective
	// strain-rate tensor, current values of pressure and temperature.
	// Missing components of the second invariant of the effective strain-rate
	// tensor (squares of the corresponding strain rate components) are averaged
	// form the hosting nodes using arithmetic mean.
	// DII = (0.5*D_ij*D_ij)^0.5
	// NOTE: we interpolate and average D_ij*D_ij terms instead of D_ij

	FDSTAG     *fs;
	BCCtx      *bc;
	SolVarCell *svCell;
	SolVarEdge *svEdge;
	ConstEqCtx  ctx;
	PetscInt    iter, fssa_allVel;
	PetscInt    I1, I2, J1, J2, K1, K2;
	PetscInt    i, j, k, nx, ny, nz, sx, sy, sz, mx, my, mz, mcx, mcy, mcz;
	PetscScalar XX, XX1, XX2, XX3, XX4;
	PetscScalar YY, YY1, YY2, YY3, YY4;
	PetscScalar ZZ, ZZ1, ZZ2, ZZ3, ZZ4;
	PetscScalar XY, XY1, XY2, XY3, XY4;
	PetscScalar XZ, XZ1, XZ2, XZ3, XZ4;
	PetscScalar YZ, YZ1, YZ2, YZ3, YZ4;
	PetscScalar bdx, fdx, bdy, fdy, bdz, fdz, dx, dy, dz, Le;
	PetscScalar gx, gy, gz, tx, ty, tz, sxx, syy, szz, sxy, sxz, syz, gres;
	PetscScalar J2Inv, DII, z, rho, Tc, pc, pc_lith, pc_pore, dt, fssa, *grav;
	PetscScalar ***fx,  ***fy,  ***fz, ***vx,  ***vy,  ***vz, ***gc, ***bcp;
	PetscScalar ***dxx, ***dyy, ***dzz, ***dxy, ***dxz, ***dyz, ***p, ***T, ***p_lith, ***p_pore;

	PetscErrorCode ierr;
	PetscFunctionBegin;

	// access context
	fs = jr->fs;
	bc = jr->bc;

	// initialize index bounds
	mcx = fs->dsx.tcels - 1;
	mcy = fs->dsy.tcels - 1;
	mcz = fs->dsz.tcels - 1;

	mx  = fs->dsx.tnods - 1;
	my  = fs->dsy.tnods - 1;
	mz  = fs->dsz.tnods - 1;

	// access residual context variables
	fssa   			=  	jr->ctrl.FSSA; 			// Density gradient penalty parameter
	fssa_allVel		=	jr->ctrl.FSSA_allVel; 	// Use all velocity components for FSSA or only Vz? 

	grav   			=  	jr->ctrl.grav; // gravity acceleration
	dt     			=  	jr->ts->dt;    // time step

	// setup constitutive equation evaluation context parameters
	ierr = setUpConstEq(&ctx, jr); CHKERRQ(ierr);

	// clear local residual vectors
	ierr = VecZeroEntries(jr->lfx); CHKERRQ(ierr);
	ierr = VecZeroEntries(jr->lfy); CHKERRQ(ierr);
	ierr = VecZeroEntries(jr->lfz); CHKERRQ(ierr);
	ierr = VecZeroEntries(jr->gc);  CHKERRQ(ierr);

	// access work vectors
	ierr = DMDAVecGetArray(fs->DA_CEN, jr->gc,      &gc);     CHKERRQ(ierr);
	ierr = DMDAVecGetArray(fs->DA_CEN, jr->lp,      &p);      CHKERRQ(ierr);
	ierr = DMDAVecGetArray(fs->DA_CEN, jr->lT,      &T);      CHKERRQ(ierr);
	ierr = DMDAVecGetArray(fs->DA_CEN, jr->ldxx,    &dxx);    CHKERRQ(ierr);
	ierr = DMDAVecGetArray(fs->DA_CEN, jr->ldyy,    &dyy);    CHKERRQ(ierr);
	ierr = DMDAVecGetArray(fs->DA_CEN, jr->ldzz,    &dzz);    CHKERRQ(ierr);
	ierr = DMDAVecGetArray(fs->DA_XY,  jr->ldxy,    &dxy);    CHKERRQ(ierr);
	ierr = DMDAVecGetArray(fs->DA_XZ,  jr->ldxz,    &dxz);    CHKERRQ(ierr);
	ierr = DMDAVecGetArray(fs->DA_YZ,  jr->ldyz,    &dyz);    CHKERRQ(ierr);
	ierr = DMDAVecGetArray(fs->DA_X,   jr->lfx,     &fx);     CHKERRQ(ierr);
	ierr = DMDAVecGetArray(fs->DA_Y,   jr->lfy,     &fy);     CHKERRQ(ierr);
	ierr = DMDAVecGetArray(fs->DA_Z,   jr->lfz,     &fz);     CHKERRQ(ierr);
	ierr = DMDAVecGetArray(fs->DA_X,   jr->lvx,     &vx);     CHKERRQ(ierr);
	ierr = DMDAVecGetArray(fs->DA_Y,   jr->lvy,     &vy);     CHKERRQ(ierr);
	ierr = DMDAVecGetArray(fs->DA_Z,   jr->lvz,     &vz);     CHKERRQ(ierr);
	ierr = DMDAVecGetArray(fs->DA_CEN, jr->lp_lith, &p_lith); CHKERRQ(ierr);
	ierr = DMDAVecGetArray(fs->DA_CEN, jr->lp_pore, &p_pore); CHKERRQ(ierr);
	ierr = DMDAVecGetArray(fs->DA_CEN, bc->bcp,     &bcp);    CHKERRQ(ierr);

	//-------------------------------
	// central points
	//-------------------------------
	iter = 0;
	GET_CELL_RANGE(nx, sx, fs->dsx)
	GET_CELL_RANGE(ny, sy, fs->dsy)
	GET_CELL_RANGE(nz, sz, fs->dsz)

	START_STD_LOOP
	{
		// access solution variables
		svCell = &jr->svCell[iter++];

		//=================
		// SECOND INVARIANT
		//=================

		// access strain rates
		XX = dxx[k][j][i];
		YY = dyy[k][j][i];
		ZZ = dzz[k][j][i];


		// should maybe compute dike contribution of strain rate here
		// dikeDxx = (2.0/3.0) * mat->dikeRHS;
		// dikeDyy = - (1.0/3.0) * mat->dikeRHS;    
		// dikeDzz = - (1.0/3.0) * mat->dikeRHS;    
		// XXnew = XX - dikeDxx;
		// YYnew = YY - dikeDyy;
		// ZZnew = ZZ - dikeDzz;

		
		// x-y plane, i-j indices
		XY1 = dxy[k][j][i];
		XY2 = dxy[k][j+1][i];
		XY3 = dxy[k][j][i+1];
		XY4 = dxy[k][j+1][i+1];

		// x-z plane, i-k indices
		XZ1 = dxz[k][j][i];
		XZ2 = dxz[k+1][j][i];
		XZ3 = dxz[k][j][i+1];
		XZ4 = dxz[k+1][j][i+1];

		// y-z plane, j-k indices
		YZ1 = dyz[k][j][i];
		YZ2 = dyz[k+1][j][i];
		YZ3 = dyz[k][j+1][i];
		YZ4 = dyz[k+1][j+1][i];

		// compute second invariant
		J2Inv = 0.5*(XX*XX + YY*YY + ZZ*ZZ) +
		0.25*(XY1*XY1 + XY2*XY2 + XY3*XY3 + XY4*XY4) +
		0.25*(XZ1*XZ1 + XZ2*XZ2 + XZ3*XZ3 + XZ4*XZ4) +
		0.25*(YZ1*YZ1 + YZ2*YZ2 + YZ3*YZ3 + YZ4*YZ4);

		DII = sqrt(J2Inv);

		// DikeDII = DII - sqrt(0.5*(XXnew^2 + YYnew^2 + ZZnew^2)) --> pass this to constEq.cpp getConsEqRes() to be exact, otherwise use the DikeDII as it is coded now
		
		//=======================
		// CONSTITUTIVE EQUATIONS
		//=======================

		// access current pressure
		pc = p[k][j][i];

		// current temperature
		Tc = T[k][j][i];

		// access current lithostatic pressure
		pc_lith = p_lith[k][j][i];

		// access current pore pressure (zero if deactivated)
		pc_pore = p_pore[k][j][i];

		// z-coordinate of control volume
		z = COORD_CELL(k, sz, fs->dsz);

		// get characteristic element size
		dx = SIZE_CELL(i, sx, fs->dsx);
		dy = SIZE_CELL(j, sy, fs->dsy);
		dz = SIZE_CELL(k, sz, fs->dsz);
		Le = sqrt(dx*dx + dy*dy + dz*dz);

		// setup control volume parameters
		ierr = setUpCtrlVol(&ctx, svCell->phRat, &svCell->svDev, &svCell->svBulk, pc, pc_lith, pc_pore, Tc, DII, z, Le); CHKERRQ(ierr);

		// evaluate constitutive equations on the cell
		ierr = cellConstEq(&ctx, svCell, XX, YY, ZZ, sxx, syy, szz, gres, rho); CHKERRQ(ierr);

		// compute gravity terms
		gx = rho*grav[0];
		gy = rho*grav[1];
		gz = rho*grav[2];

		// compute stabilization terms (lumped approximation)
		tx = -fssa*dt*gx;
		ty = -fssa*dt*gy;
		tz = -fssa*dt*gz;

		//=========
		// RESIDUAL
		//=========

		// get mesh steps for the backward and forward derivatives
		bdx = SIZE_NODE(i, sx, fs->dsx);   fdx = SIZE_NODE(i+1, sx, fs->dsx);
		bdy = SIZE_NODE(j, sy, fs->dsy);   fdy = SIZE_NODE(j+1, sy, fs->dsy);
		bdz = SIZE_NODE(k, sz, fs->dsz);   fdz = SIZE_NODE(k+1, sz, fs->dsz);

		// momentum
		if (fssa_allVel){
			fx[k][j][i] -= (sxx + (vx[k][j][i] + vy[k][j][i] + vz[k][j][i])*tx)/bdx + gx/2.0;   fx[k][j][i+1] += (sxx + (vx[k][j][i+1] + vy[k][j][i+1] + vz[k][j][i+1])*tx)/fdx - gx/2.0;
			fy[k][j][i] -= (syy + (vx[k][j][i] + vy[k][j][i] + vz[k][j][i])*ty)/bdy + gy/2.0;   fy[k][j+1][i] += (syy + (vx[k][j+1][i] + vy[k][j+1][i] + vz[k][j+1][i])*ty)/fdy - gy/2.0;
			fz[k][j][i] -= (szz + (vx[k][j][i] + vy[k][j][i] + vz[k][j][i])*tz)/bdz + gz/2.0;   fz[k+1][j][i] += (szz + (vx[k+1][j][i] + vy[k+1][j][i] + vz[k+1][j][i])*tz)/fdz - gz/2.0;
		}
		else{
			fx[k][j][i] -= (sxx + (vx[k][j][i])*tx)/bdx + gx/2.0;   fx[k][j][i+1] += (sxx + (vx[k][j][i+1])*tx)/fdx - gx/2.0;
			fy[k][j][i] -= (syy + (vy[k][j][i])*ty)/bdy + gy/2.0;   fy[k][j+1][i] += (syy + (vy[k][j+1][i])*ty)/fdy - gy/2.0;
			fz[k][j][i] -= (szz + (vz[k][j][i])*tz)/bdz + gz/2.0;   fz[k+1][j][i] += (szz + (vz[k+1][j][i])*tz)/fdz - gz/2.0;
		}


		// pressure boundary constraints
		if(i == 0   && bcp[k][j][i-1] != DBL_MAX) fx[k][j][i]   += -p[k][j][i-1]/bdx;
		if(i == mcx && bcp[k][j][i+1] != DBL_MAX) fx[k][j][i+1] -= -p[k][j][i+1]/fdx;
		if(j == 0   && bcp[k][j-1][i] != DBL_MAX) fy[k][j][i]   += -p[k][j-1][i]/bdy;
		if(j == mcy && bcp[k][j+1][i] != DBL_MAX) fy[k][j+1][i] -= -p[k][j+1][i]/fdy;
		if(k == 0   && bcp[k-1][j][i] != DBL_MAX) fz[k][j][i]   += -p[k-1][j][i]/bdz;
		if(k == mcz && bcp[k+1][j][i] != DBL_MAX) fz[k+1][j][i] -= -p[k+1][j][i]/fdz;

		// mass (volume)
		gc[k][j][i] = gres;

	}
	END_STD_LOOP

	//-------------------------------
	// xy edge points
	//-------------------------------
	iter = 0;
	GET_NODE_RANGE(nx, sx, fs->dsx)
	GET_NODE_RANGE(ny, sy, fs->dsy)
	GET_CELL_RANGE(nz, sz, fs->dsz)

	START_STD_LOOP
	{
		// access solution variables
		svEdge = &jr->svXYEdge[iter++];

		//=================
		// SECOND INVARIANT
		//=================

		// check index bounds
		I1 = i;   if(I1 == mx) I1--;
		I2 = i-1; if(I2 == -1) I2++;
		J1 = j;   if(J1 == my) J1--;
		J2 = j-1; if(J2 == -1) J2++;

		// access strain rates
		XY = dxy[k][j][i];

		// x-y plane, i-j indices (i & j - bounded)
		XX1 = dxx[k][J1][I1];
		XX2 = dxx[k][J1][I2];
		XX3 = dxx[k][J2][I1];
		XX4 = dxx[k][J2][I2];

		// x-y plane, i-j indices (i & j - bounded)
		YY1 = dyy[k][J1][I1];
		YY2 = dyy[k][J1][I2];
		YY3 = dyy[k][J2][I1];
		YY4 = dyy[k][J2][I2];

		// x-y plane, i-j indices (i & j - bounded)
		ZZ1 = dzz[k][J1][I1];
		ZZ2 = dzz[k][J1][I2];
		ZZ3 = dzz[k][J2][I1];
		ZZ4 = dzz[k][J2][I2];

		// y-z plane j-k indices (j - bounded)
		XZ1 = dxz[k][J1][i];
		XZ2 = dxz[k+1][J1][i];
		XZ3 = dxz[k][J2][i];
		XZ4 = dxz[k+1][J2][i];

		// x-z plane i-k indices (i - bounded)
		YZ1 = dyz[k][j][I1];
		YZ2 = dyz[k+1][j][I1];
		YZ3 = dyz[k][j][I2];
		YZ4 = dyz[k+1][j][I2];

		// compute second invariant
		J2Inv = XY*XY +
		0.125*(XX1*XX1 + XX2*XX2 + XX3*XX3 + XX4*XX4) +
		0.125*(YY1*YY1 + YY2*YY2 + YY3*YY3 + YY4*YY4) +
		0.125*(ZZ1*ZZ1 + ZZ2*ZZ2 + ZZ3*ZZ3 + ZZ4*ZZ4) +
		0.25 *(XZ1*XZ1 + XZ2*XZ2 + XZ3*XZ3 + XZ4*XZ4) +
		0.25 *(YZ1*YZ1 + YZ2*YZ2 + YZ3*YZ3 + YZ4*YZ4);

		DII = sqrt(J2Inv);

		//=======================
		// CONSTITUTIVE EQUATIONS
		//=======================

		// access current pressure (x-y plane, i-j indices)
		pc  = 0.25*(p[k][j][i] + p[k][j][i-1] + p[k][j-1][i] + p[k][j-1][i-1]);

		// current temperature (x-y plane, i-j indices)
		Tc = 0.25*(T[k][j][i] + T[k][j][i-1] + T[k][j-1][i] + T[k][j-1][i-1]);

		// access current lithostatic pressure (x-y plane, i-j indices)
		pc_lith = 0.25*(p_lith[k][j][i] + p_lith[k][j][i-1] + p_lith[k][j-1][i] + p_lith[k][j-1][i-1]);

		// access current pore pressure (x-y plane, i-j indices)
		pc_pore = 0.25*(p_pore[k][j][i] + p_pore[k][j][i-1] + p_pore[k][j-1][i] + p_pore[k][j-1][i-1]);

		// get characteristic element size
		dx = SIZE_NODE(i, sx, fs->dsx);
		dy = SIZE_NODE(j, sy, fs->dsy);
		dz = SIZE_CELL(k, sz, fs->dsz);
		Le = sqrt(dx*dx + dy*dy + dz*dz);

		// setup control volume parameters
		ierr = setUpCtrlVol(&ctx, svEdge->phRat, &svEdge->svDev, NULL, pc, pc_lith, pc_pore, Tc, DII, DBL_MAX, Le); CHKERRQ(ierr);

		// evaluate constitutive equations on the edge
		ierr = edgeConstEq(&ctx, svEdge, XY, sxy); CHKERRQ(ierr);

		//=========
		// RESIDUAL
		//=========

		// get mesh steps for the backward and forward derivatives
		bdx = SIZE_CELL(i-1, sx, fs->dsx);   fdx = SIZE_CELL(i, sx, fs->dsx);
		bdy = SIZE_CELL(j-1, sy, fs->dsy);   fdy = SIZE_CELL(j, sy, fs->dsy);

		// momentum
		fx[k][j-1][i] -= sxy/bdy;   fx[k][j][i] += sxy/fdy;
		fy[k][j][i-1] -= sxy/bdx;   fy[k][j][i] += sxy/fdx;

	}
	END_STD_LOOP

	//-------------------------------
	// xz edge points
	//-------------------------------
	iter = 0;
	GET_NODE_RANGE(nx, sx, fs->dsx)
	GET_CELL_RANGE(ny, sy, fs->dsy)
	GET_NODE_RANGE(nz, sz, fs->dsz)

	START_STD_LOOP
	{
		// access solution variables
		svEdge = &jr->svXZEdge[iter++];

		//=================
		// SECOND INVARIANT
		//=================

		// check index bounds
		I1 = i;   if(I1 == mx) I1--;
		I2 = i-1; if(I2 == -1) I2++;
		K1 = k;   if(K1 == mz) K1--;
		K2 = k-1; if(K2 == -1) K2++;

		// access strain rates
		XZ = dxz[k][j][i];

		// x-z plane, i-k indices (i & k - bounded)
		XX1 = dxx[K1][j][I1];
		XX2 = dxx[K1][j][I2];
		XX3 = dxx[K2][j][I1];
		XX4 = dxx[K2][j][I2];

		// x-z plane, i-k indices (i & k - bounded)
		YY1 = dyy[K1][j][I1];
		YY2 = dyy[K1][j][I2];
		YY3 = dyy[K2][j][I1];
		YY4 = dyy[K2][j][I2];

		// x-z plane, i-k indices (i & k - bounded)
		ZZ1 = dzz[K1][j][I1];
		ZZ2 = dzz[K1][j][I2];
		ZZ3 = dzz[K2][j][I1];
		ZZ4 = dzz[K2][j][I2];

		// y-z plane, j-k indices (k - bounded)
		XY1 = dxy[K1][j][i];
		XY2 = dxy[K1][j+1][i];
		XY3 = dxy[K2][j][i];
		XY4 = dxy[K2][j+1][i];

		// xy plane, i-j indices (i - bounded)
		YZ1 = dyz[k][j][I1];
		YZ2 = dyz[k][j+1][I1];
		YZ3 = dyz[k][j][I2];
		YZ4 = dyz[k][j+1][I2];

		// compute second invariant
		J2Inv = XZ*XZ +
		0.125*(XX1*XX1 + XX2*XX2 + XX3*XX3 + XX4*XX4) +
		0.125*(YY1*YY1 + YY2*YY2 + YY3*YY3 + YY4*YY4) +
		0.125*(ZZ1*ZZ1 + ZZ2*ZZ2 + ZZ3*ZZ3 + ZZ4*ZZ4) +
		0.25 *(XY1*XY1 + XY2*XY2 + XY3*XY3 + XY4*XY4) +
		0.25 *(YZ1*YZ1 + YZ2*YZ2 + YZ3*YZ3 + YZ4*YZ4);

		DII = sqrt(J2Inv);

		//=======================
		// CONSTITUTIVE EQUATIONS
		//=======================

		// access current pressure (x-z plane, i-k indices)
		pc = 0.25*(p[k][j][i] + p[k][j][i-1] + p[k-1][j][i] + p[k-1][j][i-1]);

		// current temperature (x-z plane, i-k indices)
		Tc = 0.25*(T[k][j][i] + T[k][j][i-1] + T[k-1][j][i] + T[k-1][j][i-1]);

		// access current lithostatic pressure (x-z plane, i-k indices)
		pc_lith = 0.25*(p_lith[k][j][i] + p_lith[k][j][i-1] + p_lith[k-1][j][i] + p_lith[k-1][j][i-1]);

		// access current pore pressure (x-z plane, i-k indices)
		pc_pore = 0.25*(p_pore[k][j][i] + p_pore[k][j][i-1] + p_pore[k-1][j][i] + p_pore[k-1][j][i-1]);

		// get characteristic element size
		dx = SIZE_NODE(i, sx, fs->dsx);
		dy = SIZE_CELL(j, sy, fs->dsy);
		dz = SIZE_NODE(k, sz, fs->dsz);
		Le = sqrt(dx*dx + dy*dy + dz*dz);

		// setup control volume parameters
		ierr = setUpCtrlVol(&ctx, svEdge->phRat, &svEdge->svDev, NULL, pc, pc_lith, pc_pore, Tc, DII, DBL_MAX, Le); CHKERRQ(ierr);

		// evaluate constitutive equations on the edge
		ierr = edgeConstEq(&ctx, svEdge, XZ, sxz); CHKERRQ(ierr);

		//=========
		// RESIDUAL
		//=========

		// get mesh steps for the backward and forward derivatives
		bdx = SIZE_CELL(i-1, sx, fs->dsx);   fdx = SIZE_CELL(i, sx, fs->dsx);
		bdz = SIZE_CELL(k-1, sz, fs->dsz);   fdz = SIZE_CELL(k, sz, fs->dsz);

		// momentum
		fx[k-1][j][i] -= sxz/bdz;   fx[k][j][i] += sxz/fdz;
		fz[k][j][i-1] -= sxz/bdx;   fz[k][j][i] += sxz/fdx;

	}
	END_STD_LOOP

	//-------------------------------
	// yz edge points
	//-------------------------------
	iter = 0;
	GET_CELL_RANGE(nx, sx, fs->dsx)
	GET_NODE_RANGE(ny, sy, fs->dsy)
	GET_NODE_RANGE(nz, sz, fs->dsz)

	START_STD_LOOP
	{
		// access solution variables
		svEdge = &jr->svYZEdge[iter++];

		//=================
		// SECOND INVARIANT
		//=================

		// check index bounds
		J1 = j;   if(J1 == my) J1--;
		J2 = j-1; if(J2 == -1) J2++;
		K1 = k;   if(K1 == mz) K1--;
		K2 = k-1; if(K2 == -1) K2++;

		// access strain rates
		YZ = dyz[k][j][i];

		// y-z plane, j-k indices (j & k - bounded)
		XX1 = dxx[K1][J1][i];
		XX2 = dxx[K1][J2][i];
		XX3 = dxx[K2][J1][i];
		XX4 = dxx[K2][J2][i];

		// y-z plane, j-k indices (j & k - bounded)
		YY1 = dyy[K1][J1][i];
		YY2 = dyy[K1][J2][i];
		YY3 = dyy[K2][J1][i];
		YY4 = dyy[K2][J2][i];

		// y-z plane, j-k indices (j & k - bounded)
		ZZ1 = dzz[K1][J1][i];
		ZZ2 = dzz[K1][J2][i];
		ZZ3 = dzz[K2][J1][i];
		ZZ4 = dzz[K2][J2][i];

		// x-z plane, i-k indices (k -bounded)
		XY1 = dxy[K1][j][i];
		XY2 = dxy[K1][j][i+1];
		XY3 = dxy[K2][j][i];
		XY4 = dxy[K2][j][i+1];

		// x-y plane, i-j indices (j - bounded)
		XZ1 = dxz[k][J1][i];
		XZ2 = dxz[k][J1][i+1];
		XZ3 = dxz[k][J2][i];
		XZ4 = dxz[k][J2][i+1];

		// compute second invariant
		J2Inv = YZ*YZ +
		0.125*(XX1*XX1 + XX2*XX2 + XX3*XX3 + XX4*XX4) +
		0.125*(YY1*YY1 + YY2*YY2 + YY3*YY3 + YY4*YY4) +
		0.125*(ZZ1*ZZ1 + ZZ2*ZZ2 + ZZ3*ZZ3 + ZZ4*ZZ4) +
		0.25 *(XY1*XY1 + XY2*XY2 + XY3*XY3 + XY4*XY4) +
		0.25 *(XZ1*XZ1 + XZ2*XZ2 + XZ3*XZ3 + XZ4*XZ4);

		DII = sqrt(J2Inv);

		//=======================
		// CONSTITUTIVE EQUATIONS
		//=======================

		// access current pressure (y-z plane, j-k indices)
		pc = 0.25*(p[k][j][i] + p[k][j-1][i] + p[k-1][j][i] + p[k-1][j-1][i]);

		// current temperature (y-z plane, j-k indices)
		Tc = 0.25*(T[k][j][i] + T[k][j-1][i] + T[k-1][j][i] + T[k-1][j-1][i]);

		// access current lithostatic pressure (y-z plane, j-k indices)
		pc_lith = 0.25*(p_lith[k][j][i] + p_lith[k][j-1][i] + p_lith[k-1][j][i] + p_lith[k-1][j-1][i]);

		// access current pore pressure (y-z plane, j-k indices)
		pc_pore = 0.25*(p_pore[k][j][i] + p_pore[k][j-1][i] + p_pore[k-1][j][i] + p_pore[k-1][j-1][i]);

		// get characteristic element size
		dx = SIZE_CELL(i, sx, fs->dsx);
		dy = SIZE_NODE(j, sy, fs->dsy);
		dz = SIZE_NODE(k, sz, fs->dsz);
		Le = sqrt(dx*dx + dy*dy + dz*dz);

		// setup control volume parameters
		ierr = setUpCtrlVol(&ctx, svEdge->phRat, &svEdge->svDev, NULL, pc, pc_lith, pc_pore, Tc, DII, DBL_MAX, Le); CHKERRQ(ierr);

		// evaluate constitutive equations on the edge
		ierr = edgeConstEq(&ctx, svEdge, YZ, syz); CHKERRQ(ierr);

		//=========
		// RESIDUAL
		//=========

		// get mesh steps for the backward and forward derivatives
		bdy = SIZE_CELL(j-1, sy, fs->dsy);   fdy = SIZE_CELL(j, sy, fs->dsy);
		bdz = SIZE_CELL(k-1, sz, fs->dsz);   fdz = SIZE_CELL(k, sz, fs->dsz);

		// update momentum residuals
		fy[k-1][j][i] -= syz/bdz;   fy[k][j][i] += syz/fdz;
		fz[k][j-1][i] -= syz/bdy;   fz[k][j][i] += syz/fdy;

	}
	END_STD_LOOP

	// restore vectors
	ierr = DMDAVecRestoreArray(fs->DA_CEN, jr->gc,      &gc);     CHKERRQ(ierr);
	ierr = DMDAVecRestoreArray(fs->DA_CEN, jr->lp,      &p);      CHKERRQ(ierr);
	ierr = DMDAVecRestoreArray(fs->DA_CEN, jr->lT,      &T);      CHKERRQ(ierr);
	ierr = DMDAVecRestoreArray(fs->DA_CEN, jr->ldxx,    &dxx);    CHKERRQ(ierr);
	ierr = DMDAVecRestoreArray(fs->DA_CEN, jr->ldyy,    &dyy);    CHKERRQ(ierr);
	ierr = DMDAVecRestoreArray(fs->DA_CEN, jr->ldzz,    &dzz);    CHKERRQ(ierr);
	ierr = DMDAVecRestoreArray(fs->DA_XY,  jr->ldxy,    &dxy);    CHKERRQ(ierr);
	ierr = DMDAVecRestoreArray(fs->DA_XZ,  jr->ldxz,    &dxz);    CHKERRQ(ierr);
	ierr = DMDAVecRestoreArray(fs->DA_YZ,  jr->ldyz,    &dyz);    CHKERRQ(ierr);
	ierr = DMDAVecRestoreArray(fs->DA_X,   jr->lfx,     &fx);     CHKERRQ(ierr);
	ierr = DMDAVecRestoreArray(fs->DA_Y,   jr->lfy,     &fy);     CHKERRQ(ierr);
	ierr = DMDAVecRestoreArray(fs->DA_Z,   jr->lfz,     &fz);     CHKERRQ(ierr);
	ierr = DMDAVecRestoreArray(fs->DA_X,   jr->lvx,     &vx);     CHKERRQ(ierr);
	ierr = DMDAVecRestoreArray(fs->DA_Y,   jr->lvy,     &vy);     CHKERRQ(ierr);
	ierr = DMDAVecRestoreArray(fs->DA_Z,   jr->lvz,     &vz);     CHKERRQ(ierr);
	ierr = DMDAVecRestoreArray(fs->DA_CEN, jr->lp_lith, &p_lith); CHKERRQ(ierr);
	ierr = DMDAVecRestoreArray(fs->DA_CEN, jr->lp_pore, &p_pore); CHKERRQ(ierr);
	ierr = DMDAVecRestoreArray(fs->DA_CEN, bc->bcp,     &bcp);    CHKERRQ(ierr);

	// assemble global residuals from local contributions
	LOCAL_TO_GLOBAL(fs->DA_X, jr->lfx, jr->gfx)
	LOCAL_TO_GLOBAL(fs->DA_Y, jr->lfy, jr->gfy)
	LOCAL_TO_GLOBAL(fs->DA_Z, jr->lfz, jr->gfz)

	// check convergence of constitutive equations
	ierr = checkConvConstEq(&ctx); CHKERRQ(ierr);

	PetscFunctionReturn(0);
}
//---------------------------------------------------------------------------
#undef __FUNCT__
#define __FUNCT__ "JacResCopySol"
PetscErrorCode JacResCopySol(JacRes *jr, Vec x)
{
	// copy solution from global to local vectors, enforce boundary constraints

	PetscErrorCode ierr;
	PetscFunctionBegin;

	ierr = JacResCopyVel (jr, x); CHKERRQ(ierr);

	ierr = JacResCopyPres(jr, x); CHKERRQ(ierr);

	PetscFunctionReturn(0);
}
//---------------------------------------------------------------------------
#undef __FUNCT__
#define __FUNCT__ "JacResCopyVel"
PetscErrorCode JacResCopyVel(JacRes *jr, Vec x)
{
	// copy velocity from global to local vectors, enforce boundary constraints

	FDSTAG           *fs;
	BCCtx            *bc;
	PetscInt          mcx, mcy, mcz;
	PetscInt          I, J, K, fi, fj, fk;
	PetscInt          i, j, k, nx, ny, nz, sx, sy, sz;
	PetscScalar       ***bcvx,  ***bcvy,  ***bcvz;
	PetscScalar       ***lvx, ***lvy, ***lvz;
	PetscScalar       *vx, *vy, *vz, pmdof;
	const PetscScalar *sol, *iter;

	PetscErrorCode ierr;
	PetscFunctionBegin;

	fs  =  jr->fs;
	bc  =  jr->bc;

	// initialize maximal index in all directions
	mcx = fs->dsx.tcels - 1;
	mcy = fs->dsy.tcels - 1;
	mcz = fs->dsz.tcels - 1;

	// access vectors
	ierr = VecGetArray    (jr->gvx, &vx);  CHKERRQ(ierr);
	ierr = VecGetArray    (jr->gvy, &vy);  CHKERRQ(ierr);
	ierr = VecGetArray    (jr->gvz, &vz);  CHKERRQ(ierr);
	ierr = VecGetArrayRead(x,       &sol); CHKERRQ(ierr);

	// copy vectors component-wise
	iter = sol;

	ierr  = PetscMemcpy(vx, iter, (size_t)fs->nXFace*sizeof(PetscScalar)); CHKERRQ(ierr);
	iter += fs->nXFace;

	ierr  = PetscMemcpy(vy, iter, (size_t)fs->nYFace*sizeof(PetscScalar)); CHKERRQ(ierr);
	iter += fs->nYFace;

	ierr  = PetscMemcpy(vz, iter, (size_t)fs->nZFace*sizeof(PetscScalar)); CHKERRQ(ierr);

	// restore access
	ierr = VecRestoreArray    (jr->gvx, &vx);  CHKERRQ(ierr);
	ierr = VecRestoreArray    (jr->gvy, &vy);  CHKERRQ(ierr);
	ierr = VecRestoreArray    (jr->gvz, &vz);  CHKERRQ(ierr);
	ierr = VecRestoreArrayRead(x,       &sol); CHKERRQ(ierr);

	// fill local (ghosted) version of solution vectors
	GLOBAL_TO_LOCAL(fs->DA_X,   jr->gvx, jr->lvx)
	GLOBAL_TO_LOCAL(fs->DA_Y,   jr->gvy, jr->lvy)
	GLOBAL_TO_LOCAL(fs->DA_Z,   jr->gvz, jr->lvz)

	// access local solution vectors
	ierr = DMDAVecGetArray(fs->DA_X,   jr->lvx, &lvx); CHKERRQ(ierr);
	ierr = DMDAVecGetArray(fs->DA_Y,   jr->lvy, &lvy); CHKERRQ(ierr);
	ierr = DMDAVecGetArray(fs->DA_Z,   jr->lvz, &lvz); CHKERRQ(ierr);

	// access boundary constraints vectors
	ierr = DMDAVecGetArray(fs->DA_X,   bc->bcvx, &bcvx); CHKERRQ(ierr);
	ierr = DMDAVecGetArray(fs->DA_Y,   bc->bcvy, &bcvy); CHKERRQ(ierr);
	ierr = DMDAVecGetArray(fs->DA_Z,   bc->bcvz, &bcvz); CHKERRQ(ierr);

	//==============================
	// enforce two-point constraints
	//==============================

	//---------
	// X points
	//---------

	GET_NODE_RANGE_GHOST_INT(nx, sx, fs->dsx)
	GET_CELL_RANGE_GHOST_INT(ny, sy, fs->dsy)
	GET_CELL_RANGE_GHOST_INT(nz, sz, fs->dsz)

	START_STD_LOOP
	{
		pmdof = lvx[k][j][i];

		J = j; fj = 0;
		K = k; fk = 0;

		if(j == 0)   { fj = 1; J = j-1; SET_TPC(bcvx, lvx, k, J, i, pmdof) }
		if(j == mcy) { fj = 1; J = j+1; SET_TPC(bcvx, lvx, k, J, i, pmdof) }
		if(k == 0)   { fk = 1; K = k-1; SET_TPC(bcvx, lvx, K, j, i, pmdof) }
		if(k == mcz) { fk = 1; K = k+1; SET_TPC(bcvx, lvx, K, j, i, pmdof) }

		if(fj && fk) SET_EDGE_CORNER(n, lvx, K, J, i, k, j, i, pmdof)

        /* 
            Note: a special case occurs for 2D setups, in which nel_y==1
        */
       	J = j; fj = 0;  if(j == 0)   { fj = 1; J = j-1; }
        if(fj && fk )  SET_EDGE_CORNER(n, lvx, K, J, i, k, j, i, pmdof)
	}
	END_STD_LOOP

	//---------
	// Y points
	//---------
	GET_CELL_RANGE_GHOST_INT(nx, sx, fs->dsx)
	GET_NODE_RANGE_GHOST_INT(ny, sy, fs->dsy)
	GET_CELL_RANGE_GHOST_INT(nz, sz, fs->dsz)

	START_STD_LOOP
	{
		pmdof = lvy[k][j][i];

		I = i; fi = 0;
		K = k; fk = 0;

		if(i == 0)   { fi = 1; I = i-1; SET_TPC(bcvy, lvy, k, j, I, pmdof) }
		if(i == mcx) { fi = 1; I = i+1; SET_TPC(bcvy, lvy, k, j, I, pmdof) }
		if(k == 0)   { fk = 1; K = k-1; SET_TPC(bcvy, lvy, K, j, i, pmdof) }
		if(k == mcz) { fk = 1; K = k+1; SET_TPC(bcvy, lvy, K, j, i, pmdof) }

		if(fi && fk) SET_EDGE_CORNER(n, lvy, K, j, I, k, j, i, pmdof)

	}
	END_STD_LOOP


	//---------
	// Z points
	//---------
	GET_CELL_RANGE_GHOST_INT(nx, sx, fs->dsx)
	GET_CELL_RANGE_GHOST_INT(ny, sy, fs->dsy)
	GET_NODE_RANGE_GHOST_INT(nz, sz, fs->dsz)

	START_STD_LOOP
	{
		pmdof = lvz[k][j][i];

		I = i; fi = 0;
		J = j; fj = 0;

		if(i == 0)   { fi = 1; I = i-1; SET_TPC(bcvz, lvz, k, j, I, pmdof) }
		if(i == mcx) { fi = 1; I = i+1; SET_TPC(bcvz, lvz, k, j, I, pmdof) }
		if(j == 0)   { fj = 1; J = j-1; SET_TPC(bcvz, lvz, k, J, i, pmdof) }
		if(j == mcy) { fj = 1; J = j+1; SET_TPC(bcvz, lvz, k, J, i, pmdof) }

		/* 
            Note: a special case occurs for 2D setups with nel_y==1
        */
       	J = j; fj = 0;  if(j == 0)   { fj = 1; J = j-1; }
        if(fi && fj) SET_EDGE_CORNER(n, lvz, k, J, I, k, j, i, pmdof)

	}
	END_STD_LOOP

	// restore access
	ierr = DMDAVecRestoreArray(fs->DA_X,   jr->lvx,  &lvx);  CHKERRQ(ierr);
	ierr = DMDAVecRestoreArray(fs->DA_Y,   jr->lvy,  &lvy);  CHKERRQ(ierr);
	ierr = DMDAVecRestoreArray(fs->DA_Z,   jr->lvz,  &lvz);  CHKERRQ(ierr);
	ierr = DMDAVecRestoreArray(fs->DA_X,   bc->bcvx, &bcvx); CHKERRQ(ierr);
	ierr = DMDAVecRestoreArray(fs->DA_Y,   bc->bcvy, &bcvy); CHKERRQ(ierr);
	ierr = DMDAVecRestoreArray(fs->DA_Z,   bc->bcvz, &bcvz); CHKERRQ(ierr);

	PetscFunctionReturn(0);
}
//---------------------------------------------------------------------------
#undef __FUNCT__
#define __FUNCT__ "JacResCopyPres"
PetscErrorCode JacResCopyPres(JacRes *jr, Vec x)
{
	// copy pressure from global to local vectors, enforce boundary constraints

	FDSTAG            *fs;
	BCCtx             *bc;
	PetscInt          mcx, mcy, mcz;
	PetscInt          I, J, K, fi, fj, fk;
	PetscInt          i, j, k, nx, ny, nz, sx, sy, sz;
	PetscScalar       ***bcp;
	PetscScalar       ***lp;
	PetscScalar       *p, pmdof;
	const PetscScalar *sol, *iter;

	PetscErrorCode ierr;
	PetscFunctionBegin;

	fs  =  jr->fs;
	bc  =  jr->bc;

	// initialize maximal index in all directions
	mcx = fs->dsx.tcels - 1;
	mcy = fs->dsy.tcels - 1;
	mcz = fs->dsz.tcels - 1;

	// access vectors
	ierr = VecGetArray    (jr->gp, &p);   CHKERRQ(ierr);
	ierr = VecGetArrayRead(x,      &sol); CHKERRQ(ierr);

	// copy vectors component-wise
	iter = sol + fs->nXFace + fs->nYFace + fs->nZFace;

	ierr = PetscMemcpy(p, iter, (size_t)fs->nCells*sizeof(PetscScalar)); CHKERRQ(ierr);

	// restore access
	ierr = VecRestoreArray    (jr->gp, &p);   CHKERRQ(ierr);
	ierr = VecRestoreArrayRead(x,      &sol); CHKERRQ(ierr);

	// fill local (ghosted) version of solution vectors
	GLOBAL_TO_LOCAL(fs->DA_CEN, jr->gp, jr->lp)

	// access local solution vectors
	ierr = DMDAVecGetArray(fs->DA_CEN, jr->lp, &lp);  CHKERRQ(ierr);

	// access boundary constraints vectors
	ierr = DMDAVecGetArray(fs->DA_CEN, bc->bcp, &bcp); CHKERRQ(ierr);

	//==============================
	// enforce two-point constraints
	//==============================

	//--------------------------
	// central points (pressure)
	//--------------------------
	GET_CELL_RANGE_GHOST_INT(nx, sx, fs->dsx)
	GET_CELL_RANGE_GHOST_INT(ny, sy, fs->dsy)
	GET_CELL_RANGE_GHOST_INT(nz, sz, fs->dsz)

	START_STD_LOOP
	{
		pmdof = lp[k][j][i];

		I = i; fi = 0;
		J = j; fj = 0;
		K = k; fk = 0;

		if(i == 0)   { fi = 1; I = i-1; SET_TPC(bcp, lp, k, j, I, pmdof) }
		if(i == mcx) { fi = 1; I = i+1; SET_TPC(bcp, lp, k, j, I, pmdof) }
		if(j == 0)   { fj = 1; J = j-1; SET_TPC(bcp, lp, k, J, i, pmdof) }
		if(j == mcy) { fj = 1; J = j+1; SET_TPC(bcp, lp, k, J, i, pmdof) }
		if(k == 0)   { fk = 1; K = k-1; SET_TPC(bcp, lp, K, j, i, pmdof) }
		if(k == mcz) { fk = 1; K = k+1; SET_TPC(bcp, lp, K, j, i, pmdof) }

		if(fi && fj)       SET_EDGE_CORNER(n, lp, k, J, I, k, j, i, pmdof)
		if(fi && fk)       SET_EDGE_CORNER(n, lp, K, j, I, k, j, i, pmdof)
		if(fj && fk)       SET_EDGE_CORNER(n, lp, K, J, i, k, j, i, pmdof)
		if(fi && fj && fk) SET_EDGE_CORNER(n, lp, K, J, I, k, j, i, pmdof)

		 /* 
            Note: a special case occurs for 2D setups with nel_y==1
            In that we need to split the setting of edges & corners in two parts 
            to ensure that both front & back side are accounted for.
        */
       	J = j; fj = 0;  if(j == 0)   { fj = 1; J = j-1; }
        if(fi && fj )           SET_EDGE_CORNER(n, lp, k, J, I, k, j, i, pmdof)
        if(fj && fk )           SET_EDGE_CORNER(n, lp, K, J, i, k, j, i, pmdof)
		if(fi && fj && fk   )   SET_EDGE_CORNER(n, lp, K, J, I, k, j, i, pmdof)




	}
	END_STD_LOOP

	// restore access
	ierr = DMDAVecRestoreArray(fs->DA_CEN, jr->lp,  &lp);  CHKERRQ(ierr);
	ierr = DMDAVecRestoreArray(fs->DA_CEN, bc->bcp, &bcp); CHKERRQ(ierr);

	PetscFunctionReturn(0);
}
//---------------------------------------------------------------------------
#undef __FUNCT__
#define __FUNCT__ "JacResInitPres"
PetscErrorCode JacResInitPres(JacRes *jr)
{
	FDSTAG            *fs;
	BCCtx             *bc;
	SolVarCell        *svCell;
	const PetscScalar *p;
	PetscScalar       ***gp, *sol, *psol, dpdz, bz, ez, cz;
	PetscInt          i, j, k, nx, ny, nz, sx, sy, sz, iter, fixPhase;

	PetscErrorCode ierr;
	PetscFunctionBegin;

	// access context
	fs       = jr->fs;
	bc       = jr->bc;
	svCell   = jr->svCell;
	fixPhase = bc->fixPhase;

	// check activation
	if(!bc->initPres) PetscFunctionReturn(0);

	// get grid coordinate bounds in z-direction
	ierr = FDSTAGGetGlobalBox(fs, NULL, NULL, &bz, NULL, NULL, &ez); CHKERRQ(ierr);

	// get pressure gradient in z-direction
	dpdz = (bc->ptop - bc->pbot)/(ez - bz);

	// set pressure to zero
	ierr = VecZeroEntries(jr->gp); CHKERRQ(ierr);

	// get local grid sizes
	ierr = DMDAGetCorners(fs->DA_CEN, &sx, &sy, &sz, &nx, &ny, &nz); CHKERRQ(ierr);

	ierr = DMDAVecGetArray(fs->DA_CEN, jr->gp, &gp);  CHKERRQ(ierr);

	iter = 0;

	START_STD_LOOP
	{
		// check for unconstrained cell
		if(svCell[iter++].phRat[fixPhase] != 1.0)
		{
			// get z-coordinate of cell center
			cz = COORD_CELL(k, sz, fs->dsz);

			// set pressure initial guess
			gp[k][j][i] = bc->pbot + dpdz*(cz - bz);
		}
	}
	END_STD_LOOP

	ierr = DMDAVecRestoreArray(fs->DA_CEN, jr->gp, &gp);  CHKERRQ(ierr);

	// access vectors
	ierr = VecGetArrayRead(jr->gp,   &p);   CHKERRQ(ierr);
	ierr = VecGetArray    (jr->gsol, &sol); CHKERRQ(ierr);

	// copy pressure to coupled solution vector
	psol = sol + fs->nXFace + fs->nYFace + fs->nZFace;

	ierr = PetscMemcpy(psol, p, (size_t)fs->nCells*sizeof(PetscScalar)); CHKERRQ(ierr);

	// restore access
	ierr = VecRestoreArrayRead(jr->gp,   &p);   CHKERRQ(ierr);
	ierr = VecRestoreArray    (jr->gsol, &sol); CHKERRQ(ierr);

	PetscFunctionReturn(0);
}
//---------------------------------------------------------------------------
#undef __FUNCT__
#define __FUNCT__ "JacResInitLithPres"
PetscErrorCode JacResInitLithPres(JacRes *jr, AdvCtx *actx)
{
	FDSTAG            *fs;
	SolVarCell        *svCell;
	ConstEqCtx        ctx;
	Marker            *P;
	PetscInt          ID, ii, i, j, k, nx, ny, nz, sx, sy, sz;
	PetscInt          iter, it, maxit, conv;
	PetscScalar       z, Tc, pc, nprev, norm, lnorm, stop, tol;
	PetscScalar       ***T, ***p;
	PetscLogDouble    t;

	PetscErrorCode ierr;
	PetscFunctionBegin;

	// check activation
	if(!jr->ctrl.initLithPres) PetscFunctionReturn(0);

	// print
	PrintStart(&t, "Initializing pressure with lithostatic pressure", NULL);

	// access context
	fs         =  jr->fs;

	// setup constitutive equation evaluation context parameters
	ierr = setUpConstEq(&ctx, jr); CHKERRQ(ierr);

	// iterate until convergence
	norm  = 0.0;
	maxit = 10;
	tol   = 1e-3;
	it    = 0;
	stop  = 0.0;
	conv  = 0;

	do
	{	// access pressure and temperature
		ierr = DMDAVecGetArray(fs->DA_CEN, jr->lp_lith, &p); CHKERRQ(ierr);
		ierr = DMDAVecGetArray(fs->DA_CEN, jr->lT,      &T); CHKERRQ(ierr);

		// loop over cell centers
		iter = 0;
			
		ierr = DMDAGetCorners(fs->DA_CEN, &sx, &sy, &sz, &nx, &ny, &nz); CHKERRQ(ierr);

		START_STD_LOOP
		{
			// access cell variables
			svCell = &jr->svCell[iter++];

			// access pressure
			pc = p[k][j][i];

			// access temperature
			Tc = T[k][j][i];

			// z-coordinate of control volume
			z = COORD_CELL(k, sz, fs->dsz);

			// setup control volume parameters
			ierr = setUpCtrlVol(&ctx, svCell->phRat, NULL, &svCell->svBulk, pc, 0.0, 0.0, Tc, 0.0, z, 0.0); CHKERRQ(ierr);

			// compute density
			ierr = volConstEq(&ctx); CHKERRQ(ierr);

		}
		END_STD_LOOP

		ierr = DMDAVecRestoreArray(fs->DA_CEN, jr->lp_lith, &p); CHKERRQ(ierr);
		ierr = DMDAVecRestoreArray(fs->DA_CEN, jr->lT,      &T); CHKERRQ(ierr);

		// compute new lithostatic pressure
		ierr = JacResGetLithoStaticPressure(jr); CHKERRQ(ierr);

		// store current norm
		nprev = norm;

		// compute norm
		ierr = DMDAVecGetArray(fs->DA_CEN, jr->lp_lith, &p); CHKERRQ(ierr);

		lnorm = 0.0;

		ierr = DMDAGetCorners(fs->DA_CEN, &sx, &sy, &sz, &nx, &ny, &nz); CHKERRQ(ierr);

		START_STD_LOOP
		{
			lnorm += PetscAbsScalar(p[k][j][i]);
		}
		END_STD_LOOP

		ierr = DMDAVecRestoreArray(fs->DA_CEN, jr->lp_lith, &p); CHKERRQ(ierr);

		// compute global sum
		if(ISParallel(PETSC_COMM_WORLD))
		{
			ierr = MPI_Allreduce(&lnorm, &norm, 1, MPIU_SCALAR, MPI_SUM, PETSC_COMM_WORLD); CHKERRQ(ierr);
		}
		else
		{
			norm = lnorm;
		}

		// get stop criterion
		stop = PetscAbsScalar((norm - nprev)) / (norm + nprev);

		conv = stop < tol;

	} while(!conv && it++ < maxit);

	// copy lithostatic pressure to pressure history of grid
	iter = 0;

	ierr = DMDAGetCorners(fs->DA_CEN, &sx, &sy, &sz, &nx, &ny, &nz); CHKERRQ(ierr);

	ierr = DMDAVecGetArray(fs->DA_CEN, jr->lp_lith, &p); CHKERRQ(ierr);

	START_STD_LOOP
	{
		// access cell
		svCell = &jr->svCell[iter++];

		// copy pressure
		svCell->svBulk.pn = p[k][j][i];
	}
	END_STD_LOOP

	// restore access
	ierr = DMDAVecRestoreArray(fs->DA_CEN, jr->lp_lith, &p); CHKERRQ(ierr);

	// copy pressure to pressure history of markers
	for (ii = 0; ii < actx->nummark; ii++)
	{
		// access next marker
		P = &actx->markers[ii];

		// get consecutive index of the host cell
		ID = actx->cellnum[ii];

		// access host cell
		svCell = &jr->svCell[ID];

		// copy pressure history
		P->p = svCell->svBulk.pn;
	}

	PrintDone(t);

	if(!conv) PetscPrintf(PETSC_COMM_WORLD, "WARNING: Unable to converge initial pressure (tol: %g maxit: %lld)\n", tol, (LLD)maxit);

	PetscFunctionReturn(0);
}
//---------------------------------------------------------------------------
#undef __FUNCT__
#define __FUNCT__ "JacResCopyRes"
PetscErrorCode JacResCopyRes(JacRes *jr, Vec f)
{
	// copy residuals from local to global vectors, enforce boundary constraints

	FDSTAG      *fs;
	BCCtx       *bc;
	PetscInt    i, num, *list;
	PetscScalar *fx, *fy, *fz, *c, *res, *iter;

	PetscErrorCode ierr;
	PetscFunctionBegin;

	fs  = jr->fs;
	bc  = jr->bc;

	// access vectors
	ierr = VecGetArray(jr->gfx, &fx); CHKERRQ(ierr);
	ierr = VecGetArray(jr->gfy, &fy); CHKERRQ(ierr);
	ierr = VecGetArray(jr->gfz, &fz); CHKERRQ(ierr);
	ierr = VecGetArray(jr->gc,  &c);  CHKERRQ(ierr);
	ierr = VecGetArray(f, &res);      CHKERRQ(ierr);

	// copy vectors component-wise
	iter = res;

	ierr  = PetscMemcpy(iter, fx, (size_t)fs->nXFace*sizeof(PetscScalar)); CHKERRQ(ierr);
	iter += fs->nXFace;

	ierr  = PetscMemcpy(iter, fy, (size_t)fs->nYFace*sizeof(PetscScalar)); CHKERRQ(ierr);
	iter += fs->nYFace;

	ierr  = PetscMemcpy(iter, fz, (size_t)fs->nZFace*sizeof(PetscScalar)); CHKERRQ(ierr);
	iter += fs->nZFace;

	ierr  = PetscMemcpy(iter, c,  (size_t)fs->nCells*sizeof(PetscScalar)); CHKERRQ(ierr);

	// zero out constrained residuals (velocity)
	num   = bc->vNumSPC;
	list  = bc->vSPCList;

	for(i = 0; i < num; i++) res[list[i]] = 0.0;

	// zero out constrained residuals (pressure)
	num   = bc->pNumSPC;
	list  = bc->pSPCList;

	for(i = 0; i < num; i++) res[list[i]] = 0.0;

	// restore access
	ierr = VecRestoreArray(jr->gfx,  &fx); CHKERRQ(ierr);
	ierr = VecRestoreArray(jr->gfy,  &fy); CHKERRQ(ierr);
	ierr = VecRestoreArray(jr->gfz,  &fz); CHKERRQ(ierr);
	ierr = VecRestoreArray(jr->gc,   &c);  CHKERRQ(ierr);
	ierr = VecRestoreArray(f, &res);       CHKERRQ(ierr);

	PetscFunctionReturn(0);
}
//---------------------------------------------------------------------------
#undef __FUNCT__
#define __FUNCT__ "JacResCopyMomentumRes"
PetscErrorCode JacResCopyMomentumRes(JacRes *jr, Vec f)
{
	// copy momentum residuals from global to local vectors for output

	FDSTAG      *fs;
	PetscScalar *fx, *fy, *fz, *res, *iter;

	PetscErrorCode ierr;
	PetscFunctionBegin;

	fs  = jr->fs;

	// access vectors
	ierr = VecGetArray(jr->gfx, &fx); CHKERRQ(ierr);
	ierr = VecGetArray(jr->gfy, &fy); CHKERRQ(ierr);
	ierr = VecGetArray(jr->gfz, &fz); CHKERRQ(ierr);
	ierr = VecGetArray(f, &res);      CHKERRQ(ierr);

	// copy vectors component-wise
	iter = res;

	ierr  = PetscMemcpy(fx, iter, (size_t)fs->nXFace*sizeof(PetscScalar)); CHKERRQ(ierr);
	iter += fs->nXFace;

	ierr  = PetscMemcpy(fy, iter, (size_t)fs->nYFace*sizeof(PetscScalar)); CHKERRQ(ierr);
	iter += fs->nYFace;

	ierr  = PetscMemcpy(fz, iter, (size_t)fs->nZFace*sizeof(PetscScalar)); CHKERRQ(ierr);
	iter += fs->nZFace;

	// restore access
	ierr = VecRestoreArray(jr->gfx,  &fx); CHKERRQ(ierr);
	ierr = VecRestoreArray(jr->gfy,  &fy); CHKERRQ(ierr);
	ierr = VecRestoreArray(jr->gfz,  &fz); CHKERRQ(ierr);
	ierr = VecRestoreArray(f, &res);       CHKERRQ(ierr);

	PetscFunctionReturn(0);
}
//---------------------------------------------------------------------------
#undef __FUNCT__
#define __FUNCT__ "JacResCopyContinuityRes"
PetscErrorCode JacResCopyContinuityRes(JacRes *jr, Vec f)
{
	// copy continuity residuals from global to local vectors for output

	FDSTAG      *fs;
	PetscScalar *c, *res, *iter;

	PetscErrorCode ierr;
	PetscFunctionBegin;

	fs  = jr->fs;

	// access vectors
	ierr = VecGetArray(jr->gc,  &c);  CHKERRQ(ierr);
	ierr = VecGetArray(f, &res);      CHKERRQ(ierr);

	// copy vectors component-wise
	iter = res + fs->dof.lnv;

	ierr = PetscMemcpy(c,  iter, (size_t)fs->nCells*sizeof(PetscScalar)); CHKERRQ(ierr);

	// restore access
	ierr = VecRestoreArray(jr->gc,   &c);  CHKERRQ(ierr);
	ierr = VecRestoreArray(f, &res);       CHKERRQ(ierr);

	PetscFunctionReturn(0);
}
//---------------------------------------------------------------------------
#undef __FUNCT__
#define __FUNCT__ "JacResViewRes"
PetscErrorCode JacResViewRes(JacRes *jr)
{
	// show assembled residual with boundary constraints
	// WARNING! rewrite this function using coupled residual vector directly

	PetscScalar dinf, d2, e2, fx, fy, fz, f2, div_tol, T2, vx2, vy2, vz2, p2;

	PetscErrorCode ierr;
	PetscFunctionBegin;

	// get constrained residual vectors
	ierr = JacResCopyMomentumRes  (jr, jr->gres); CHKERRQ(ierr);
	ierr = JacResCopyContinuityRes(jr, jr->gres); CHKERRQ(ierr);

	// compute norms
	ierr = VecNorm(jr->gc,  NORM_INFINITY, &dinf); CHKERRQ(ierr);
	ierr = VecNorm(jr->gc,  NORM_2,        &d2);   CHKERRQ(ierr);

	ierr = VecNorm(jr->gfx, NORM_2, &fx);   CHKERRQ(ierr);
	ierr = VecNorm(jr->gfy, NORM_2, &fy);   CHKERRQ(ierr);
	ierr = VecNorm(jr->gfz, NORM_2, &fz);   CHKERRQ(ierr);

	ierr = VecNorm(jr->gvx, NORM_2, &vx2);   CHKERRQ(ierr);
	ierr = VecNorm(jr->gvy, NORM_2, &vy2);   CHKERRQ(ierr);
	ierr = VecNorm(jr->gvz, NORM_2, &vz2);   CHKERRQ(ierr);
	ierr = VecNorm(jr->gp,  NORM_2, &p2);    CHKERRQ(ierr);		// pressure

	f2 = sqrt(fx*fx + fy*fy + fz*fz);

	if(jr->ctrl.actTemp)
	{
		ierr = JacResGetTempRes(jr,jr->ts->dt);         CHKERRQ(ierr);
		ierr = VecNorm(jr->ge, NORM_2, &e2); CHKERRQ(ierr);
		ierr = VecNorm(jr->lT, NORM_2, &T2); CHKERRQ(ierr);
		
	}

	// print
	PetscPrintf(PETSC_COMM_WORLD, "Residual summary: \n");
	PetscPrintf(PETSC_COMM_WORLD, "   Continuity: \n");
	PetscPrintf(PETSC_COMM_WORLD, "      |Div|_inf = %12.12e \n", dinf);
	PetscPrintf(PETSC_COMM_WORLD, "      |Div|_2   = %12.12e \n", d2);
	PetscPrintf(PETSC_COMM_WORLD, "   Momentum: \n" );
	PetscPrintf(PETSC_COMM_WORLD, "      |mRes|_2  = %12.12e \n", f2);

	if (jr->ctrl.printNorms)
	{
		PetscPrintf(PETSC_COMM_WORLD, "   Velocity: \n" );
		PetscPrintf(PETSC_COMM_WORLD, "      |Vx|_2    = %12.12e \n", vx2);
		PetscPrintf(PETSC_COMM_WORLD, "      |Vy|_2    = %12.12e \n", vy2);
		PetscPrintf(PETSC_COMM_WORLD, "      |Vz|_2    = %12.12e \n", vz2);
		PetscPrintf(PETSC_COMM_WORLD, "   Pressure: \n" );
		PetscPrintf(PETSC_COMM_WORLD, "      |P|_2     = %12.12e \n", p2);
	}

	if(jr->ctrl.actTemp)
	{
		PetscPrintf(PETSC_COMM_WORLD, "   Energy: \n" );
		PetscPrintf(PETSC_COMM_WORLD, "      |eRes|_2  = %12.12e \n", e2);
		if (jr->ctrl.printNorms)
		{
			PetscPrintf(PETSC_COMM_WORLD, "   Temperature: \n" );
			PetscPrintf(PETSC_COMM_WORLD, "      |T|_2     = %12.12e \n", T2);
		}
	}

	PetscPrintf(PETSC_COMM_WORLD, "--------------------------------------------------------------------------\n");

	// stop if divergence more than tolerance
	div_tol = 0.0;
	ierr = PetscOptionsGetScalar(NULL, NULL, "-div_tol",  &div_tol,  NULL); CHKERRQ(ierr);

	if ((div_tol) && (( dinf > div_tol ) || (f2 > div_tol)))
	{
		SETERRQ(PETSC_COMM_WORLD, PETSC_ERR_USER, " *** Emergency stop! Maximum divergence or momentum residual is too large; solver did not converge! *** \n");
	}

	PetscFunctionReturn(0);
}
//---------------------------------------------------------------------------<|MERGE_RESOLUTION|>--- conflicted
+++ resolved
@@ -134,22 +134,13 @@
 	ierr = getIntParam   (fb, _OPTIONAL_, "get_permea",      &ctrl->getPermea,      1, 1);              CHKERRQ(ierr);
 	ierr = getIntParam   (fb, _OPTIONAL_, "rescal",          &ctrl->rescal,         1, 1);              CHKERRQ(ierr);
 	ierr = getScalarParam(fb, _OPTIONAL_, "mfmax",           &ctrl->mfmax,          1, 1.0);            CHKERRQ(ierr);
-<<<<<<< HEAD
-	ierr = getIntParam   (fb, _OPTIONAL_, "lmaxit",          &ctrl->lmaxit,         1, 1000);       CHKERRQ(ierr);
-	ierr = getScalarParam(fb, _OPTIONAL_, "lrtol",           &ctrl->lrtol,          1, 1.0);        CHKERRQ(ierr);
-	ierr = getIntParam   (fb, _OPTIONAL_, "Phasetrans",      &ctrl->Phasetrans,     1, 1);          CHKERRQ(ierr);
-	ierr = getIntParam   (fb, _OPTIONAL_, "Passive_Tracer",  &ctrl->Passive_Tracer, 1, 1);          CHKERRQ(ierr);
-	ierr = getIntParam   (fb, _OPTIONAL_, "act_dike",        &ctrl->actDike,         1, 1);              CHKERRQ(ierr);
-=======
 	ierr = getIntParam   (fb, _OPTIONAL_, "lmaxit",          &ctrl->lmaxit,         1, 1000);       	CHKERRQ(ierr);
 	ierr = getScalarParam(fb, _OPTIONAL_, "lrtol",           &ctrl->lrtol,          1, 1.0);        	CHKERRQ(ierr);
     ierr = getIntParam   (fb, _OPTIONAL_, "Phasetrans",      &ctrl->Phasetrans,     1, 1);          	CHKERRQ(ierr);
     ierr = getIntParam   (fb, _OPTIONAL_, "Passive_Tracer",  &ctrl->Passive_Tracer, 1, 1);          	CHKERRQ(ierr);
     ierr = getIntParam   (fb, _OPTIONAL_, "printNorms", 	 &ctrl->printNorms,     1, 1);          	CHKERRQ(ierr);
 	ierr = getScalarParam(fb, _OPTIONAL_, "adiabatic_gradient", &ctrl->Adiabatic_gr,          1, 1.0);        	CHKERRQ(ierr);
-
-
->>>>>>> 37b1d9d0
+        ierr = getIntParam   (fb, _OPTIONAL_, "act_dike",        &ctrl->actDike,         1, 1);              CHKERRQ(ierr); 
 
 	if     (!strcmp(gwtype, "none"))  ctrl->gwType = _GW_NONE_;
 	else if(!strcmp(gwtype, "top"))   ctrl->gwType = _GW_TOP_;
