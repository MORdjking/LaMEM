--- conflicted
+++ resolved
@@ -133,10 +133,7 @@
 	ierr = getScalarParam(fb, _OPTIONAL_, "lrtol",           &ctrl->lrtol,          1, 1.0);        CHKERRQ(ierr);
     ierr = getIntParam   (fb, _OPTIONAL_, "Phasetrans",      &ctrl->Phasetrans,     1, 1);          CHKERRQ(ierr);
     ierr = getIntParam   (fb, _OPTIONAL_, "Passive_Tracer", &ctrl->Passive_Tracer, 1, 1);          CHKERRQ(ierr);
-<<<<<<< HEAD
-=======
-
->>>>>>> a3a7837a
+
 
 	if     (!strcmp(gwtype, "none"))  ctrl->gwType = _GW_NONE_;
 	else if(!strcmp(gwtype, "top"))   ctrl->gwType = _GW_TOP_;
