--- conflicted
+++ resolved
@@ -90,11 +90,8 @@
 
 PetscErrorCode Check_advection_condition(AdvCtx *actx, PetscInt jj, PetscInt ID, PetscScalar xp, PetscScalar yp, PetscScalar zp, PetscScalar P,PetscScalar T,PetscScalar mf);
 
-<<<<<<< HEAD
-=======
+//PetscErrorCode Passive_tracers_save(AdvCtx *actx);
 
-//PetscErrorCode Passive_tracers_save(AdvCtx *actx);
->>>>>>> 6e2a77a4
 #endif /* PASSIVE_TRACER_H */
 
 
