--- conflicted
+++ resolved
@@ -100,10 +100,6 @@
 PetscErrorCode DBMatReadPhaseTr(DBMat *dbm, FDSTAG *fs, FB *fb)
 {
 	// read phase transitions from file
-<<<<<<< HEAD
-=======
-	PetscFunctionBeginUser;
->>>>>>> 444d4feb
 
 	Ph_trans_t      *ph;
 	PetscInt        ID, i;
@@ -406,7 +402,7 @@
 
 	}
 	else{
-		SETERRQ1(PETSC_COMM_WORLD,PETSC_ERR_USER, "Unknown parameter for PTBox_TempType %s [none; constant; linear; halfspace]", Parameter);
+		SETERRQ(PETSC_COMM_WORLD,PETSC_ERR_USER, "Unknown parameter for PTBox_TempType %s [none; constant; linear; halfspace]", Parameter);
 	}
 
 	PetscFunctionReturn(0);
@@ -559,15 +555,11 @@
 
 PetscErrorCode  Set_Clapeyron_Phase_Transition(Ph_trans_t   *ph, DBMat *dbm, FB *fb)
 {
-<<<<<<< HEAD
-=======
-	PetscFunctionBeginUser;
-
->>>>>>> 444d4feb
-	PetscErrorCode  ierr;
+
 	Scaling         *scal;
 	PetscInt        it=0;
 
+	PetscErrorCode  ierr;
 	PetscFunctionBeginUser;
 
 	scal    = dbm -> scal;
@@ -619,10 +611,6 @@
         for example) 
     */
 
-<<<<<<< HEAD
-=======
-	PetscFunctionBeginUser;
->>>>>>> 444d4feb
 	Scaling         *scal;
 	Ph_trans_t      *ph;
 	Material_t      *mat;
@@ -680,10 +668,7 @@
     */
 
 	PetscFunctionBeginUser;
-<<<<<<< HEAD
-
-=======
->>>>>>> 444d4feb
+
 	if (!strcmp(ph->Name_clapeyron,"Eclogite"))
 	{
 		//[1][2]
@@ -736,12 +721,7 @@
 PetscErrorCode Phase_Transition(AdvCtx *actx)
 {
 	// creates arrays to optimize marker-cell interaction
-<<<<<<< HEAD
-=======
-	PetscFunctionBeginUser;
->>>>>>> 444d4feb
-
-	PetscErrorCode  ierr;
+
 	DBMat           *dbm;
 	TSSol           *ts;
 	Ph_trans_t      *PhaseTrans;
@@ -754,6 +734,7 @@
 	SolVarCell      *svCell;
 	Scaling         *scal;
 
+	PetscErrorCode  ierr;
 	PetscFunctionBeginUser;
 
     // Retrieve parameters
@@ -1228,14 +1209,13 @@
 					PetscInt *ph_out, PetscScalar *T_out, JacRes *jr, PetscInt cellID)
 {
 
-	PetscInt     ph, AirPhase, I, J, K, nx, ny;             
+	PetscInt     ph, AirPhase, J, K, nx, ny;
+	//PetscInt     I;
+
 	PetscScalar  T, xboundL, xboundR;
 	FDSTAG 	*fs;
 	Discret1D	*dsy;   
   
-<<<<<<< HEAD
-  PetscFunctionBeginUser;
-=======
 	PetscFunctionBeginUser;
 
 	AirPhase  = jr->surf->AirPhase;
@@ -1247,12 +1227,12 @@
 	nx = fs->dsx.ncels;
 	ny = fs->dsy.ncels;
 
-	GET_CELL_IJK(cellID, I, J, K, nx, ny) //need to know J for celly_xboundL/R
->>>>>>> 444d4feb
-
-	
-       //interpolate box boundaries if particle backward of the cell center and adjacent cell is within phase trans box
-       if (P->X[1] <= dsy->ccoor[J] && PhaseTrans->celly_xboundL[J-1] < PhaseTrans->celly_xboundR[J-1])  
+	//GET_CELL_IJK(cellID, I, J, K, nx, ny) //need to know J for celly_xboundL/R
+	(K) = (cellID)/((nx)*(ny));
+	(J) = (cellID - (K)*(nx)*(ny))/nx;
+	
+    //interpolate box boundaries if particle backward of the cell center and adjacent cell is within phase trans box
+    if (P->X[1] <= dsy->ccoor[J] && PhaseTrans->celly_xboundL[J-1] < PhaseTrans->celly_xboundR[J-1])
 	{
  	 	xboundL = PhaseTrans->celly_xboundL[J-1] + 
  	 	(PhaseTrans->celly_xboundL[J]-PhaseTrans->celly_xboundL[J-1])/(dsy->ccoor[J]-dsy->ccoor[J-1])*(P->X[1]-dsy->ccoor[J-1]);
@@ -1338,10 +1318,7 @@
 	PetscScalar 	Pres[2], pShift;
 
 	PetscFunctionBeginUser;
-<<<<<<< HEAD
-
-=======
->>>>>>> 444d4feb
+
   	if (ctrl.pShift){
 		pShift = ctrl.pShift;
 	}
